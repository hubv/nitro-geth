package metrics

import (
	"math"
	"math/rand"
	"sync"
	"time"

	"golang.org/x/exp/slices"
)

const rescaleThreshold = time.Hour

// Samples maintain a statistically-significant selection of values from
// a stream.
type Sample interface {
	Clear()
	Count() int64
	Max() int64
	Mean() float64
	Min() int64
	Percentile(float64) float64
	Percentiles([]float64) []float64
	Size() int
	Snapshot() Sample
	StdDev() float64
	Sum() int64
	Update(int64)
	Values() []int64
	Variance() float64
}

func NewBoundedHistogramSample() Sample {
	return NewSlidingTimeWindowArraySample(time.Minute * 1)
}

// ExpDecaySample is an exponentially-decaying sample using a forward-decaying
// priority reservoir.  See Cormode et al's "Forward Decay: A Practical Time
// Decay Model for Streaming Systems".
//
// <http://dimacs.rutgers.edu/~graham/pubs/papers/fwddecay.pdf>
type ExpDecaySample struct {
	alpha         float64
	count         int64
	mutex         sync.Mutex
	reservoirSize int
	t0, t1        time.Time
	values        *expDecaySampleHeap
	rand          *rand.Rand
}

// NewExpDecaySample constructs a new exponentially-decaying sample with the
// given reservoir size and alpha.
func NewExpDecaySample(reservoirSize int, alpha float64) Sample {
	if !Enabled {
		return NilSample{}
	}
	s := &ExpDecaySample{
		alpha:         alpha,
		reservoirSize: reservoirSize,
		t0:            time.Now(),
		values:        newExpDecaySampleHeap(reservoirSize),
	}
	s.t1 = s.t0.Add(rescaleThreshold)
	return s
}

// SetRand sets the random source (useful in tests)
func (s *ExpDecaySample) SetRand(prng *rand.Rand) Sample {
	s.rand = prng
	return s
}

// Clear clears all samples.
func (s *ExpDecaySample) Clear() {
	s.mutex.Lock()
	defer s.mutex.Unlock()
	s.count = 0
	s.t0 = time.Now()
	s.t1 = s.t0.Add(rescaleThreshold)
	s.values.Clear()
}

// Count returns the number of samples recorded, which may exceed the
// reservoir size.
func (s *ExpDecaySample) Count() int64 {
	s.mutex.Lock()
	defer s.mutex.Unlock()
	return s.count
}

// Max returns the maximum value in the sample, which may not be the maximum
// value ever to be part of the sample.
func (s *ExpDecaySample) Max() int64 {
	return SampleMax(s.Values())
}

// Mean returns the mean of the values in the sample.
func (s *ExpDecaySample) Mean() float64 {
	return SampleMean(s.Values())
}

// Min returns the minimum value in the sample, which may not be the minimum
// value ever to be part of the sample.
func (s *ExpDecaySample) Min() int64 {
	return SampleMin(s.Values())
}

// Percentile returns an arbitrary percentile of values in the sample.
func (s *ExpDecaySample) Percentile(p float64) float64 {
	return SamplePercentile(s.Values(), p)
}

// Percentiles returns a slice of arbitrary percentiles of values in the
// sample.
func (s *ExpDecaySample) Percentiles(ps []float64) []float64 {
	return SamplePercentiles(s.Values(), ps)
}

// Size returns the size of the sample, which is at most the reservoir size.
func (s *ExpDecaySample) Size() int {
	s.mutex.Lock()
	defer s.mutex.Unlock()
	return s.values.Size()
}

// Snapshot returns a read-only copy of the sample.
func (s *ExpDecaySample) Snapshot() Sample {
	s.mutex.Lock()
	defer s.mutex.Unlock()
	vals := s.values.Values()
	values := make([]int64, len(vals))
	for i, v := range vals {
		values[i] = v.v
	}
	return &SampleSnapshot{
		count:  s.count,
		values: values,
	}
}

// StdDev returns the standard deviation of the values in the sample.
func (s *ExpDecaySample) StdDev() float64 {
	return SampleStdDev(s.Values())
}

// Sum returns the sum of the values in the sample.
func (s *ExpDecaySample) Sum() int64 {
	return SampleSum(s.Values())
}

// Update samples a new value.
func (s *ExpDecaySample) Update(v int64) {
	s.update(time.Now(), v)
}

// Values returns a copy of the values in the sample.
func (s *ExpDecaySample) Values() []int64 {
	s.mutex.Lock()
	defer s.mutex.Unlock()
	vals := s.values.Values()
	values := make([]int64, len(vals))
	for i, v := range vals {
		values[i] = v.v
	}
	return values
}

// Variance returns the variance of the values in the sample.
func (s *ExpDecaySample) Variance() float64 {
	return SampleVariance(s.Values())
}

// update samples a new value at a particular timestamp.  This is a method all
// its own to facilitate testing.
func (s *ExpDecaySample) update(t time.Time, v int64) {
	s.mutex.Lock()
	defer s.mutex.Unlock()
	s.count++
	if s.values.Size() == s.reservoirSize {
		s.values.Pop()
	}
	var f64 float64
	if s.rand != nil {
		f64 = s.rand.Float64()
	} else {
		f64 = rand.Float64()
	}
	s.values.Push(expDecaySample{
		k: math.Exp(t.Sub(s.t0).Seconds()*s.alpha) / f64,
		v: v,
	})
	if t.After(s.t1) {
		values := s.values.Values()
		t0 := s.t0
		s.values.Clear()
		s.t0 = t
		s.t1 = s.t0.Add(rescaleThreshold)
		for _, v := range values {
			v.k = v.k * math.Exp(-s.alpha*s.t0.Sub(t0).Seconds())
			s.values.Push(v)
		}
	}
}

// NilSample is a no-op Sample.
type NilSample struct{}

// Clear is a no-op.
func (NilSample) Clear() {}

// Count is a no-op.
func (NilSample) Count() int64 { return 0 }

// Max is a no-op.
func (NilSample) Max() int64 { return 0 }

// Mean is a no-op.
func (NilSample) Mean() float64 { return 0.0 }

// Min is a no-op.
func (NilSample) Min() int64 { return 0 }

// Percentile is a no-op.
func (NilSample) Percentile(p float64) float64 { return 0.0 }

// Percentiles is a no-op.
func (NilSample) Percentiles(ps []float64) []float64 {
	return make([]float64, len(ps))
}

// Size is a no-op.
func (NilSample) Size() int { return 0 }

// Sample is a no-op.
func (NilSample) Snapshot() Sample { return NilSample{} }

// StdDev is a no-op.
func (NilSample) StdDev() float64 { return 0.0 }

// Sum is a no-op.
func (NilSample) Sum() int64 { return 0 }

// Update is a no-op.
func (NilSample) Update(v int64) {}

// Values is a no-op.
func (NilSample) Values() []int64 { return []int64{} }

// Variance is a no-op.
func (NilSample) Variance() float64 { return 0.0 }

// SampleMax returns the maximum value of the slice of int64.
func SampleMax(values []int64) int64 {
	if len(values) == 0 {
		return 0
	}
	var max int64 = math.MinInt64
	for _, v := range values {
		if max < v {
			max = v
		}
	}
	return max
}

// SampleMean returns the mean value of the slice of int64.
func SampleMean(values []int64) float64 {
	if len(values) == 0 {
		return 0.0
	}
	return float64(SampleSum(values)) / float64(len(values))
}

// SampleMin returns the minimum value of the slice of int64.
func SampleMin(values []int64) int64 {
	if len(values) == 0 {
		return 0
	}
	var min int64 = math.MaxInt64
	for _, v := range values {
		if min > v {
			min = v
		}
	}
	return min
}

// SamplePercentiles returns an arbitrary percentile of the slice of int64.
func SamplePercentile(values []int64, p float64) float64 {
	return SamplePercentiles(values, []float64{p})[0]
}

// SamplePercentiles returns a slice of arbitrary percentiles of the slice of
// int64.
func SamplePercentiles(values []int64, ps []float64) []float64 {
	scores := make([]float64, len(ps))
	size := len(values)
	if size > 0 {
		slices.Sort(values)
		for i, p := range ps {
			pos := p * float64(size+1)
			if pos < 1.0 {
				scores[i] = float64(values[0])
			} else if pos >= float64(size) {
				scores[i] = float64(values[size-1])
			} else {
				lower := float64(values[int(pos)-1])
				upper := float64(values[int(pos)])
				scores[i] = lower + (pos-math.Floor(pos))*(upper-lower)
			}
		}
	}
	return scores
}

// SampleSnapshot is a read-only copy of another Sample.
type SampleSnapshot struct {
	count  int64
	values []int64
}

func NewSampleSnapshot(count int64, values []int64) *SampleSnapshot {
	return &SampleSnapshot{
		count:  count,
		values: values,
	}
}

// Clear panics.
func (*SampleSnapshot) Clear() {
	panic("Clear called on a SampleSnapshot")
}

// Count returns the count of inputs at the time the snapshot was taken.
func (s *SampleSnapshot) Count() int64 { return s.count }

// Max returns the maximal value at the time the snapshot was taken.
func (s *SampleSnapshot) Max() int64 { return SampleMax(s.values) }

// Mean returns the mean value at the time the snapshot was taken.
func (s *SampleSnapshot) Mean() float64 { return SampleMean(s.values) }

// Min returns the minimal value at the time the snapshot was taken.
func (s *SampleSnapshot) Min() int64 { return SampleMin(s.values) }

// Percentile returns an arbitrary percentile of values at the time the
// snapshot was taken.
func (s *SampleSnapshot) Percentile(p float64) float64 {
	return SamplePercentile(s.values, p)
}

// Percentiles returns a slice of arbitrary percentiles of values at the time
// the snapshot was taken.
func (s *SampleSnapshot) Percentiles(ps []float64) []float64 {
	return SamplePercentiles(s.values, ps)
}

// Size returns the size of the sample at the time the snapshot was taken.
func (s *SampleSnapshot) Size() int { return len(s.values) }

// Snapshot returns the snapshot.
func (s *SampleSnapshot) Snapshot() Sample { return s }

// StdDev returns the standard deviation of values at the time the snapshot was
// taken.
func (s *SampleSnapshot) StdDev() float64 { return SampleStdDev(s.values) }

// Sum returns the sum of values at the time the snapshot was taken.
func (s *SampleSnapshot) Sum() int64 { return SampleSum(s.values) }

// Update panics.
func (*SampleSnapshot) Update(int64) {
	panic("Update called on a SampleSnapshot")
}

// Values returns a copy of the values in the sample.
func (s *SampleSnapshot) Values() []int64 {
	values := make([]int64, len(s.values))
	copy(values, s.values)
	return values
}

// Variance returns the variance of values at the time the snapshot was taken.
func (s *SampleSnapshot) Variance() float64 { return SampleVariance(s.values) }

// SampleStdDev returns the standard deviation of the slice of int64.
func SampleStdDev(values []int64) float64 {
	return math.Sqrt(SampleVariance(values))
}

// SampleSum returns the sum of the slice of int64.
func SampleSum(values []int64) int64 {
	var sum int64
	for _, v := range values {
		sum += v
	}
	return sum
}

// SampleVariance returns the variance of the slice of int64.
func SampleVariance(values []int64) float64 {
	if len(values) == 0 {
		return 0.0
	}
	m := SampleMean(values)
	var sum float64
	for _, v := range values {
		d := float64(v) - m
		sum += d * d
	}
	return sum / float64(len(values))
}

// A uniform sample using Vitter's Algorithm R.
//
// <http://www.cs.umd.edu/~samir/498/vitter.pdf>
type UniformSample struct {
	count         int64
	mutex         sync.Mutex
	reservoirSize int
	values        []int64
	rand          *rand.Rand
}

// NewUniformSample constructs a new uniform sample with the given reservoir
// size.
func NewUniformSample(reservoirSize int) Sample {
	if !Enabled {
		return NilSample{}
	}
	return &UniformSample{
		reservoirSize: reservoirSize,
		values:        make([]int64, 0, reservoirSize),
	}
}

// SetRand sets the random source (useful in tests)
func (s *UniformSample) SetRand(prng *rand.Rand) Sample {
	s.rand = prng
	return s
}

// Clear clears all samples.
func (s *UniformSample) Clear() {
	s.mutex.Lock()
	defer s.mutex.Unlock()
	s.count = 0
	s.values = make([]int64, 0, s.reservoirSize)
}

// Count returns the number of samples recorded, which may exceed the
// reservoir size.
func (s *UniformSample) Count() int64 {
	s.mutex.Lock()
	defer s.mutex.Unlock()
	return s.count
}

// Max returns the maximum value in the sample, which may not be the maximum
// value ever to be part of the sample.
func (s *UniformSample) Max() int64 {
	s.mutex.Lock()
	defer s.mutex.Unlock()
	return SampleMax(s.values)
}

// Mean returns the mean of the values in the sample.
func (s *UniformSample) Mean() float64 {
	s.mutex.Lock()
	defer s.mutex.Unlock()
	return SampleMean(s.values)
}

// Min returns the minimum value in the sample, which may not be the minimum
// value ever to be part of the sample.
func (s *UniformSample) Min() int64 {
	s.mutex.Lock()
	defer s.mutex.Unlock()
	return SampleMin(s.values)
}

// Percentile returns an arbitrary percentile of values in the sample.
func (s *UniformSample) Percentile(p float64) float64 {
	s.mutex.Lock()
	defer s.mutex.Unlock()
	return SamplePercentile(s.values, p)
}

// Percentiles returns a slice of arbitrary percentiles of values in the
// sample.
func (s *UniformSample) Percentiles(ps []float64) []float64 {
	s.mutex.Lock()
	defer s.mutex.Unlock()
	return SamplePercentiles(s.values, ps)
}

// Size returns the size of the sample, which is at most the reservoir size.
func (s *UniformSample) Size() int {
	s.mutex.Lock()
	defer s.mutex.Unlock()
	return len(s.values)
}

// Snapshot returns a read-only copy of the sample.
func (s *UniformSample) Snapshot() Sample {
	s.mutex.Lock()
	defer s.mutex.Unlock()
	values := make([]int64, len(s.values))
	copy(values, s.values)
	return &SampleSnapshot{
		count:  s.count,
		values: values,
	}
}

// StdDev returns the standard deviation of the values in the sample.
func (s *UniformSample) StdDev() float64 {
	s.mutex.Lock()
	defer s.mutex.Unlock()
	return SampleStdDev(s.values)
}

// Sum returns the sum of the values in the sample.
func (s *UniformSample) Sum() int64 {
	s.mutex.Lock()
	defer s.mutex.Unlock()
	return SampleSum(s.values)
}

// Update samples a new value.
func (s *UniformSample) Update(v int64) {
	s.mutex.Lock()
	defer s.mutex.Unlock()
	s.count++
	if len(s.values) < s.reservoirSize {
		s.values = append(s.values, v)
	} else {
		var r int64
		if s.rand != nil {
			r = s.rand.Int63n(s.count)
		} else {
			r = rand.Int63n(s.count)
		}
		if r < int64(len(s.values)) {
			s.values[int(r)] = v
		}
	}
}

// Values returns a copy of the values in the sample.
func (s *UniformSample) Values() []int64 {
	s.mutex.Lock()
	defer s.mutex.Unlock()
	values := make([]int64, len(s.values))
	copy(values, s.values)
	return values
}

// Variance returns the variance of the values in the sample.
func (s *UniformSample) Variance() float64 {
	s.mutex.Lock()
	defer s.mutex.Unlock()
	return SampleVariance(s.values)
}

// expDecaySample represents an individual sample in a heap.
type expDecaySample struct {
	k float64
	v int64
}

func newExpDecaySampleHeap(reservoirSize int) *expDecaySampleHeap {
	return &expDecaySampleHeap{make([]expDecaySample, 0, reservoirSize)}
}

// expDecaySampleHeap is a min-heap of expDecaySamples.
// The internal implementation is copied from the standard library's container/heap
type expDecaySampleHeap struct {
	s []expDecaySample
}

func (h *expDecaySampleHeap) Clear() {
	h.s = h.s[:0]
}

func (h *expDecaySampleHeap) Push(s expDecaySample) {
	n := len(h.s)
	h.s = h.s[0 : n+1]
	h.s[n] = s
	h.up(n)
}

func (h *expDecaySampleHeap) Pop() expDecaySample {
	n := len(h.s) - 1
	h.s[0], h.s[n] = h.s[n], h.s[0]
	h.down(0, n)

	n = len(h.s)
	s := h.s[n-1]
	h.s = h.s[0 : n-1]
	return s
}

func (h *expDecaySampleHeap) Size() int {
	return len(h.s)
}

func (h *expDecaySampleHeap) Values() []expDecaySample {
	return h.s
}

func (h *expDecaySampleHeap) up(j int) {
	for {
		i := (j - 1) / 2 // parent
		if i == j || !(h.s[j].k < h.s[i].k) {
			break
		}
		h.s[i], h.s[j] = h.s[j], h.s[i]
		j = i
	}
}

func (h *expDecaySampleHeap) down(i, n int) {
	for {
		j1 := 2*i + 1
		if j1 >= n || j1 < 0 { // j1 < 0 after int overflow
			break
		}
		j := j1 // left child
		if j2 := j1 + 1; j2 < n && !(h.s[j1].k < h.s[j2].k) {
			j = j2 // = 2*i + 2  // right child
		}
		if !(h.s[j].k < h.s[i].k) {
			break
		}
		h.s[i], h.s[j] = h.s[j], h.s[i]
		i = j
	}
<<<<<<< HEAD
}

// SlidingTimeWindowArraySample is ported from Coda Hale's dropwizard library
// <https://github.com/dropwizard/metrics/pull/1139>
// A reservoir implementation backed by a sliding window that stores only the
// measurements made in the last given window of time
type SlidingTimeWindowArraySample struct {
	startTick    int64
	measurements *ChunkedAssociativeArray
	window       int64
	count        int64
	lastTick     int64
	mutex        sync.Mutex
}

const (
	// SlidingTimeWindowCollisionBuffer allow this many duplicate ticks
	// before overwriting measurements
	SlidingTimeWindowCollisionBuffer = 256

	// SlidingTimeWindowTrimThreshold is number of updates between trimming data
	SlidingTimeWindowTrimThreshold = 256

	// SlidingTimeWindowClearBufferTicks is the number of ticks to keep past the
	// requested trim
	SlidingTimeWindowClearBufferTicks = int64(time.Hour/time.Nanosecond) *
		SlidingTimeWindowCollisionBuffer
)

// NewSlidingTimeWindowArraySample creates new object with given window of time
func NewSlidingTimeWindowArraySample(window time.Duration) Sample {
	if !Enabled {
		return NilSample{}
	}
	return &SlidingTimeWindowArraySample{
		startTick:    time.Now().UnixNano(),
		measurements: NewChunkedAssociativeArray(ChunkedAssociativeArrayDefaultChunkSize),
		window:       window.Nanoseconds() * SlidingTimeWindowCollisionBuffer,
	}
}

// Clear clears all samples.
func (s *SlidingTimeWindowArraySample) Clear() {
	s.mutex.Lock()
	defer s.mutex.Unlock()
	s.count = 0
	s.measurements.Clear()
}

// Count returns the number of samples recorded, which may exceed the
// reservoir size.
func (s *SlidingTimeWindowArraySample) Count() int64 {
	s.mutex.Lock()
	defer s.mutex.Unlock()
	return s.count
}

// Max returns the maximum value in the sample, which may not be the maximum
// value ever to be part of the sample.
func (s *SlidingTimeWindowArraySample) Max() int64 {
	s.mutex.Lock()
	defer s.mutex.Unlock()
	s.trim()
	return SampleMax(s.measurements.Values())
}

// Mean returns the mean of the values in the sample.
func (s *SlidingTimeWindowArraySample) Mean() float64 {
	s.mutex.Lock()
	defer s.mutex.Unlock()
	s.trim()
	return SampleMean(s.measurements.Values())
}

// Min returns the minimum value in the sample, which may not be the minimum
// value ever to be part of the sample.
func (s *SlidingTimeWindowArraySample) Min() int64 {
	s.mutex.Lock()
	defer s.mutex.Unlock()
	s.trim()
	return SampleMin(s.measurements.Values())
}

// Percentile returns an arbitrary percentile of values in the sample.
func (s *SlidingTimeWindowArraySample) Percentile(p float64) float64 {
	s.mutex.Lock()
	defer s.mutex.Unlock()
	s.trim()
	return SamplePercentile(s.measurements.Values(), p)
}

// Percentiles returns a slice of arbitrary percentiles of values in the
// sample.
func (s *SlidingTimeWindowArraySample) Percentiles(ps []float64) []float64 {
	s.mutex.Lock()
	defer s.mutex.Unlock()
	s.trim()
	return SamplePercentiles(s.measurements.Values(), ps)
}

// Size returns the size of the sample, which is at most the reservoir size.
func (s *SlidingTimeWindowArraySample) Size() int {
	s.mutex.Lock()
	defer s.mutex.Unlock()
	s.trim()
	return s.measurements.Size()
}

// trim requires s.mutex to already be acquired
func (s *SlidingTimeWindowArraySample) trim() {
	now := s.getTick()
	windowStart := now - s.window
	windowEnd := now + SlidingTimeWindowClearBufferTicks
	if windowStart < windowEnd {
		s.measurements.Trim(windowStart, windowEnd)
	} else {
		// long overflow handling that can only happen 1 year after class loading
		s.measurements.Clear()
	}
}

// getTick requires s.mutex to already be acquired
func (s *SlidingTimeWindowArraySample) getTick() int64 {
	oldTick := s.lastTick
	tick := (time.Now().UnixNano() - s.startTick) * SlidingTimeWindowCollisionBuffer
	var newTick int64
	if tick-oldTick > 0 {
		newTick = tick
	} else {
		newTick = oldTick + 1
	}
	s.lastTick = newTick
	return newTick
}

// Snapshot returns a read-only copy of the sample.
func (s *SlidingTimeWindowArraySample) Snapshot() Sample {
	s.mutex.Lock()
	defer s.mutex.Unlock()
	s.trim()
	origValues := s.measurements.Values()
	values := make([]int64, len(origValues))
	copy(values, origValues)
	return &SampleSnapshot{
		count:  s.count,
		values: values,
	}
}

// StdDev returns the standard deviation of the values in the sample.
func (s *SlidingTimeWindowArraySample) StdDev() float64 {
	s.mutex.Lock()
	defer s.mutex.Unlock()
	s.trim()
	return SampleStdDev(s.measurements.Values())
}

// Sum returns the sum of the values in the sample.
func (s *SlidingTimeWindowArraySample) Sum() int64 {
	s.mutex.Lock()
	defer s.mutex.Unlock()
	s.trim()
	return SampleSum(s.measurements.Values())
}

// Update samples a new value.
func (s *SlidingTimeWindowArraySample) Update(v int64) {
	s.mutex.Lock()
	defer s.mutex.Unlock()
	var newTick int64
	s.count += 1
	if s.count%SlidingTimeWindowTrimThreshold == 0 {
		s.trim()
	}
	newTick = s.getTick()
	longOverflow := newTick < s.lastTick
	if longOverflow {
		s.measurements.Clear()
	}
	s.measurements.Put(newTick, v)
}

// Values returns a copy of the values in the sample.
func (s *SlidingTimeWindowArraySample) Values() []int64 {
	s.mutex.Lock()
	defer s.mutex.Unlock()
	s.trim()
	origValues := s.measurements.Values()
	values := make([]int64, len(origValues))
	copy(values, origValues)
	return values
}

// Variance returns the variance of the values in the sample.
func (s *SlidingTimeWindowArraySample) Variance() float64 {
	s.mutex.Lock()
	defer s.mutex.Unlock()
	s.trim()
	return SampleVariance(s.measurements.Values())
}

type int64Slice []int64

func (p int64Slice) Len() int           { return len(p) }
func (p int64Slice) Less(i, j int) bool { return p[i] < p[j] }
func (p int64Slice) Swap(i, j int)      { p[i], p[j] = p[j], p[i] }
=======
}
>>>>>>> 4367ab49
<|MERGE_RESOLUTION|>--- conflicted
+++ resolved
@@ -637,213 +637,4 @@
 		h.s[i], h.s[j] = h.s[j], h.s[i]
 		i = j
 	}
-<<<<<<< HEAD
-}
-
-// SlidingTimeWindowArraySample is ported from Coda Hale's dropwizard library
-// <https://github.com/dropwizard/metrics/pull/1139>
-// A reservoir implementation backed by a sliding window that stores only the
-// measurements made in the last given window of time
-type SlidingTimeWindowArraySample struct {
-	startTick    int64
-	measurements *ChunkedAssociativeArray
-	window       int64
-	count        int64
-	lastTick     int64
-	mutex        sync.Mutex
-}
-
-const (
-	// SlidingTimeWindowCollisionBuffer allow this many duplicate ticks
-	// before overwriting measurements
-	SlidingTimeWindowCollisionBuffer = 256
-
-	// SlidingTimeWindowTrimThreshold is number of updates between trimming data
-	SlidingTimeWindowTrimThreshold = 256
-
-	// SlidingTimeWindowClearBufferTicks is the number of ticks to keep past the
-	// requested trim
-	SlidingTimeWindowClearBufferTicks = int64(time.Hour/time.Nanosecond) *
-		SlidingTimeWindowCollisionBuffer
-)
-
-// NewSlidingTimeWindowArraySample creates new object with given window of time
-func NewSlidingTimeWindowArraySample(window time.Duration) Sample {
-	if !Enabled {
-		return NilSample{}
-	}
-	return &SlidingTimeWindowArraySample{
-		startTick:    time.Now().UnixNano(),
-		measurements: NewChunkedAssociativeArray(ChunkedAssociativeArrayDefaultChunkSize),
-		window:       window.Nanoseconds() * SlidingTimeWindowCollisionBuffer,
-	}
-}
-
-// Clear clears all samples.
-func (s *SlidingTimeWindowArraySample) Clear() {
-	s.mutex.Lock()
-	defer s.mutex.Unlock()
-	s.count = 0
-	s.measurements.Clear()
-}
-
-// Count returns the number of samples recorded, which may exceed the
-// reservoir size.
-func (s *SlidingTimeWindowArraySample) Count() int64 {
-	s.mutex.Lock()
-	defer s.mutex.Unlock()
-	return s.count
-}
-
-// Max returns the maximum value in the sample, which may not be the maximum
-// value ever to be part of the sample.
-func (s *SlidingTimeWindowArraySample) Max() int64 {
-	s.mutex.Lock()
-	defer s.mutex.Unlock()
-	s.trim()
-	return SampleMax(s.measurements.Values())
-}
-
-// Mean returns the mean of the values in the sample.
-func (s *SlidingTimeWindowArraySample) Mean() float64 {
-	s.mutex.Lock()
-	defer s.mutex.Unlock()
-	s.trim()
-	return SampleMean(s.measurements.Values())
-}
-
-// Min returns the minimum value in the sample, which may not be the minimum
-// value ever to be part of the sample.
-func (s *SlidingTimeWindowArraySample) Min() int64 {
-	s.mutex.Lock()
-	defer s.mutex.Unlock()
-	s.trim()
-	return SampleMin(s.measurements.Values())
-}
-
-// Percentile returns an arbitrary percentile of values in the sample.
-func (s *SlidingTimeWindowArraySample) Percentile(p float64) float64 {
-	s.mutex.Lock()
-	defer s.mutex.Unlock()
-	s.trim()
-	return SamplePercentile(s.measurements.Values(), p)
-}
-
-// Percentiles returns a slice of arbitrary percentiles of values in the
-// sample.
-func (s *SlidingTimeWindowArraySample) Percentiles(ps []float64) []float64 {
-	s.mutex.Lock()
-	defer s.mutex.Unlock()
-	s.trim()
-	return SamplePercentiles(s.measurements.Values(), ps)
-}
-
-// Size returns the size of the sample, which is at most the reservoir size.
-func (s *SlidingTimeWindowArraySample) Size() int {
-	s.mutex.Lock()
-	defer s.mutex.Unlock()
-	s.trim()
-	return s.measurements.Size()
-}
-
-// trim requires s.mutex to already be acquired
-func (s *SlidingTimeWindowArraySample) trim() {
-	now := s.getTick()
-	windowStart := now - s.window
-	windowEnd := now + SlidingTimeWindowClearBufferTicks
-	if windowStart < windowEnd {
-		s.measurements.Trim(windowStart, windowEnd)
-	} else {
-		// long overflow handling that can only happen 1 year after class loading
-		s.measurements.Clear()
-	}
-}
-
-// getTick requires s.mutex to already be acquired
-func (s *SlidingTimeWindowArraySample) getTick() int64 {
-	oldTick := s.lastTick
-	tick := (time.Now().UnixNano() - s.startTick) * SlidingTimeWindowCollisionBuffer
-	var newTick int64
-	if tick-oldTick > 0 {
-		newTick = tick
-	} else {
-		newTick = oldTick + 1
-	}
-	s.lastTick = newTick
-	return newTick
-}
-
-// Snapshot returns a read-only copy of the sample.
-func (s *SlidingTimeWindowArraySample) Snapshot() Sample {
-	s.mutex.Lock()
-	defer s.mutex.Unlock()
-	s.trim()
-	origValues := s.measurements.Values()
-	values := make([]int64, len(origValues))
-	copy(values, origValues)
-	return &SampleSnapshot{
-		count:  s.count,
-		values: values,
-	}
-}
-
-// StdDev returns the standard deviation of the values in the sample.
-func (s *SlidingTimeWindowArraySample) StdDev() float64 {
-	s.mutex.Lock()
-	defer s.mutex.Unlock()
-	s.trim()
-	return SampleStdDev(s.measurements.Values())
-}
-
-// Sum returns the sum of the values in the sample.
-func (s *SlidingTimeWindowArraySample) Sum() int64 {
-	s.mutex.Lock()
-	defer s.mutex.Unlock()
-	s.trim()
-	return SampleSum(s.measurements.Values())
-}
-
-// Update samples a new value.
-func (s *SlidingTimeWindowArraySample) Update(v int64) {
-	s.mutex.Lock()
-	defer s.mutex.Unlock()
-	var newTick int64
-	s.count += 1
-	if s.count%SlidingTimeWindowTrimThreshold == 0 {
-		s.trim()
-	}
-	newTick = s.getTick()
-	longOverflow := newTick < s.lastTick
-	if longOverflow {
-		s.measurements.Clear()
-	}
-	s.measurements.Put(newTick, v)
-}
-
-// Values returns a copy of the values in the sample.
-func (s *SlidingTimeWindowArraySample) Values() []int64 {
-	s.mutex.Lock()
-	defer s.mutex.Unlock()
-	s.trim()
-	origValues := s.measurements.Values()
-	values := make([]int64, len(origValues))
-	copy(values, origValues)
-	return values
-}
-
-// Variance returns the variance of the values in the sample.
-func (s *SlidingTimeWindowArraySample) Variance() float64 {
-	s.mutex.Lock()
-	defer s.mutex.Unlock()
-	s.trim()
-	return SampleVariance(s.measurements.Values())
-}
-
-type int64Slice []int64
-
-func (p int64Slice) Len() int           { return len(p) }
-func (p int64Slice) Less(i, j int) bool { return p[i] < p[j] }
-func (p int64Slice) Swap(i, j int)      { p[i], p[j] = p[j], p[i] }
-=======
-}
->>>>>>> 4367ab49
+}
--- conflicted
+++ resolved
@@ -24,17 +24,16 @@
 	Variance() float64
 }
 
-<<<<<<< HEAD
 func NewBoundedHistogramSample() Sample {
 	return NewSlidingTimeWindowArraySample(time.Minute * 1)
-=======
+}
+
 // Samples maintain a statistically-significant selection of values from
 // a stream.
 type Sample interface {
 	Snapshot() SampleSnapshot
 	Clear()
 	Update(int64)
->>>>>>> 8b6cf128
 }
 
 // ExpDecaySample is an exponentially-decaying sample using a forward-decaying

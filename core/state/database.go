--- conflicted
+++ resolved
@@ -137,29 +137,23 @@
 // is safe for concurrent use and retains a lot of collapsed RLP trie nodes in a
 // large memory cache.
 func NewDatabaseWithConfig(db ethdb.Database, config *trie.Config) Database {
-<<<<<<< HEAD
-	csc, _ := lru.New(codeSizeCacheSize)
 	cdb := &cachingDB{
-		db:            trie.NewDatabaseWithConfig(db, config),
-		codeSizeCache: csc,
-		codeCache:     fastcache.New(codeCacheSize),
-=======
-	return &cachingDB{
 		disk:          db,
 		codeSizeCache: lru.NewCache[common.Hash, int](codeSizeCacheSize),
 		codeCache:     lru.NewSizeConstrainedCache[common.Hash, []byte](codeCacheSize),
 		triedb:        trie.NewDatabaseWithConfig(db, config),
 	}
+	runtime.SetFinalizer(cdb, (*cachingDB).finalizer)
+	return cdb
 }
 
 // NewDatabaseWithNodeDB creates a state database with an already initialized node database.
 func NewDatabaseWithNodeDB(db ethdb.Database, triedb *trie.Database) Database {
-	return &cachingDB{
+	cdb := &cachingDB{
 		disk:          db,
 		codeSizeCache: lru.NewCache[common.Hash, int](codeSizeCacheSize),
 		codeCache:     lru.NewSizeConstrainedCache[common.Hash, []byte](codeCacheSize),
 		triedb:        triedb,
->>>>>>> 73b01f40
 	}
 	runtime.SetFinalizer(cdb, (*cachingDB).finalizer)
 	return cdb

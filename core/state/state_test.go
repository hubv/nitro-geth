--- conflicted
+++ resolved
@@ -199,112 +199,15 @@
 	addr := common.BytesToAddress([]byte("so0"))
 	snap := state.Snapshot()
 
-<<<<<<< HEAD
-	stateobjaddr0 := common.BytesToAddress([]byte("so0"))
-	stateobjaddr1 := common.BytesToAddress([]byte("so1"))
-	var storageaddr common.Hash
-
-	data0 := common.BytesToHash([]byte{17})
-	data1 := common.BytesToHash([]byte{18})
-
-	state.SetState(stateobjaddr0, storageaddr, data0)
-	state.SetState(stateobjaddr1, storageaddr, data1)
-
-	// db, trie are already non-empty values
-	so0 := state.getStateObject(stateobjaddr0)
-=======
 	state.CreateAccount(addr)
 	so0 := state.getStateObject(addr)
->>>>>>> 35b2d07f
 	so0.SetBalance(uint256.NewInt(42), tracing.BalanceChangeUnspecified)
 	so0.SetNonce(43)
 	so0.SetCode(crypto.Keccak256Hash([]byte{'c', 'a', 'f', 'e'}), []byte{'c', 'a', 'f', 'e'})
 	state.setStateObject(so0)
 
-<<<<<<< HEAD
-	root, _ := state.Commit(0, false)
-	state, _ = New(root, state.db, state.snaps)
-
-	// and one with deleted == true
-	so1 := state.getStateObject(stateobjaddr1)
-	so1.SetBalance(uint256.NewInt(52), tracing.BalanceChangeUnspecified)
-	so1.SetNonce(53)
-	so1.SetCode(crypto.Keccak256Hash([]byte{'c', 'a', 'f', 'e', '2'}), []byte{'c', 'a', 'f', 'e', '2'})
-	so1.selfDestructed = true
-	so1.deleted = true
-	state.setStateObject(so1)
-
-	so1 = state.getStateObject(stateobjaddr1)
-	if so1 != nil {
-		t.Fatalf("deleted object not nil when getting")
-	}
-
-	snapshot := state.Snapshot()
-	state.RevertToSnapshot(snapshot)
-
-	so0Restored := state.getStateObject(stateobjaddr0)
-	// Update lazily-loaded values before comparing.
-	so0Restored.GetState(storageaddr)
-	so0Restored.Code()
-	// non-deleted is equal (restored)
-	compareStateObjects(so0Restored, so0, t)
-
-	// deleted should be nil, both before and after restore of state copy
-	so1Restored := state.getStateObject(stateobjaddr1)
-	if so1Restored != nil {
-		t.Fatalf("deleted object not nil after restoring snapshot: %+v", so1Restored)
-	}
-}
-
-func compareStateObjects(so0, so1 *stateObject, t *testing.T) {
-	if so0.Address() != so1.Address() {
-		t.Fatalf("Address mismatch: have %v, want %v", so0.address, so1.address)
-	}
-	if so0.Balance().Cmp(so1.Balance()) != 0 {
-		t.Fatalf("Balance mismatch: have %v, want %v", so0.Balance(), so1.Balance())
-	}
-	if so0.Nonce() != so1.Nonce() {
-		t.Fatalf("Nonce mismatch: have %v, want %v", so0.Nonce(), so1.Nonce())
-	}
-	if so0.data.Root != so1.data.Root {
-		t.Errorf("Root mismatch: have %x, want %x", so0.data.Root[:], so1.data.Root[:])
-	}
-	if !bytes.Equal(so0.CodeHash(), so1.CodeHash()) {
-		t.Fatalf("CodeHash mismatch: have %v, want %v", so0.CodeHash(), so1.CodeHash())
-	}
-	if !bytes.Equal(so0.code, so1.code) {
-		t.Fatalf("Code mismatch: have %v, want %v", so0.code, so1.code)
-	}
-
-	if len(so1.dirtyStorage) != len(so0.dirtyStorage) {
-		t.Errorf("Dirty storage size mismatch: have %d, want %d", len(so1.dirtyStorage), len(so0.dirtyStorage))
-	}
-	for k, v := range so1.dirtyStorage {
-		if so0.dirtyStorage[k] != v {
-			t.Errorf("Dirty storage key %x mismatch: have %v, want %v", k, so0.dirtyStorage[k], v)
-		}
-	}
-	for k, v := range so0.dirtyStorage {
-		if so1.dirtyStorage[k] != v {
-			t.Errorf("Dirty storage key %x mismatch: have %v, want none.", k, v)
-		}
-	}
-	if len(so1.originStorage) != len(so0.originStorage) {
-		t.Errorf("Origin storage size mismatch: have %d, want %d", len(so1.originStorage), len(so0.originStorage))
-	}
-	for k, v := range so1.originStorage {
-		if so0.originStorage[k] != v {
-			t.Errorf("Origin storage key %x mismatch: have %v, want %v", k, so0.originStorage[k], v)
-		}
-	}
-	for k, v := range so0.originStorage {
-		if so1.originStorage[k] != v {
-			t.Errorf("Origin storage key %x mismatch: have %v, want none.", k, v)
-		}
-=======
 	state.RevertToSnapshot(snap)
 	if state.Exist(addr) {
 		t.Error("Unexpected account after revert")
->>>>>>> 35b2d07f
 	}
 }
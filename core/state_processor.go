--- conflicted
+++ resolved
@@ -90,11 +90,7 @@
 	}
 	// Fail if Shanghai not enabled and len(withdrawals) is non-zero.
 	withdrawals := block.Withdrawals()
-<<<<<<< HEAD
-	if len(withdrawals) > 0 && !p.config.IsShanghai(block.Time(), types.DeserializeHeaderExtraInformation(header).ArbOSFormatVersion) {
-=======
-	if len(withdrawals) > 0 && !p.config.IsShanghai(block.Number(), block.Time()) {
->>>>>>> e501b3b0
+	if len(withdrawals) > 0 && !p.config.IsShanghai(block.Number(), block.Time(), types.DeserializeHeaderExtraInformation(header).ArbOSFormatVersion) {
 		return nil, nil, 0, fmt.Errorf("withdrawals before shanghai")
 	}
 	// Finalize the block, applying any consensus engine specific extras (e.g. block rewards)
@@ -160,17 +156,12 @@
 // and uses the input parameters for its environment. It returns the receipt
 // for the transaction, gas used and an error if the transaction failed,
 // indicating the block was invalid.
-<<<<<<< HEAD
 func ApplyTransaction(config *params.ChainConfig, bc ChainContext, author *common.Address, gp *GasPool, statedb *state.StateDB, header *types.Header, tx *types.Transaction, usedGas *uint64, cfg vm.Config) (*types.Receipt, *ExecutionResult, error) {
 	return ApplyTransactionWithResultFilter(config, bc, author, gp, statedb, header, tx, usedGas, cfg, nil)
 }
 
 func ApplyTransactionWithResultFilter(config *params.ChainConfig, bc ChainContext, author *common.Address, gp *GasPool, statedb *state.StateDB, header *types.Header, tx *types.Transaction, usedGas *uint64, cfg vm.Config, resultFilter func(*ExecutionResult) error) (*types.Receipt, *ExecutionResult, error) {
-	msg, err := TransactionToMessage(tx, types.MakeSigner(config, header.Number), header.BaseFee)
-=======
-func ApplyTransaction(config *params.ChainConfig, bc ChainContext, author *common.Address, gp *GasPool, statedb *state.StateDB, header *types.Header, tx *types.Transaction, usedGas *uint64, cfg vm.Config) (*types.Receipt, error) {
 	msg, err := TransactionToMessage(tx, types.MakeSigner(config, header.Number, header.Time), header.BaseFee)
->>>>>>> e501b3b0
 	if err != nil {
 		return nil, nil, err
 	}

// Copyright 2014 The go-ethereum Authors
// This file is part of the go-ethereum library.
//
// The go-ethereum library is free software: you can redistribute it and/or modify
// it under the terms of the GNU Lesser General Public License as published by
// the Free Software Foundation, either version 3 of the License, or
// (at your option) any later version.
//
// The go-ethereum library is distributed in the hope that it will be useful,
// but WITHOUT ANY WARRANTY; without even the implied warranty of
// MERCHANTABILITY or FITNESS FOR A PARTICULAR PURPOSE. See the
// GNU Lesser General Public License for more details.
//
// You should have received a copy of the GNU Lesser General Public License
// along with the go-ethereum library. If not, see <http://www.gnu.org/licenses/>.

package core

import (
	"errors"
	"fmt"
	"math/big"
	"math/rand"
	"os"
	"sync"
	"testing"
	"time"

	"github.com/ethereum/go-ethereum/common"
	"github.com/ethereum/go-ethereum/common/math"
	"github.com/ethereum/go-ethereum/consensus"
	"github.com/ethereum/go-ethereum/consensus/beacon"
	"github.com/ethereum/go-ethereum/consensus/ethash"
	"github.com/ethereum/go-ethereum/core/rawdb"
	"github.com/ethereum/go-ethereum/core/state"
	"github.com/ethereum/go-ethereum/core/types"
	"github.com/ethereum/go-ethereum/core/vm"
	"github.com/ethereum/go-ethereum/crypto"
	"github.com/ethereum/go-ethereum/eth/tracers/logger"
	"github.com/ethereum/go-ethereum/ethdb"
	"github.com/ethereum/go-ethereum/params"
	"github.com/ethereum/go-ethereum/trie"
	"github.com/holiman/uint256"
)

// So we can deterministically seed different blockchains
var (
	canonicalSeed = 1
	forkSeed      = 2
)

// newCanonical creates a chain database, and injects a deterministic canonical
// chain. Depending on the full flag, it creates either a full block chain or a
// header only chain. The database and genesis specification for block generation
// are also returned in case more test blocks are needed later.
func newCanonical(engine consensus.Engine, n int, full bool, scheme string) (ethdb.Database, *Genesis, *BlockChain, error) {
	var (
		genesis = &Genesis{
			BaseFee: big.NewInt(params.InitialBaseFee),
			Config:  params.AllEthashProtocolChanges,
		}
	)
	// Initialize a fresh chain with only a genesis block
	blockchain, _ := NewBlockChain(rawdb.NewMemoryDatabase(), DefaultCacheConfigWithScheme(scheme), nil, genesis, nil, engine, vm.Config{}, nil, nil)

	// Create and inject the requested chain
	if n == 0 {
		return rawdb.NewMemoryDatabase(), genesis, blockchain, nil
	}
	if full {
		// Full block-chain requested
		genDb, blocks := makeBlockChainWithGenesis(genesis, n, engine, canonicalSeed)
		_, err := blockchain.InsertChain(blocks)
		return genDb, genesis, blockchain, err
	}
	// Header-only chain requested
	genDb, headers := makeHeaderChainWithGenesis(genesis, n, engine, canonicalSeed)
	_, err := blockchain.InsertHeaderChain(headers)
	return genDb, genesis, blockchain, err
}

func newGwei(n int64) *big.Int {
	return new(big.Int).Mul(big.NewInt(n), big.NewInt(params.GWei))
}

// Test fork of length N starting from block i
func testFork(t *testing.T, blockchain *BlockChain, i, n int, full bool, comparator func(td1, td2 *big.Int), scheme string) {
	// Copy old chain up to #i into a new db
	genDb, _, blockchain2, err := newCanonical(ethash.NewFaker(), i, full, scheme)
	if err != nil {
		t.Fatal("could not make new canonical in testFork", err)
	}
	defer blockchain2.Stop()

	// Assert the chains have the same header/block at #i
	var hash1, hash2 common.Hash
	if full {
		hash1 = blockchain.GetBlockByNumber(uint64(i)).Hash()
		hash2 = blockchain2.GetBlockByNumber(uint64(i)).Hash()
	} else {
		hash1 = blockchain.GetHeaderByNumber(uint64(i)).Hash()
		hash2 = blockchain2.GetHeaderByNumber(uint64(i)).Hash()
	}
	if hash1 != hash2 {
		t.Errorf("chain content mismatch at %d: have hash %v, want hash %v", i, hash2, hash1)
	}
	// Extend the newly created chain
	var (
		blockChainB  []*types.Block
		headerChainB []*types.Header
	)
	if full {
		blockChainB = makeBlockChain(blockchain2.chainConfig, blockchain2.GetBlockByHash(blockchain2.CurrentBlock().Hash()), n, ethash.NewFaker(), genDb, forkSeed)
		if _, err := blockchain2.InsertChain(blockChainB); err != nil {
			t.Fatalf("failed to insert forking chain: %v", err)
		}
	} else {
		headerChainB = makeHeaderChain(blockchain2.chainConfig, blockchain2.CurrentHeader(), n, ethash.NewFaker(), genDb, forkSeed)
		if _, err := blockchain2.InsertHeaderChain(headerChainB); err != nil {
			t.Fatalf("failed to insert forking chain: %v", err)
		}
	}
	// Sanity check that the forked chain can be imported into the original
	var tdPre, tdPost *big.Int

	if full {
		cur := blockchain.CurrentBlock()
		tdPre = blockchain.GetTd(cur.Hash(), cur.Number.Uint64())
		if err := testBlockChainImport(blockChainB, blockchain); err != nil {
			t.Fatalf("failed to import forked block chain: %v", err)
		}
		last := blockChainB[len(blockChainB)-1]
		tdPost = blockchain.GetTd(last.Hash(), last.NumberU64())
	} else {
		cur := blockchain.CurrentHeader()
		tdPre = blockchain.GetTd(cur.Hash(), cur.Number.Uint64())
		if err := testHeaderChainImport(headerChainB, blockchain); err != nil {
			t.Fatalf("failed to import forked header chain: %v", err)
		}
		last := headerChainB[len(headerChainB)-1]
		tdPost = blockchain.GetTd(last.Hash(), last.Number.Uint64())
	}
	// Compare the total difficulties of the chains
	comparator(tdPre, tdPost)
}

// testBlockChainImport tries to process a chain of blocks, writing them into
// the database if successful.
func testBlockChainImport(chain types.Blocks, blockchain *BlockChain) error {
	for _, block := range chain {
		// Try and process the block
		err := blockchain.engine.VerifyHeader(blockchain, block.Header())
		if err == nil {
			err = blockchain.validator.ValidateBody(block)
		}
		if err != nil {
			if err == ErrKnownBlock {
				continue
			}
			return err
		}
		statedb, err := state.New(blockchain.GetBlockByHash(block.ParentHash()).Root(), blockchain.stateCache, nil)
		if err != nil {
			return err
		}
		receipts, _, usedGas, err := blockchain.processor.Process(block, statedb, vm.Config{})
		if err != nil {
			blockchain.reportBlock(block, receipts, err)
			return err
		}
		err = blockchain.validator.ValidateState(block, statedb, receipts, usedGas)
		if err != nil {
			blockchain.reportBlock(block, receipts, err)
			return err
		}

		blockchain.chainmu.MustLock()
		rawdb.WriteTd(blockchain.db, block.Hash(), block.NumberU64(), new(big.Int).Add(block.Difficulty(), blockchain.GetTd(block.ParentHash(), block.NumberU64()-1)))
		rawdb.WriteBlock(blockchain.db, block)
		statedb.Commit(block.NumberU64(), false)
		blockchain.chainmu.Unlock()
	}
	return nil
}

// testHeaderChainImport tries to process a chain of header, writing them into
// the database if successful.
func testHeaderChainImport(chain []*types.Header, blockchain *BlockChain) error {
	for _, header := range chain {
		// Try and validate the header
		if err := blockchain.engine.VerifyHeader(blockchain, header); err != nil {
			return err
		}
		// Manually insert the header into the database, but don't reorganise (allows subsequent testing)
		blockchain.chainmu.MustLock()
		rawdb.WriteTd(blockchain.db, header.Hash(), header.Number.Uint64(), new(big.Int).Add(header.Difficulty, blockchain.GetTd(header.ParentHash, header.Number.Uint64()-1)))
		rawdb.WriteHeader(blockchain.db, header)
		blockchain.chainmu.Unlock()
	}
	return nil
}
func TestLastBlock(t *testing.T) {
	testLastBlock(t, rawdb.HashScheme)
	testLastBlock(t, rawdb.PathScheme)
}

func testLastBlock(t *testing.T, scheme string) {
	genDb, _, blockchain, err := newCanonical(ethash.NewFaker(), 0, true, scheme)
	if err != nil {
		t.Fatalf("failed to create pristine chain: %v", err)
	}
	defer blockchain.Stop()

	blocks := makeBlockChain(blockchain.chainConfig, blockchain.GetBlockByHash(blockchain.CurrentBlock().Hash()), 1, ethash.NewFullFaker(), genDb, 0)
	if _, err := blockchain.InsertChain(blocks); err != nil {
		t.Fatalf("Failed to insert block: %v", err)
	}
	if blocks[len(blocks)-1].Hash() != rawdb.ReadHeadBlockHash(blockchain.db) {
		t.Fatalf("Write/Get HeadBlockHash failed")
	}
}

// Test inserts the blocks/headers after the fork choice rule is changed.
// The chain is reorged to whatever specified.
func testInsertAfterMerge(t *testing.T, blockchain *BlockChain, i, n int, full bool, scheme string) {
	// Copy old chain up to #i into a new db
	genDb, _, blockchain2, err := newCanonical(ethash.NewFaker(), i, full, scheme)
	if err != nil {
		t.Fatal("could not make new canonical in testFork", err)
	}
	defer blockchain2.Stop()

	// Assert the chains have the same header/block at #i
	var hash1, hash2 common.Hash
	if full {
		hash1 = blockchain.GetBlockByNumber(uint64(i)).Hash()
		hash2 = blockchain2.GetBlockByNumber(uint64(i)).Hash()
	} else {
		hash1 = blockchain.GetHeaderByNumber(uint64(i)).Hash()
		hash2 = blockchain2.GetHeaderByNumber(uint64(i)).Hash()
	}
	if hash1 != hash2 {
		t.Errorf("chain content mismatch at %d: have hash %v, want hash %v", i, hash2, hash1)
	}

	// Extend the newly created chain
	if full {
		blockChainB := makeBlockChain(blockchain2.chainConfig, blockchain2.GetBlockByHash(blockchain2.CurrentBlock().Hash()), n, ethash.NewFaker(), genDb, forkSeed)
		if _, err := blockchain2.InsertChain(blockChainB); err != nil {
			t.Fatalf("failed to insert forking chain: %v", err)
		}
		if blockchain2.CurrentBlock().Number.Uint64() != blockChainB[len(blockChainB)-1].NumberU64() {
			t.Fatalf("failed to reorg to the given chain")
		}
		if blockchain2.CurrentBlock().Hash() != blockChainB[len(blockChainB)-1].Hash() {
			t.Fatalf("failed to reorg to the given chain")
		}
	} else {
		headerChainB := makeHeaderChain(blockchain2.chainConfig, blockchain2.CurrentHeader(), n, ethash.NewFaker(), genDb, forkSeed)
		if _, err := blockchain2.InsertHeaderChain(headerChainB); err != nil {
			t.Fatalf("failed to insert forking chain: %v", err)
		}
		if blockchain2.CurrentHeader().Number.Uint64() != headerChainB[len(headerChainB)-1].Number.Uint64() {
			t.Fatalf("failed to reorg to the given chain")
		}
		if blockchain2.CurrentHeader().Hash() != headerChainB[len(headerChainB)-1].Hash() {
			t.Fatalf("failed to reorg to the given chain")
		}
	}
}

// Tests that given a starting canonical chain of a given size, it can be extended
// with various length chains.
func TestExtendCanonicalHeaders(t *testing.T) {
	testExtendCanonical(t, false, rawdb.HashScheme)
	testExtendCanonical(t, false, rawdb.PathScheme)
}
func TestExtendCanonicalBlocks(t *testing.T) {
	testExtendCanonical(t, true, rawdb.HashScheme)
	testExtendCanonical(t, true, rawdb.PathScheme)
}

func testExtendCanonical(t *testing.T, full bool, scheme string) {
	length := 5

	// Make first chain starting from genesis
	_, _, processor, err := newCanonical(ethash.NewFaker(), length, full, scheme)
	if err != nil {
		t.Fatalf("failed to make new canonical chain: %v", err)
	}
	defer processor.Stop()

	// Define the difficulty comparator
	better := func(td1, td2 *big.Int) {
		if td2.Cmp(td1) <= 0 {
			t.Errorf("total difficulty mismatch: have %v, expected more than %v", td2, td1)
		}
	}
	// Start fork from current height
	testFork(t, processor, length, 1, full, better, scheme)
	testFork(t, processor, length, 2, full, better, scheme)
	testFork(t, processor, length, 5, full, better, scheme)
	testFork(t, processor, length, 10, full, better, scheme)
}

// Tests that given a starting canonical chain of a given size, it can be extended
// with various length chains.
func TestExtendCanonicalHeadersAfterMerge(t *testing.T) {
	testExtendCanonicalAfterMerge(t, false, rawdb.HashScheme)
	testExtendCanonicalAfterMerge(t, false, rawdb.PathScheme)
}
func TestExtendCanonicalBlocksAfterMerge(t *testing.T) {
	testExtendCanonicalAfterMerge(t, true, rawdb.HashScheme)
	testExtendCanonicalAfterMerge(t, true, rawdb.PathScheme)
}

func testExtendCanonicalAfterMerge(t *testing.T, full bool, scheme string) {
	length := 5

	// Make first chain starting from genesis
	_, _, processor, err := newCanonical(ethash.NewFaker(), length, full, scheme)
	if err != nil {
		t.Fatalf("failed to make new canonical chain: %v", err)
	}
	defer processor.Stop()

	testInsertAfterMerge(t, processor, length, 1, full, scheme)
	testInsertAfterMerge(t, processor, length, 10, full, scheme)
}

// Tests that given a starting canonical chain of a given size, creating shorter
// forks do not take canonical ownership.
func TestShorterForkHeaders(t *testing.T) {
	testShorterFork(t, false, rawdb.HashScheme)
	testShorterFork(t, false, rawdb.PathScheme)
}
func TestShorterForkBlocks(t *testing.T) {
	testShorterFork(t, true, rawdb.HashScheme)
	testShorterFork(t, true, rawdb.PathScheme)
}

func testShorterFork(t *testing.T, full bool, scheme string) {
	length := 10

	// Make first chain starting from genesis
	_, _, processor, err := newCanonical(ethash.NewFaker(), length, full, scheme)
	if err != nil {
		t.Fatalf("failed to make new canonical chain: %v", err)
	}
	defer processor.Stop()

	// Define the difficulty comparator
	worse := func(td1, td2 *big.Int) {
		if td2.Cmp(td1) >= 0 {
			t.Errorf("total difficulty mismatch: have %v, expected less than %v", td2, td1)
		}
	}
	// Sum of numbers must be less than `length` for this to be a shorter fork
	testFork(t, processor, 0, 3, full, worse, scheme)
	testFork(t, processor, 0, 7, full, worse, scheme)
	testFork(t, processor, 1, 1, full, worse, scheme)
	testFork(t, processor, 1, 7, full, worse, scheme)
	testFork(t, processor, 5, 3, full, worse, scheme)
	testFork(t, processor, 5, 4, full, worse, scheme)
}

// Tests that given a starting canonical chain of a given size, creating shorter
// forks do not take canonical ownership.
func TestShorterForkHeadersAfterMerge(t *testing.T) {
	testShorterForkAfterMerge(t, false, rawdb.HashScheme)
	testShorterForkAfterMerge(t, false, rawdb.PathScheme)
}
func TestShorterForkBlocksAfterMerge(t *testing.T) {
	testShorterForkAfterMerge(t, true, rawdb.HashScheme)
	testShorterForkAfterMerge(t, true, rawdb.PathScheme)
}

func testShorterForkAfterMerge(t *testing.T, full bool, scheme string) {
	length := 10

	// Make first chain starting from genesis
	_, _, processor, err := newCanonical(ethash.NewFaker(), length, full, scheme)
	if err != nil {
		t.Fatalf("failed to make new canonical chain: %v", err)
	}
	defer processor.Stop()

	testInsertAfterMerge(t, processor, 0, 3, full, scheme)
	testInsertAfterMerge(t, processor, 0, 7, full, scheme)
	testInsertAfterMerge(t, processor, 1, 1, full, scheme)
	testInsertAfterMerge(t, processor, 1, 7, full, scheme)
	testInsertAfterMerge(t, processor, 5, 3, full, scheme)
	testInsertAfterMerge(t, processor, 5, 4, full, scheme)
}

// Tests that given a starting canonical chain of a given size, creating longer
// forks do take canonical ownership.
func TestLongerForkHeaders(t *testing.T) {
	testLongerFork(t, false, rawdb.HashScheme)
	testLongerFork(t, false, rawdb.PathScheme)
}
func TestLongerForkBlocks(t *testing.T) {
	testLongerFork(t, true, rawdb.HashScheme)
	testLongerFork(t, true, rawdb.PathScheme)
}

func testLongerFork(t *testing.T, full bool, scheme string) {
	length := 10

	// Make first chain starting from genesis
	_, _, processor, err := newCanonical(ethash.NewFaker(), length, full, scheme)
	if err != nil {
		t.Fatalf("failed to make new canonical chain: %v", err)
	}
	defer processor.Stop()

	testInsertAfterMerge(t, processor, 0, 11, full, scheme)
	testInsertAfterMerge(t, processor, 0, 15, full, scheme)
	testInsertAfterMerge(t, processor, 1, 10, full, scheme)
	testInsertAfterMerge(t, processor, 1, 12, full, scheme)
	testInsertAfterMerge(t, processor, 5, 6, full, scheme)
	testInsertAfterMerge(t, processor, 5, 8, full, scheme)
}

// Tests that given a starting canonical chain of a given size, creating longer
// forks do take canonical ownership.
func TestLongerForkHeadersAfterMerge(t *testing.T) {
	testLongerForkAfterMerge(t, false, rawdb.HashScheme)
	testLongerForkAfterMerge(t, false, rawdb.PathScheme)
}
func TestLongerForkBlocksAfterMerge(t *testing.T) {
	testLongerForkAfterMerge(t, true, rawdb.HashScheme)
	testLongerForkAfterMerge(t, true, rawdb.PathScheme)
}

func testLongerForkAfterMerge(t *testing.T, full bool, scheme string) {
	length := 10

	// Make first chain starting from genesis
	_, _, processor, err := newCanonical(ethash.NewFaker(), length, full, scheme)
	if err != nil {
		t.Fatalf("failed to make new canonical chain: %v", err)
	}
	defer processor.Stop()

	testInsertAfterMerge(t, processor, 0, 11, full, scheme)
	testInsertAfterMerge(t, processor, 0, 15, full, scheme)
	testInsertAfterMerge(t, processor, 1, 10, full, scheme)
	testInsertAfterMerge(t, processor, 1, 12, full, scheme)
	testInsertAfterMerge(t, processor, 5, 6, full, scheme)
	testInsertAfterMerge(t, processor, 5, 8, full, scheme)
}

// Tests that given a starting canonical chain of a given size, creating equal
// forks do take canonical ownership.
func TestEqualForkHeaders(t *testing.T) {
	testEqualFork(t, false, rawdb.HashScheme)
	testEqualFork(t, false, rawdb.PathScheme)
}
func TestEqualForkBlocks(t *testing.T) {
	testEqualFork(t, true, rawdb.HashScheme)
	testEqualFork(t, true, rawdb.PathScheme)
}

func testEqualFork(t *testing.T, full bool, scheme string) {
	length := 10

	// Make first chain starting from genesis
	_, _, processor, err := newCanonical(ethash.NewFaker(), length, full, scheme)
	if err != nil {
		t.Fatalf("failed to make new canonical chain: %v", err)
	}
	defer processor.Stop()

	// Define the difficulty comparator
	equal := func(td1, td2 *big.Int) {
		if td2.Cmp(td1) != 0 {
			t.Errorf("total difficulty mismatch: have %v, want %v", td2, td1)
		}
	}
	// Sum of numbers must be equal to `length` for this to be an equal fork
	testFork(t, processor, 0, 10, full, equal, scheme)
	testFork(t, processor, 1, 9, full, equal, scheme)
	testFork(t, processor, 2, 8, full, equal, scheme)
	testFork(t, processor, 5, 5, full, equal, scheme)
	testFork(t, processor, 6, 4, full, equal, scheme)
	testFork(t, processor, 9, 1, full, equal, scheme)
}

// Tests that given a starting canonical chain of a given size, creating equal
// forks do take canonical ownership.
func TestEqualForkHeadersAfterMerge(t *testing.T) {
	testEqualForkAfterMerge(t, false, rawdb.HashScheme)
	testEqualForkAfterMerge(t, false, rawdb.PathScheme)
}
func TestEqualForkBlocksAfterMerge(t *testing.T) {
	testEqualForkAfterMerge(t, true, rawdb.HashScheme)
	testEqualForkAfterMerge(t, true, rawdb.PathScheme)
}

func testEqualForkAfterMerge(t *testing.T, full bool, scheme string) {
	length := 10

	// Make first chain starting from genesis
	_, _, processor, err := newCanonical(ethash.NewFaker(), length, full, scheme)
	if err != nil {
		t.Fatalf("failed to make new canonical chain: %v", err)
	}
	defer processor.Stop()

	testInsertAfterMerge(t, processor, 0, 10, full, scheme)
	testInsertAfterMerge(t, processor, 1, 9, full, scheme)
	testInsertAfterMerge(t, processor, 2, 8, full, scheme)
	testInsertAfterMerge(t, processor, 5, 5, full, scheme)
	testInsertAfterMerge(t, processor, 6, 4, full, scheme)
	testInsertAfterMerge(t, processor, 9, 1, full, scheme)
}

// Tests that chains missing links do not get accepted by the processor.
func TestBrokenHeaderChain(t *testing.T) {
	testBrokenChain(t, false, rawdb.HashScheme)
	testBrokenChain(t, false, rawdb.PathScheme)
}
func TestBrokenBlockChain(t *testing.T) {
	testBrokenChain(t, true, rawdb.HashScheme)
	testBrokenChain(t, true, rawdb.PathScheme)
}

func testBrokenChain(t *testing.T, full bool, scheme string) {
	// Make chain starting from genesis
	genDb, _, blockchain, err := newCanonical(ethash.NewFaker(), 10, full, scheme)
	if err != nil {
		t.Fatalf("failed to make new canonical chain: %v", err)
	}
	defer blockchain.Stop()

	// Create a forked chain, and try to insert with a missing link
	if full {
		chain := makeBlockChain(blockchain.chainConfig, blockchain.GetBlockByHash(blockchain.CurrentBlock().Hash()), 5, ethash.NewFaker(), genDb, forkSeed)[1:]
		if err := testBlockChainImport(chain, blockchain); err == nil {
			t.Errorf("broken block chain not reported")
		}
	} else {
		chain := makeHeaderChain(blockchain.chainConfig, blockchain.CurrentHeader(), 5, ethash.NewFaker(), genDb, forkSeed)[1:]
		if err := testHeaderChainImport(chain, blockchain); err == nil {
			t.Errorf("broken header chain not reported")
		}
	}
}

// Tests that reorganising a long difficult chain after a short easy one
// overwrites the canonical numbers and links in the database.
func TestReorgLongHeaders(t *testing.T) {
	testReorgLong(t, false, rawdb.HashScheme)
	testReorgLong(t, false, rawdb.PathScheme)
}
func TestReorgLongBlocks(t *testing.T) {
	testReorgLong(t, true, rawdb.HashScheme)
	testReorgLong(t, true, rawdb.PathScheme)
}

func testReorgLong(t *testing.T, full bool, scheme string) {
	testReorg(t, []int64{0, 0, -9}, []int64{0, 0, 0, -9}, 393280+params.GenesisDifficulty.Int64(), full, scheme)
}

// Tests that reorganising a short difficult chain after a long easy one
// overwrites the canonical numbers and links in the database.
func TestReorgShortHeaders(t *testing.T) {
	testReorgShort(t, false, rawdb.HashScheme)
	testReorgShort(t, false, rawdb.PathScheme)
}
func TestReorgShortBlocks(t *testing.T) {
	testReorgShort(t, true, rawdb.HashScheme)
	testReorgShort(t, true, rawdb.PathScheme)
}

func testReorgShort(t *testing.T, full bool, scheme string) {
	// Create a long easy chain vs. a short heavy one. Due to difficulty adjustment
	// we need a fairly long chain of blocks with different difficulties for a short
	// one to become heavier than a long one. The 96 is an empirical value.
	easy := make([]int64, 96)
	for i := 0; i < len(easy); i++ {
		easy[i] = 60
	}
	diff := make([]int64, len(easy)-1)
	for i := 0; i < len(diff); i++ {
		diff[i] = -9
	}
	testReorg(t, easy, diff, 12615120+params.GenesisDifficulty.Int64(), full, scheme)
}

func testReorg(t *testing.T, first, second []int64, td int64, full bool, scheme string) {
	// Create a pristine chain and database
	genDb, _, blockchain, err := newCanonical(ethash.NewFaker(), 0, full, scheme)
	if err != nil {
		t.Fatalf("failed to create pristine chain: %v", err)
	}
	defer blockchain.Stop()

	// Insert an easy and a difficult chain afterwards
	easyBlocks, _ := GenerateChain(params.TestChainConfig, blockchain.GetBlockByHash(blockchain.CurrentBlock().Hash()), ethash.NewFaker(), genDb, len(first), func(i int, b *BlockGen) {
		b.OffsetTime(first[i])
	})
	diffBlocks, _ := GenerateChain(params.TestChainConfig, blockchain.GetBlockByHash(blockchain.CurrentBlock().Hash()), ethash.NewFaker(), genDb, len(second), func(i int, b *BlockGen) {
		b.OffsetTime(second[i])
	})
	if full {
		if _, err := blockchain.InsertChain(easyBlocks); err != nil {
			t.Fatalf("failed to insert easy chain: %v", err)
		}
		if _, err := blockchain.InsertChain(diffBlocks); err != nil {
			t.Fatalf("failed to insert difficult chain: %v", err)
		}
	} else {
		easyHeaders := make([]*types.Header, len(easyBlocks))
		for i, block := range easyBlocks {
			easyHeaders[i] = block.Header()
		}
		diffHeaders := make([]*types.Header, len(diffBlocks))
		for i, block := range diffBlocks {
			diffHeaders[i] = block.Header()
		}
		if _, err := blockchain.InsertHeaderChain(easyHeaders); err != nil {
			t.Fatalf("failed to insert easy chain: %v", err)
		}
		if _, err := blockchain.InsertHeaderChain(diffHeaders); err != nil {
			t.Fatalf("failed to insert difficult chain: %v", err)
		}
	}
	// Check that the chain is valid number and link wise
	if full {
		prev := blockchain.CurrentBlock()
		for block := blockchain.GetBlockByNumber(blockchain.CurrentBlock().Number.Uint64() - 1); block.NumberU64() != 0; prev, block = block.Header(), blockchain.GetBlockByNumber(block.NumberU64()-1) {
			if prev.ParentHash != block.Hash() {
				t.Errorf("parent block hash mismatch: have %x, want %x", prev.ParentHash, block.Hash())
			}
		}
	} else {
		prev := blockchain.CurrentHeader()
		for header := blockchain.GetHeaderByNumber(blockchain.CurrentHeader().Number.Uint64() - 1); header.Number.Uint64() != 0; prev, header = header, blockchain.GetHeaderByNumber(header.Number.Uint64()-1) {
			if prev.ParentHash != header.Hash() {
				t.Errorf("parent header hash mismatch: have %x, want %x", prev.ParentHash, header.Hash())
			}
		}
	}
	// Make sure the chain total difficulty is the correct one
	want := new(big.Int).Add(blockchain.genesisBlock.Difficulty(), big.NewInt(td))
	if full {
		cur := blockchain.CurrentBlock()
		if have := blockchain.GetTd(cur.Hash(), cur.Number.Uint64()); have.Cmp(want) != 0 {
			t.Errorf("total difficulty mismatch: have %v, want %v", have, want)
		}
	} else {
		cur := blockchain.CurrentHeader()
		if have := blockchain.GetTd(cur.Hash(), cur.Number.Uint64()); have.Cmp(want) != 0 {
			t.Errorf("total difficulty mismatch: have %v, want %v", have, want)
		}
	}
}

// Tests that the insertion functions detect banned hashes.
func TestBadHeaderHashes(t *testing.T) {
	testBadHashes(t, false, rawdb.HashScheme)
	testBadHashes(t, false, rawdb.PathScheme)
}
func TestBadBlockHashes(t *testing.T) {
	testBadHashes(t, true, rawdb.HashScheme)
	testBadHashes(t, true, rawdb.PathScheme)
}

func testBadHashes(t *testing.T, full bool, scheme string) {
	// Create a pristine chain and database
	genDb, _, blockchain, err := newCanonical(ethash.NewFaker(), 0, full, scheme)
	if err != nil {
		t.Fatalf("failed to create pristine chain: %v", err)
	}
	defer blockchain.Stop()

	// Create a chain, ban a hash and try to import
	if full {
		blocks := makeBlockChain(blockchain.chainConfig, blockchain.GetBlockByHash(blockchain.CurrentBlock().Hash()), 3, ethash.NewFaker(), genDb, 10)

		BadHashes[blocks[2].Header().Hash()] = true
		defer func() { delete(BadHashes, blocks[2].Header().Hash()) }()

		_, err = blockchain.InsertChain(blocks)
	} else {
		headers := makeHeaderChain(blockchain.chainConfig, blockchain.CurrentHeader(), 3, ethash.NewFaker(), genDb, 10)

		BadHashes[headers[2].Hash()] = true
		defer func() { delete(BadHashes, headers[2].Hash()) }()

		_, err = blockchain.InsertHeaderChain(headers)
	}
	if !errors.Is(err, ErrBannedHash) {
		t.Errorf("error mismatch: have: %v, want: %v", err, ErrBannedHash)
	}
}

// Tests that bad hashes are detected on boot, and the chain rolled back to a
// good state prior to the bad hash.
func TestReorgBadHeaderHashes(t *testing.T) {
	testReorgBadHashes(t, false, rawdb.HashScheme)
	testReorgBadHashes(t, false, rawdb.PathScheme)
}
func TestReorgBadBlockHashes(t *testing.T) {
	testReorgBadHashes(t, true, rawdb.HashScheme)
	testReorgBadHashes(t, true, rawdb.PathScheme)
}

func testReorgBadHashes(t *testing.T, full bool, scheme string) {
	// Create a pristine chain and database
	genDb, gspec, blockchain, err := newCanonical(ethash.NewFaker(), 0, full, scheme)
	if err != nil {
		t.Fatalf("failed to create pristine chain: %v", err)
	}
	// Create a chain, import and ban afterwards
	headers := makeHeaderChain(blockchain.chainConfig, blockchain.CurrentHeader(), 4, ethash.NewFaker(), genDb, 10)
	blocks := makeBlockChain(blockchain.chainConfig, blockchain.GetBlockByHash(blockchain.CurrentBlock().Hash()), 4, ethash.NewFaker(), genDb, 10)

	if full {
		if _, err = blockchain.InsertChain(blocks); err != nil {
			t.Errorf("failed to import blocks: %v", err)
		}
		if blockchain.CurrentBlock().Hash() != blocks[3].Hash() {
			t.Errorf("last block hash mismatch: have: %x, want %x", blockchain.CurrentBlock().Hash(), blocks[3].Header().Hash())
		}
		BadHashes[blocks[3].Header().Hash()] = true
		defer func() { delete(BadHashes, blocks[3].Header().Hash()) }()
	} else {
		if _, err = blockchain.InsertHeaderChain(headers); err != nil {
			t.Errorf("failed to import headers: %v", err)
		}
		if blockchain.CurrentHeader().Hash() != headers[3].Hash() {
			t.Errorf("last header hash mismatch: have: %x, want %x", blockchain.CurrentHeader().Hash(), headers[3].Hash())
		}
		BadHashes[headers[3].Hash()] = true
		defer func() { delete(BadHashes, headers[3].Hash()) }()
	}
	blockchain.Stop()

	// Create a new BlockChain and check that it rolled back the state.
	ncm, err := NewBlockChain(blockchain.db, DefaultCacheConfigWithScheme(scheme), nil, gspec, nil, ethash.NewFaker(), vm.Config{}, nil, nil)
	if err != nil {
		t.Fatalf("failed to create new chain manager: %v", err)
	}
	if full {
		if ncm.CurrentBlock().Hash() != blocks[2].Header().Hash() {
			t.Errorf("last block hash mismatch: have: %x, want %x", ncm.CurrentBlock().Hash(), blocks[2].Header().Hash())
		}
		if blocks[2].Header().GasLimit != ncm.GasLimit() {
			t.Errorf("last  block gasLimit mismatch: have: %d, want %d", ncm.GasLimit(), blocks[2].Header().GasLimit)
		}
	} else {
		if ncm.CurrentHeader().Hash() != headers[2].Hash() {
			t.Errorf("last header hash mismatch: have: %x, want %x", ncm.CurrentHeader().Hash(), headers[2].Hash())
		}
	}
	ncm.Stop()
}

// Tests chain insertions in the face of one entity containing an invalid nonce.
func TestHeadersInsertNonceError(t *testing.T) {
	testInsertNonceError(t, false, rawdb.HashScheme)
	testInsertNonceError(t, false, rawdb.PathScheme)
}
func TestBlocksInsertNonceError(t *testing.T) {
	testInsertNonceError(t, true, rawdb.HashScheme)
	testInsertNonceError(t, true, rawdb.PathScheme)
}

func testInsertNonceError(t *testing.T, full bool, scheme string) {
	doTest := func(i int) {
		// Create a pristine chain and database
		genDb, _, blockchain, err := newCanonical(ethash.NewFaker(), 0, full, scheme)
		if err != nil {
			t.Fatalf("failed to create pristine chain: %v", err)
		}
		defer blockchain.Stop()

		// Create and insert a chain with a failing nonce
		var (
			failAt  int
			failRes int
			failNum uint64
		)
		if full {
			blocks := makeBlockChain(blockchain.chainConfig, blockchain.GetBlockByHash(blockchain.CurrentBlock().Hash()), i, ethash.NewFaker(), genDb, 0)

			failAt = rand.Int() % len(blocks)
			failNum = blocks[failAt].NumberU64()

			blockchain.engine = ethash.NewFakeFailer(failNum)
			failRes, err = blockchain.InsertChain(blocks)
		} else {
			headers := makeHeaderChain(blockchain.chainConfig, blockchain.CurrentHeader(), i, ethash.NewFaker(), genDb, 0)

			failAt = rand.Int() % len(headers)
			failNum = headers[failAt].Number.Uint64()

			blockchain.engine = ethash.NewFakeFailer(failNum)
			blockchain.hc.engine = blockchain.engine
			failRes, err = blockchain.InsertHeaderChain(headers)
		}
		// Check that the returned error indicates the failure
		if failRes != failAt {
			t.Errorf("test %d: failure (%v) index mismatch: have %d, want %d", i, err, failRes, failAt)
		}
		// Check that all blocks after the failing block have been inserted
		for j := 0; j < i-failAt; j++ {
			if full {
				if block := blockchain.GetBlockByNumber(failNum + uint64(j)); block != nil {
					t.Errorf("test %d: invalid block in chain: %v", i, block)
				}
			} else {
				if header := blockchain.GetHeaderByNumber(failNum + uint64(j)); header != nil {
					t.Errorf("test %d: invalid header in chain: %v", i, header)
				}
			}
		}
	}
	for i := 1; i < 25 && !t.Failed(); i++ {
		doTest(i)
	}
}

// Tests that fast importing a block chain produces the same chain data as the
// classical full block processing.
func TestFastVsFullChains(t *testing.T) {
	testFastVsFullChains(t, rawdb.HashScheme)
	testFastVsFullChains(t, rawdb.PathScheme)
}

func testFastVsFullChains(t *testing.T, scheme string) {
	// Configure and generate a sample block chain
	var (
		key, _  = crypto.HexToECDSA("b71c71a67e1177ad4e901695e1b4b9ee17ae16c6668d313eac2f96dbcda3f291")
		address = crypto.PubkeyToAddress(key.PublicKey)
		funds   = big.NewInt(1000000000000000)
		gspec   = &Genesis{
			Config:  params.TestChainConfig,
			Alloc:   GenesisAlloc{address: {Balance: funds}},
			BaseFee: big.NewInt(params.InitialBaseFee),
		}
		signer = types.LatestSigner(gspec.Config)
	)
	_, blocks, receipts := GenerateChainWithGenesis(gspec, ethash.NewFaker(), 1024, func(i int, block *BlockGen) {
		block.SetCoinbase(common.Address{0x00})

		// If the block number is multiple of 3, send a few bonus transactions to the miner
		if i%3 == 2 {
			for j := 0; j < i%4+1; j++ {
				tx, err := types.SignTx(types.NewTransaction(block.TxNonce(address), common.Address{0x00}, big.NewInt(1000), params.TxGas, block.header.BaseFee, nil), signer, key)
				if err != nil {
					panic(err)
				}
				block.AddTx(tx)
			}
		}
		// If the block number is a multiple of 5, add an uncle to the block
		if i%5 == 4 {
			block.AddUncle(&types.Header{ParentHash: block.PrevBlock(i - 2).Hash(), Number: big.NewInt(int64(i))})
		}
	})
	// Import the chain as an archive node for the comparison baseline
	archiveDb := rawdb.NewMemoryDatabase()
	archive, _ := NewBlockChain(archiveDb, DefaultCacheConfigWithScheme(scheme), nil, gspec, nil, ethash.NewFaker(), vm.Config{}, nil, nil)
	defer archive.Stop()

	if n, err := archive.InsertChain(blocks); err != nil {
		t.Fatalf("failed to process block %d: %v", n, err)
	}
	// Fast import the chain as a non-archive node to test
	fastDb := rawdb.NewMemoryDatabase()
	fast, _ := NewBlockChain(fastDb, DefaultCacheConfigWithScheme(scheme), nil, gspec, nil, ethash.NewFaker(), vm.Config{}, nil, nil)
	defer fast.Stop()

	headers := make([]*types.Header, len(blocks))
	for i, block := range blocks {
		headers[i] = block.Header()
	}
	if n, err := fast.InsertHeaderChain(headers); err != nil {
		t.Fatalf("failed to insert header %d: %v", n, err)
	}
	if n, err := fast.InsertReceiptChain(blocks, receipts, 0); err != nil {
		t.Fatalf("failed to insert receipt %d: %v", n, err)
	}
	// Freezer style fast import the chain.
	ancientDb, err := rawdb.NewDatabaseWithFreezer(rawdb.NewMemoryDatabase(), t.TempDir(), "", false)
	if err != nil {
		t.Fatalf("failed to create temp freezer db: %v", err)
	}
	defer ancientDb.Close()

	ancient, _ := NewBlockChain(ancientDb, DefaultCacheConfigWithScheme(scheme), nil, gspec, nil, ethash.NewFaker(), vm.Config{}, nil, nil)
	defer ancient.Stop()

	if n, err := ancient.InsertHeaderChain(headers); err != nil {
		t.Fatalf("failed to insert header %d: %v", n, err)
	}
	if n, err := ancient.InsertReceiptChain(blocks, receipts, uint64(len(blocks)/2)); err != nil {
		t.Fatalf("failed to insert receipt %d: %v", n, err)
	}

	// Iterate over all chain data components, and cross reference
	for i := 0; i < len(blocks); i++ {
		num, hash, time := blocks[i].NumberU64(), blocks[i].Hash(), blocks[i].Time()

		if ftd, atd := fast.GetTd(hash, num), archive.GetTd(hash, num); ftd.Cmp(atd) != 0 {
			t.Errorf("block #%d [%x]: td mismatch: fastdb %v, archivedb %v", num, hash, ftd, atd)
		}
		if antd, artd := ancient.GetTd(hash, num), archive.GetTd(hash, num); antd.Cmp(artd) != 0 {
			t.Errorf("block #%d [%x]: td mismatch: ancientdb %v, archivedb %v", num, hash, antd, artd)
		}
		if fheader, aheader := fast.GetHeaderByHash(hash), archive.GetHeaderByHash(hash); fheader.Hash() != aheader.Hash() {
			t.Errorf("block #%d [%x]: header mismatch: fastdb %v, archivedb %v", num, hash, fheader, aheader)
		}
		if anheader, arheader := ancient.GetHeaderByHash(hash), archive.GetHeaderByHash(hash); anheader.Hash() != arheader.Hash() {
			t.Errorf("block #%d [%x]: header mismatch: ancientdb %v, archivedb %v", num, hash, anheader, arheader)
		}
		if fblock, arblock, anblock := fast.GetBlockByHash(hash), archive.GetBlockByHash(hash), ancient.GetBlockByHash(hash); fblock.Hash() != arblock.Hash() || anblock.Hash() != arblock.Hash() {
			t.Errorf("block #%d [%x]: block mismatch: fastdb %v, ancientdb %v, archivedb %v", num, hash, fblock, anblock, arblock)
		} else if types.DeriveSha(fblock.Transactions(), trie.NewStackTrie(nil)) != types.DeriveSha(arblock.Transactions(), trie.NewStackTrie(nil)) || types.DeriveSha(anblock.Transactions(), trie.NewStackTrie(nil)) != types.DeriveSha(arblock.Transactions(), trie.NewStackTrie(nil)) {
			t.Errorf("block #%d [%x]: transactions mismatch: fastdb %v, ancientdb %v, archivedb %v", num, hash, fblock.Transactions(), anblock.Transactions(), arblock.Transactions())
		} else if types.CalcUncleHash(fblock.Uncles()) != types.CalcUncleHash(arblock.Uncles()) || types.CalcUncleHash(anblock.Uncles()) != types.CalcUncleHash(arblock.Uncles()) {
			t.Errorf("block #%d [%x]: uncles mismatch: fastdb %v, ancientdb %v, archivedb %v", num, hash, fblock.Uncles(), anblock, arblock.Uncles())
		}

		// Check receipts.
		freceipts := rawdb.ReadReceipts(fastDb, hash, num, time, fast.Config())
		anreceipts := rawdb.ReadReceipts(ancientDb, hash, num, time, fast.Config())
		areceipts := rawdb.ReadReceipts(archiveDb, hash, num, time, fast.Config())
		if types.DeriveSha(freceipts, trie.NewStackTrie(nil)) != types.DeriveSha(areceipts, trie.NewStackTrie(nil)) {
			t.Errorf("block #%d [%x]: receipts mismatch: fastdb %v, ancientdb %v, archivedb %v", num, hash, freceipts, anreceipts, areceipts)
		}

		// Check that hash-to-number mappings are present in all databases.
		if m := rawdb.ReadHeaderNumber(fastDb, hash); m == nil || *m != num {
			t.Errorf("block #%d [%x]: wrong hash-to-number mapping in fastdb: %v", num, hash, m)
		}
		if m := rawdb.ReadHeaderNumber(ancientDb, hash); m == nil || *m != num {
			t.Errorf("block #%d [%x]: wrong hash-to-number mapping in ancientdb: %v", num, hash, m)
		}
		if m := rawdb.ReadHeaderNumber(archiveDb, hash); m == nil || *m != num {
			t.Errorf("block #%d [%x]: wrong hash-to-number mapping in archivedb: %v", num, hash, m)
		}
	}

	// Check that the canonical chains are the same between the databases
	for i := 0; i < len(blocks)+1; i++ {
		if fhash, ahash := rawdb.ReadCanonicalHash(fastDb, uint64(i)), rawdb.ReadCanonicalHash(archiveDb, uint64(i)); fhash != ahash {
			t.Errorf("block #%d: canonical hash mismatch: fastdb %v, archivedb %v", i, fhash, ahash)
		}
		if anhash, arhash := rawdb.ReadCanonicalHash(ancientDb, uint64(i)), rawdb.ReadCanonicalHash(archiveDb, uint64(i)); anhash != arhash {
			t.Errorf("block #%d: canonical hash mismatch: ancientdb %v, archivedb %v", i, anhash, arhash)
		}
	}
}

// Tests that various import methods move the chain head pointers to the correct
// positions.
func TestLightVsFastVsFullChainHeads(t *testing.T) {
	testLightVsFastVsFullChainHeads(t, rawdb.HashScheme)
	testLightVsFastVsFullChainHeads(t, rawdb.PathScheme)
}

func testLightVsFastVsFullChainHeads(t *testing.T, scheme string) {
	// Configure and generate a sample block chain
	var (
		key, _  = crypto.HexToECDSA("b71c71a67e1177ad4e901695e1b4b9ee17ae16c6668d313eac2f96dbcda3f291")
		address = crypto.PubkeyToAddress(key.PublicKey)
		funds   = big.NewInt(1000000000000000)
		gspec   = &Genesis{
			Config:  params.TestChainConfig,
			Alloc:   GenesisAlloc{address: {Balance: funds}},
			BaseFee: big.NewInt(params.InitialBaseFee),
		}
	)
	height := uint64(1024)
	_, blocks, receipts := GenerateChainWithGenesis(gspec, ethash.NewFaker(), int(height), nil)

	// makeDb creates a db instance for testing.
	makeDb := func() ethdb.Database {
		db, err := rawdb.NewDatabaseWithFreezer(rawdb.NewMemoryDatabase(), t.TempDir(), "", false)
		if err != nil {
			t.Fatalf("failed to create temp freezer db: %v", err)
		}
		return db
	}
	// Configure a subchain to roll back
	remove := blocks[height/2].NumberU64()

	// Create a small assertion method to check the three heads
	assert := func(t *testing.T, kind string, chain *BlockChain, header uint64, fast uint64, block uint64) {
		t.Helper()

		if num := chain.CurrentBlock().Number.Uint64(); num != block {
			t.Errorf("%s head block mismatch: have #%v, want #%v", kind, num, block)
		}
		if num := chain.CurrentSnapBlock().Number.Uint64(); num != fast {
			t.Errorf("%s head snap-block mismatch: have #%v, want #%v", kind, num, fast)
		}
		if num := chain.CurrentHeader().Number.Uint64(); num != header {
			t.Errorf("%s head header mismatch: have #%v, want #%v", kind, num, header)
		}
	}
	// Import the chain as an archive node and ensure all pointers are updated
	archiveDb := makeDb()
	defer archiveDb.Close()

	archiveCaching := *defaultCacheConfig
	archiveCaching.TrieDirtyDisabled = true
	archiveCaching.StateScheme = scheme

	archive, _ := NewBlockChain(archiveDb, &archiveCaching, nil, gspec, nil, ethash.NewFaker(), vm.Config{}, nil, nil)
	if n, err := archive.InsertChain(blocks); err != nil {
		t.Fatalf("failed to process block %d: %v", n, err)
	}
	defer archive.Stop()

	assert(t, "archive", archive, height, height, height)
	archive.SetHead(remove - 1)
	assert(t, "archive", archive, height/2, height/2, height/2)

	// Import the chain as a non-archive node and ensure all pointers are updated
	fastDb := makeDb()
	defer fastDb.Close()
	fast, _ := NewBlockChain(fastDb, DefaultCacheConfigWithScheme(scheme), nil, gspec, nil, ethash.NewFaker(), vm.Config{}, nil, nil)
	defer fast.Stop()

	headers := make([]*types.Header, len(blocks))
	for i, block := range blocks {
		headers[i] = block.Header()
	}
	if n, err := fast.InsertHeaderChain(headers); err != nil {
		t.Fatalf("failed to insert header %d: %v", n, err)
	}
	if n, err := fast.InsertReceiptChain(blocks, receipts, 0); err != nil {
		t.Fatalf("failed to insert receipt %d: %v", n, err)
	}
	assert(t, "fast", fast, height, height, 0)
	fast.SetHead(remove - 1)
	assert(t, "fast", fast, height/2, height/2, 0)

	// Import the chain as a ancient-first node and ensure all pointers are updated
	ancientDb := makeDb()
	defer ancientDb.Close()
	ancient, _ := NewBlockChain(ancientDb, DefaultCacheConfigWithScheme(scheme), nil, gspec, nil, ethash.NewFaker(), vm.Config{}, nil, nil)
	defer ancient.Stop()

	if n, err := ancient.InsertHeaderChain(headers); err != nil {
		t.Fatalf("failed to insert header %d: %v", n, err)
	}
	if n, err := ancient.InsertReceiptChain(blocks, receipts, uint64(3*len(blocks)/4)); err != nil {
		t.Fatalf("failed to insert receipt %d: %v", n, err)
	}
	assert(t, "ancient", ancient, height, height, 0)
	ancient.SetHead(remove - 1)
	assert(t, "ancient", ancient, 0, 0, 0)

	if frozen, err := ancientDb.Ancients(); err != nil || frozen != 1 {
		t.Fatalf("failed to truncate ancient store, want %v, have %v", 1, frozen)
	}
	// Import the chain as a light node and ensure all pointers are updated
	lightDb := makeDb()
	defer lightDb.Close()
	light, _ := NewBlockChain(lightDb, DefaultCacheConfigWithScheme(scheme), nil, gspec, nil, ethash.NewFaker(), vm.Config{}, nil, nil)
	if n, err := light.InsertHeaderChain(headers); err != nil {
		t.Fatalf("failed to insert header %d: %v", n, err)
	}
	defer light.Stop()

	assert(t, "light", light, height, 0, 0)
	light.SetHead(remove - 1)
	assert(t, "light", light, height/2, 0, 0)
}

// Tests that chain reorganisations handle transaction removals and reinsertions.
func TestChainTxReorgs(t *testing.T) {
	testChainTxReorgs(t, rawdb.HashScheme)
	testChainTxReorgs(t, rawdb.PathScheme)
}

func testChainTxReorgs(t *testing.T, scheme string) {
	var (
		key1, _ = crypto.HexToECDSA("b71c71a67e1177ad4e901695e1b4b9ee17ae16c6668d313eac2f96dbcda3f291")
		key2, _ = crypto.HexToECDSA("8a1f9a8f95be41cd7ccb6168179afb4504aefe388d1e14474d32c45c72ce7b7a")
		key3, _ = crypto.HexToECDSA("49a7b37aa6f6645917e7b807e9d1c00d4fa71f18343b0d4122a4d2df64dd6fee")
		addr1   = crypto.PubkeyToAddress(key1.PublicKey)
		addr2   = crypto.PubkeyToAddress(key2.PublicKey)
		addr3   = crypto.PubkeyToAddress(key3.PublicKey)
		gspec   = &Genesis{
			Config:   params.TestChainConfig,
			GasLimit: 3141592,
			Alloc: GenesisAlloc{
				addr1: {Balance: big.NewInt(1000000000000000)},
				addr2: {Balance: big.NewInt(1000000000000000)},
				addr3: {Balance: big.NewInt(1000000000000000)},
			},
		}
		signer = types.LatestSigner(gspec.Config)
	)

	// Create two transactions shared between the chains:
	//  - postponed: transaction included at a later block in the forked chain
	//  - swapped: transaction included at the same block number in the forked chain
	postponed, _ := types.SignTx(types.NewTransaction(0, addr1, big.NewInt(1000), params.TxGas, big.NewInt(params.InitialBaseFee), nil), signer, key1)
	swapped, _ := types.SignTx(types.NewTransaction(1, addr1, big.NewInt(1000), params.TxGas, big.NewInt(params.InitialBaseFee), nil), signer, key1)

	// Create two transactions that will be dropped by the forked chain:
	//  - pastDrop: transaction dropped retroactively from a past block
	//  - freshDrop: transaction dropped exactly at the block where the reorg is detected
	var pastDrop, freshDrop *types.Transaction

	// Create three transactions that will be added in the forked chain:
	//  - pastAdd:   transaction added before the reorganization is detected
	//  - freshAdd:  transaction added at the exact block the reorg is detected
	//  - futureAdd: transaction added after the reorg has already finished
	var pastAdd, freshAdd, futureAdd *types.Transaction

	_, chain, _ := GenerateChainWithGenesis(gspec, ethash.NewFaker(), 3, func(i int, gen *BlockGen) {
		switch i {
		case 0:
			pastDrop, _ = types.SignTx(types.NewTransaction(gen.TxNonce(addr2), addr2, big.NewInt(1000), params.TxGas, gen.header.BaseFee, nil), signer, key2)

			gen.AddTx(pastDrop)  // This transaction will be dropped in the fork from below the split point
			gen.AddTx(postponed) // This transaction will be postponed till block #3 in the fork

		case 2:
			freshDrop, _ = types.SignTx(types.NewTransaction(gen.TxNonce(addr2), addr2, big.NewInt(1000), params.TxGas, gen.header.BaseFee, nil), signer, key2)

			gen.AddTx(freshDrop) // This transaction will be dropped in the fork from exactly at the split point
			gen.AddTx(swapped)   // This transaction will be swapped out at the exact height

			gen.OffsetTime(9) // Lower the block difficulty to simulate a weaker chain
		}
	})
	// Import the chain. This runs all block validation rules.
	db := rawdb.NewMemoryDatabase()
	blockchain, _ := NewBlockChain(db, DefaultCacheConfigWithScheme(scheme), nil, gspec, nil, ethash.NewFaker(), vm.Config{}, nil, nil)
	if i, err := blockchain.InsertChain(chain); err != nil {
		t.Fatalf("failed to insert original chain[%d]: %v", i, err)
	}
	defer blockchain.Stop()

	// overwrite the old chain
	_, chain, _ = GenerateChainWithGenesis(gspec, ethash.NewFaker(), 5, func(i int, gen *BlockGen) {
		switch i {
		case 0:
			pastAdd, _ = types.SignTx(types.NewTransaction(gen.TxNonce(addr3), addr3, big.NewInt(1000), params.TxGas, gen.header.BaseFee, nil), signer, key3)
			gen.AddTx(pastAdd) // This transaction needs to be injected during reorg

		case 2:
			gen.AddTx(postponed) // This transaction was postponed from block #1 in the original chain
			gen.AddTx(swapped)   // This transaction was swapped from the exact current spot in the original chain

			freshAdd, _ = types.SignTx(types.NewTransaction(gen.TxNonce(addr3), addr3, big.NewInt(1000), params.TxGas, gen.header.BaseFee, nil), signer, key3)
			gen.AddTx(freshAdd) // This transaction will be added exactly at reorg time

		case 3:
			futureAdd, _ = types.SignTx(types.NewTransaction(gen.TxNonce(addr3), addr3, big.NewInt(1000), params.TxGas, gen.header.BaseFee, nil), signer, key3)
			gen.AddTx(futureAdd) // This transaction will be added after a full reorg
		}
	})
	if _, err := blockchain.InsertChain(chain); err != nil {
		t.Fatalf("failed to insert forked chain: %v", err)
	}

	// removed tx
	for i, tx := range (types.Transactions{pastDrop, freshDrop}) {
		if txn, _, _, _ := rawdb.ReadTransaction(db, tx.Hash()); txn != nil {
			t.Errorf("drop %d: tx %v found while shouldn't have been", i, txn)
		}
		if rcpt, _, _, _ := rawdb.ReadReceipt(db, tx.Hash(), blockchain.Config()); rcpt != nil {
			t.Errorf("drop %d: receipt %v found while shouldn't have been", i, rcpt)
		}
	}
	// added tx
	for i, tx := range (types.Transactions{pastAdd, freshAdd, futureAdd}) {
		if txn, _, _, _ := rawdb.ReadTransaction(db, tx.Hash()); txn == nil {
			t.Errorf("add %d: expected tx to be found", i)
		}
		if rcpt, _, _, _ := rawdb.ReadReceipt(db, tx.Hash(), blockchain.Config()); rcpt == nil {
			t.Errorf("add %d: expected receipt to be found", i)
		}
	}
	// shared tx
	for i, tx := range (types.Transactions{postponed, swapped}) {
		if txn, _, _, _ := rawdb.ReadTransaction(db, tx.Hash()); txn == nil {
			t.Errorf("share %d: expected tx to be found", i)
		}
		if rcpt, _, _, _ := rawdb.ReadReceipt(db, tx.Hash(), blockchain.Config()); rcpt == nil {
			t.Errorf("share %d: expected receipt to be found", i)
		}
	}
}

func TestLogReorgs(t *testing.T) {
	testLogReorgs(t, rawdb.HashScheme)
	testLogReorgs(t, rawdb.PathScheme)
}

func testLogReorgs(t *testing.T, scheme string) {
	var (
		key1, _ = crypto.HexToECDSA("b71c71a67e1177ad4e901695e1b4b9ee17ae16c6668d313eac2f96dbcda3f291")
		addr1   = crypto.PubkeyToAddress(key1.PublicKey)

		// this code generates a log
		code   = common.Hex2Bytes("60606040525b7f24ec1d3ff24c2f6ff210738839dbc339cd45a5294d85c79361016243157aae7b60405180905060405180910390a15b600a8060416000396000f360606040526008565b00")
		gspec  = &Genesis{Config: params.TestChainConfig, Alloc: GenesisAlloc{addr1: {Balance: big.NewInt(10000000000000000)}}}
		signer = types.LatestSigner(gspec.Config)
	)

	blockchain, _ := NewBlockChain(rawdb.NewMemoryDatabase(), DefaultCacheConfigWithScheme(scheme), nil, gspec, nil, ethash.NewFaker(), vm.Config{}, nil, nil)
	defer blockchain.Stop()

	rmLogsCh := make(chan RemovedLogsEvent)
	blockchain.SubscribeRemovedLogsEvent(rmLogsCh)
	_, chain, _ := GenerateChainWithGenesis(gspec, ethash.NewFaker(), 2, func(i int, gen *BlockGen) {
		if i == 1 {
			tx, err := types.SignTx(types.NewContractCreation(gen.TxNonce(addr1), new(big.Int), 1000000, gen.header.BaseFee, code), signer, key1)
			if err != nil {
				t.Fatalf("failed to create tx: %v", err)
			}
			gen.AddTx(tx)
		}
	})
	if _, err := blockchain.InsertChain(chain); err != nil {
		t.Fatalf("failed to insert chain: %v", err)
	}

	_, chain, _ = GenerateChainWithGenesis(gspec, ethash.NewFaker(), 3, func(i int, gen *BlockGen) {})
	done := make(chan struct{})
	go func() {
		ev := <-rmLogsCh
		if len(ev.Logs) == 0 {
			t.Error("expected logs")
		}
		close(done)
	}()
	if _, err := blockchain.InsertChain(chain); err != nil {
		t.Fatalf("failed to insert forked chain: %v", err)
	}
	timeout := time.NewTimer(1 * time.Second)
	defer timeout.Stop()
	select {
	case <-done:
	case <-timeout.C:
		t.Fatal("Timeout. There is no RemovedLogsEvent has been sent.")
	}
}

// This EVM code generates a log when the contract is created.
var logCode = common.Hex2Bytes("60606040525b7f24ec1d3ff24c2f6ff210738839dbc339cd45a5294d85c79361016243157aae7b60405180905060405180910390a15b600a8060416000396000f360606040526008565b00")

// This test checks that log events and RemovedLogsEvent are sent
// when the chain reorganizes.
func TestLogRebirth(t *testing.T) {
	testLogRebirth(t, rawdb.HashScheme)
	testLogRebirth(t, rawdb.PathScheme)
}

func testLogRebirth(t *testing.T, scheme string) {
	var (
		key1, _       = crypto.HexToECDSA("b71c71a67e1177ad4e901695e1b4b9ee17ae16c6668d313eac2f96dbcda3f291")
		addr1         = crypto.PubkeyToAddress(key1.PublicKey)
		gspec         = &Genesis{Config: params.TestChainConfig, Alloc: GenesisAlloc{addr1: {Balance: big.NewInt(10000000000000000)}}}
		signer        = types.LatestSigner(gspec.Config)
		engine        = ethash.NewFaker()
		blockchain, _ = NewBlockChain(rawdb.NewMemoryDatabase(), DefaultCacheConfigWithScheme(scheme), nil, gspec, nil, engine, vm.Config{}, nil, nil)
	)
	defer blockchain.Stop()

	// The event channels.
	newLogCh := make(chan []*types.Log, 10)
	rmLogsCh := make(chan RemovedLogsEvent, 10)
	blockchain.SubscribeLogsEvent(newLogCh)
	blockchain.SubscribeRemovedLogsEvent(rmLogsCh)

	// This chain contains 10 logs.
	genDb, chain, _ := GenerateChainWithGenesis(gspec, engine, 3, func(i int, gen *BlockGen) {
		if i < 2 {
			for ii := 0; ii < 5; ii++ {
				tx, err := types.SignNewTx(key1, signer, &types.LegacyTx{
					Nonce:    gen.TxNonce(addr1),
					GasPrice: gen.header.BaseFee,
					Gas:      uint64(1000001),
					Data:     logCode,
				})
				if err != nil {
					t.Fatalf("failed to create tx: %v", err)
				}
				gen.AddTx(tx)
			}
		}
	})
	if _, err := blockchain.InsertChain(chain); err != nil {
		t.Fatalf("failed to insert chain: %v", err)
	}
	checkLogEvents(t, newLogCh, rmLogsCh, 10, 0)

	// Generate long reorg chain containing more logs. Inserting the
	// chain removes one log and adds four.
	_, forkChain, _ := GenerateChainWithGenesis(gspec, engine, 3, func(i int, gen *BlockGen) {
		if i == 2 {
			// The last (head) block is not part of the reorg-chain, we can ignore it
			return
		}
		for ii := 0; ii < 5; ii++ {
			tx, err := types.SignNewTx(key1, signer, &types.LegacyTx{
				Nonce:    gen.TxNonce(addr1),
				GasPrice: gen.header.BaseFee,
				Gas:      uint64(1000000),
				Data:     logCode,
			})
			if err != nil {
				t.Fatalf("failed to create tx: %v", err)
			}
			gen.AddTx(tx)
		}
		gen.OffsetTime(-9) // higher block difficulty
	})
	if _, err := blockchain.InsertChain(forkChain); err != nil {
		t.Fatalf("failed to insert forked chain: %v", err)
	}
	checkLogEvents(t, newLogCh, rmLogsCh, 10, 10)

	// This chain segment is rooted in the original chain, but doesn't contain any logs.
	// When inserting it, the canonical chain switches away from forkChain and re-emits
	// the log event for the old chain, as well as a RemovedLogsEvent for forkChain.
	newBlocks, _ := GenerateChain(gspec.Config, chain[len(chain)-1], engine, genDb, 1, func(i int, gen *BlockGen) {})
	if _, err := blockchain.InsertChain(newBlocks); err != nil {
		t.Fatalf("failed to insert forked chain: %v", err)
	}
	checkLogEvents(t, newLogCh, rmLogsCh, 10, 10)
}

// This test is a variation of TestLogRebirth. It verifies that log events are emitted
// when a side chain containing log events overtakes the canonical chain.
func TestSideLogRebirth(t *testing.T) {
	testSideLogRebirth(t, rawdb.HashScheme)
	testSideLogRebirth(t, rawdb.PathScheme)
}

func testSideLogRebirth(t *testing.T, scheme string) {
	var (
		key1, _       = crypto.HexToECDSA("b71c71a67e1177ad4e901695e1b4b9ee17ae16c6668d313eac2f96dbcda3f291")
		addr1         = crypto.PubkeyToAddress(key1.PublicKey)
		gspec         = &Genesis{Config: params.TestChainConfig, Alloc: GenesisAlloc{addr1: {Balance: big.NewInt(10000000000000000)}}}
		signer        = types.LatestSigner(gspec.Config)
		blockchain, _ = NewBlockChain(rawdb.NewMemoryDatabase(), DefaultCacheConfigWithScheme(scheme), nil, gspec, nil, ethash.NewFaker(), vm.Config{}, nil, nil)
	)
	defer blockchain.Stop()

	newLogCh := make(chan []*types.Log, 10)
	rmLogsCh := make(chan RemovedLogsEvent, 10)
	blockchain.SubscribeLogsEvent(newLogCh)
	blockchain.SubscribeRemovedLogsEvent(rmLogsCh)

	_, chain, _ := GenerateChainWithGenesis(gspec, ethash.NewFaker(), 2, func(i int, gen *BlockGen) {
		if i == 1 {
			gen.OffsetTime(-9) // higher block difficulty
		}
	})
	if _, err := blockchain.InsertChain(chain); err != nil {
		t.Fatalf("failed to insert forked chain: %v", err)
	}
	checkLogEvents(t, newLogCh, rmLogsCh, 0, 0)

	// Generate side chain with lower difficulty
	genDb, sideChain, _ := GenerateChainWithGenesis(gspec, ethash.NewFaker(), 2, func(i int, gen *BlockGen) {
		if i == 1 {
			tx, err := types.SignTx(types.NewContractCreation(gen.TxNonce(addr1), new(big.Int), 1000000, gen.header.BaseFee, logCode), signer, key1)
			if err != nil {
				t.Fatalf("failed to create tx: %v", err)
			}
			gen.AddTx(tx)
		}
	})
	if _, err := blockchain.InsertChain(sideChain); err != nil {
		t.Fatalf("failed to insert forked chain: %v", err)
	}
	checkLogEvents(t, newLogCh, rmLogsCh, 0, 0)

	// Generate a new block based on side chain.
	newBlocks, _ := GenerateChain(gspec.Config, sideChain[len(sideChain)-1], ethash.NewFaker(), genDb, 1, func(i int, gen *BlockGen) {})
	if _, err := blockchain.InsertChain(newBlocks); err != nil {
		t.Fatalf("failed to insert forked chain: %v", err)
	}
	checkLogEvents(t, newLogCh, rmLogsCh, 1, 0)
}

func checkLogEvents(t *testing.T, logsCh <-chan []*types.Log, rmLogsCh <-chan RemovedLogsEvent, wantNew, wantRemoved int) {
	t.Helper()
	var (
		countNew int
		countRm  int
		prev     int
	)
	// Drain events.
	for len(logsCh) > 0 {
		x := <-logsCh
		countNew += len(x)
		for _, log := range x {
			// We expect added logs to be in ascending order: 0:0, 0:1, 1:0 ...
			have := 100*int(log.BlockNumber) + int(log.TxIndex)
			if have < prev {
				t.Fatalf("Expected new logs to arrive in ascending order (%d < %d)", have, prev)
			}
			prev = have
		}
	}
	prev = 0
	for len(rmLogsCh) > 0 {
		x := <-rmLogsCh
		countRm += len(x.Logs)
		for _, log := range x.Logs {
			// We expect removed logs to be in ascending order: 0:0, 0:1, 1:0 ...
			have := 100*int(log.BlockNumber) + int(log.TxIndex)
			if have < prev {
				t.Fatalf("Expected removed logs to arrive in ascending order (%d < %d)", have, prev)
			}
			prev = have
		}
	}

	if countNew != wantNew {
		t.Fatalf("wrong number of log events: got %d, want %d", countNew, wantNew)
	}
	if countRm != wantRemoved {
		t.Fatalf("wrong number of removed log events: got %d, want %d", countRm, wantRemoved)
	}
}

func TestReorgSideEvent(t *testing.T) {
	testReorgSideEvent(t, rawdb.HashScheme)
	testReorgSideEvent(t, rawdb.PathScheme)
}

func testReorgSideEvent(t *testing.T, scheme string) {
	var (
		key1, _ = crypto.HexToECDSA("b71c71a67e1177ad4e901695e1b4b9ee17ae16c6668d313eac2f96dbcda3f291")
		addr1   = crypto.PubkeyToAddress(key1.PublicKey)
		gspec   = &Genesis{
			Config: params.TestChainConfig,
			Alloc:  GenesisAlloc{addr1: {Balance: big.NewInt(10000000000000000)}},
		}
		signer = types.LatestSigner(gspec.Config)
	)
	blockchain, _ := NewBlockChain(rawdb.NewMemoryDatabase(), DefaultCacheConfigWithScheme(scheme), nil, gspec, nil, ethash.NewFaker(), vm.Config{}, nil, nil)
	defer blockchain.Stop()

	_, chain, _ := GenerateChainWithGenesis(gspec, ethash.NewFaker(), 3, func(i int, gen *BlockGen) {})
	if _, err := blockchain.InsertChain(chain); err != nil {
		t.Fatalf("failed to insert chain: %v", err)
	}

	_, replacementBlocks, _ := GenerateChainWithGenesis(gspec, ethash.NewFaker(), 4, func(i int, gen *BlockGen) {
		tx, err := types.SignTx(types.NewContractCreation(gen.TxNonce(addr1), new(big.Int), 1000000, gen.header.BaseFee, nil), signer, key1)
		if i == 2 {
			gen.OffsetTime(-9)
		}
		if err != nil {
			t.Fatalf("failed to create tx: %v", err)
		}
		gen.AddTx(tx)
	})
	chainSideCh := make(chan ChainSideEvent, 64)
	blockchain.SubscribeChainSideEvent(chainSideCh)
	if _, err := blockchain.InsertChain(replacementBlocks); err != nil {
		t.Fatalf("failed to insert chain: %v", err)
	}

	// first two block of the secondary chain are for a brief moment considered
	// side chains because up to that point the first one is considered the
	// heavier chain.
	expectedSideHashes := map[common.Hash]bool{
		replacementBlocks[0].Hash(): true,
		replacementBlocks[1].Hash(): true,
		chain[0].Hash():             true,
		chain[1].Hash():             true,
		chain[2].Hash():             true,
	}

	i := 0

	const timeoutDura = 10 * time.Second
	timeout := time.NewTimer(timeoutDura)
done:
	for {
		select {
		case ev := <-chainSideCh:
			block := ev.Block
			if _, ok := expectedSideHashes[block.Hash()]; !ok {
				t.Errorf("%d: didn't expect %x to be in side chain", i, block.Hash())
			}
			i++

			if i == len(expectedSideHashes) {
				timeout.Stop()

				break done
			}
			timeout.Reset(timeoutDura)

		case <-timeout.C:
			t.Fatal("Timeout. Possibly not all blocks were triggered for sideevent")
		}
	}

	// make sure no more events are fired
	select {
	case e := <-chainSideCh:
		t.Errorf("unexpected event fired: %v", e)
	case <-time.After(250 * time.Millisecond):
	}
}

// Tests if the canonical block can be fetched from the database during chain insertion.
func TestCanonicalBlockRetrieval(t *testing.T) {
	testCanonicalBlockRetrieval(t, rawdb.HashScheme)
	testCanonicalBlockRetrieval(t, rawdb.PathScheme)
}

func testCanonicalBlockRetrieval(t *testing.T, scheme string) {
	_, gspec, blockchain, err := newCanonical(ethash.NewFaker(), 0, true, scheme)
	if err != nil {
		t.Fatalf("failed to create pristine chain: %v", err)
	}
	defer blockchain.Stop()

	_, chain, _ := GenerateChainWithGenesis(gspec, ethash.NewFaker(), 10, func(i int, gen *BlockGen) {})

	var pend sync.WaitGroup
	pend.Add(len(chain))

	for i := range chain {
		go func(block *types.Block) {
			defer pend.Done()

			// try to retrieve a block by its canonical hash and see if the block data can be retrieved.
			for {
				ch := rawdb.ReadCanonicalHash(blockchain.db, block.NumberU64())
				if ch == (common.Hash{}) {
					continue // busy wait for canonical hash to be written
				}
				if ch != block.Hash() {
					t.Errorf("unknown canonical hash, want %s, got %s", block.Hash().Hex(), ch.Hex())
					return
				}
				fb := rawdb.ReadBlock(blockchain.db, ch, block.NumberU64())
				if fb == nil {
					t.Errorf("unable to retrieve block %d for canonical hash: %s", block.NumberU64(), ch.Hex())
					return
				}
				if fb.Hash() != block.Hash() {
					t.Errorf("invalid block hash for block %d, want %s, got %s", block.NumberU64(), block.Hash().Hex(), fb.Hash().Hex())
					return
				}
				return
			}
		}(chain[i])

		if _, err := blockchain.InsertChain(types.Blocks{chain[i]}); err != nil {
			t.Fatalf("failed to insert block %d: %v", i, err)
		}
	}
	pend.Wait()
}
func TestEIP155Transition(t *testing.T) {
	testEIP155Transition(t, rawdb.HashScheme)
	testEIP155Transition(t, rawdb.PathScheme)
}

func testEIP155Transition(t *testing.T, scheme string) {
	// Configure and generate a sample block chain
	var (
		key, _     = crypto.HexToECDSA("b71c71a67e1177ad4e901695e1b4b9ee17ae16c6668d313eac2f96dbcda3f291")
		address    = crypto.PubkeyToAddress(key.PublicKey)
		funds      = big.NewInt(1000000000)
		deleteAddr = common.Address{1}
		gspec      = &Genesis{
			Config: &params.ChainConfig{
				ChainID:        big.NewInt(1),
				EIP150Block:    big.NewInt(0),
				EIP155Block:    big.NewInt(2),
				HomesteadBlock: new(big.Int),
			},
			Alloc: GenesisAlloc{address: {Balance: funds}, deleteAddr: {Balance: new(big.Int)}},
		}
	)
	genDb, blocks, _ := GenerateChainWithGenesis(gspec, ethash.NewFaker(), 4, func(i int, block *BlockGen) {
		var (
			tx      *types.Transaction
			err     error
			basicTx = func(signer types.Signer) (*types.Transaction, error) {
				return types.SignTx(types.NewTransaction(block.TxNonce(address), common.Address{}, new(big.Int), 21000, new(big.Int), nil), signer, key)
			}
		)
		switch i {
		case 0:
			tx, err = basicTx(types.HomesteadSigner{})
			if err != nil {
				t.Fatal(err)
			}
			block.AddTx(tx)
		case 2:
			tx, err = basicTx(types.HomesteadSigner{})
			if err != nil {
				t.Fatal(err)
			}
			block.AddTx(tx)

			tx, err = basicTx(types.LatestSigner(gspec.Config))
			if err != nil {
				t.Fatal(err)
			}
			block.AddTx(tx)
		case 3:
			tx, err = basicTx(types.HomesteadSigner{})
			if err != nil {
				t.Fatal(err)
			}
			block.AddTx(tx)

			tx, err = basicTx(types.LatestSigner(gspec.Config))
			if err != nil {
				t.Fatal(err)
			}
			block.AddTx(tx)
		}
	})

	blockchain, _ := NewBlockChain(rawdb.NewMemoryDatabase(), DefaultCacheConfigWithScheme(scheme), nil, gspec, nil, ethash.NewFaker(), vm.Config{}, nil, nil)
	defer blockchain.Stop()

	if _, err := blockchain.InsertChain(blocks); err != nil {
		t.Fatal(err)
	}
	block := blockchain.GetBlockByNumber(1)
	if block.Transactions()[0].Protected() {
		t.Error("Expected block[0].txs[0] to not be replay protected")
	}

	block = blockchain.GetBlockByNumber(3)
	if block.Transactions()[0].Protected() {
		t.Error("Expected block[3].txs[0] to not be replay protected")
	}
	if !block.Transactions()[1].Protected() {
		t.Error("Expected block[3].txs[1] to be replay protected")
	}
	if _, err := blockchain.InsertChain(blocks[4:]); err != nil {
		t.Fatal(err)
	}

	// generate an invalid chain id transaction
	config := &params.ChainConfig{
		ChainID:        big.NewInt(2),
		EIP150Block:    big.NewInt(0),
		EIP155Block:    big.NewInt(2),
		HomesteadBlock: new(big.Int),
	}
	blocks, _ = GenerateChain(config, blocks[len(blocks)-1], ethash.NewFaker(), genDb, 4, func(i int, block *BlockGen) {
		var (
			tx      *types.Transaction
			err     error
			basicTx = func(signer types.Signer) (*types.Transaction, error) {
				return types.SignTx(types.NewTransaction(block.TxNonce(address), common.Address{}, new(big.Int), 21000, new(big.Int), nil), signer, key)
			}
		)
		if i == 0 {
			tx, err = basicTx(types.LatestSigner(config))
			if err != nil {
				t.Fatal(err)
			}
			block.AddTx(tx)
		}
	})
	_, err := blockchain.InsertChain(blocks)
	if have, want := err, types.ErrInvalidChainId; !errors.Is(have, want) {
		t.Errorf("have %v, want %v", have, want)
	}
}
func TestEIP161AccountRemoval(t *testing.T) {
	testEIP161AccountRemoval(t, rawdb.HashScheme)
	testEIP161AccountRemoval(t, rawdb.PathScheme)
}

func testEIP161AccountRemoval(t *testing.T, scheme string) {
	// Configure and generate a sample block chain
	var (
		key, _  = crypto.HexToECDSA("b71c71a67e1177ad4e901695e1b4b9ee17ae16c6668d313eac2f96dbcda3f291")
		address = crypto.PubkeyToAddress(key.PublicKey)
		funds   = big.NewInt(1000000000)
		theAddr = common.Address{1}
		gspec   = &Genesis{
			Config: &params.ChainConfig{
				ChainID:        big.NewInt(1),
				HomesteadBlock: new(big.Int),
				EIP155Block:    new(big.Int),
				EIP150Block:    new(big.Int),
				EIP158Block:    big.NewInt(2),
			},
			Alloc: GenesisAlloc{address: {Balance: funds}},
		}
	)
	_, blocks, _ := GenerateChainWithGenesis(gspec, ethash.NewFaker(), 3, func(i int, block *BlockGen) {
		var (
			tx     *types.Transaction
			err    error
			signer = types.LatestSigner(gspec.Config)
		)
		switch i {
		case 0:
			tx, err = types.SignTx(types.NewTransaction(block.TxNonce(address), theAddr, new(big.Int), 21000, new(big.Int), nil), signer, key)
		case 1:
			tx, err = types.SignTx(types.NewTransaction(block.TxNonce(address), theAddr, new(big.Int), 21000, new(big.Int), nil), signer, key)
		case 2:
			tx, err = types.SignTx(types.NewTransaction(block.TxNonce(address), theAddr, new(big.Int), 21000, new(big.Int), nil), signer, key)
		}
		if err != nil {
			t.Fatal(err)
		}
		block.AddTx(tx)
	})
	// account must exist pre eip 161
	blockchain, _ := NewBlockChain(rawdb.NewMemoryDatabase(), DefaultCacheConfigWithScheme(scheme), nil, gspec, nil, ethash.NewFaker(), vm.Config{}, nil, nil)
	defer blockchain.Stop()

	if _, err := blockchain.InsertChain(types.Blocks{blocks[0]}); err != nil {
		t.Fatal(err)
	}
	if st, _ := blockchain.State(); !st.Exist(theAddr) {
		t.Error("expected account to exist")
	}

	// account needs to be deleted post eip 161
	if _, err := blockchain.InsertChain(types.Blocks{blocks[1]}); err != nil {
		t.Fatal(err)
	}
	if st, _ := blockchain.State(); st.Exist(theAddr) {
		t.Error("account should not exist")
	}

	// account mustn't be created post eip 161
	if _, err := blockchain.InsertChain(types.Blocks{blocks[2]}); err != nil {
		t.Fatal(err)
	}
	if st, _ := blockchain.State(); st.Exist(theAddr) {
		t.Error("account should not exist")
	}
}

// This is a regression test (i.e. as weird as it is, don't delete it ever), which
// tests that under weird reorg conditions the blockchain and its internal header-
// chain return the same latest block/header.
//
// https://github.com/ethereum/go-ethereum/pull/15941
func TestBlockchainHeaderchainReorgConsistency(t *testing.T) {
	testBlockchainHeaderchainReorgConsistency(t, rawdb.HashScheme)
	testBlockchainHeaderchainReorgConsistency(t, rawdb.PathScheme)
}

func testBlockchainHeaderchainReorgConsistency(t *testing.T, scheme string) {
	// Generate a canonical chain to act as the main dataset
	engine := ethash.NewFaker()
	genesis := &Genesis{
		Config:  params.TestChainConfig,
		BaseFee: big.NewInt(params.InitialBaseFee),
	}
	genDb, blocks, _ := GenerateChainWithGenesis(genesis, engine, 64, func(i int, b *BlockGen) { b.SetCoinbase(common.Address{1}) })

	// Generate a bunch of fork blocks, each side forking from the canonical chain
	forks := make([]*types.Block, len(blocks))
	for i := 0; i < len(forks); i++ {
		parent := genesis.ToBlock()
		if i > 0 {
			parent = blocks[i-1]
		}
		fork, _ := GenerateChain(genesis.Config, parent, engine, genDb, 1, func(i int, b *BlockGen) { b.SetCoinbase(common.Address{2}) })
		forks[i] = fork[0]
	}
	// Import the canonical and fork chain side by side, verifying the current block
	// and current header consistency
	chain, err := NewBlockChain(rawdb.NewMemoryDatabase(), DefaultCacheConfigWithScheme(scheme), nil, genesis, nil, engine, vm.Config{}, nil, nil)
	if err != nil {
		t.Fatalf("failed to create tester chain: %v", err)
	}
	defer chain.Stop()

	for i := 0; i < len(blocks); i++ {
		if _, err := chain.InsertChain(blocks[i : i+1]); err != nil {
			t.Fatalf("block %d: failed to insert into chain: %v", i, err)
		}
		if chain.CurrentBlock().Hash() != chain.CurrentHeader().Hash() {
			t.Errorf("block %d: current block/header mismatch: block #%d [%x..], header #%d [%x..]", i, chain.CurrentBlock().Number, chain.CurrentBlock().Hash().Bytes()[:4], chain.CurrentHeader().Number, chain.CurrentHeader().Hash().Bytes()[:4])
		}
		if _, err := chain.InsertChain(forks[i : i+1]); err != nil {
			t.Fatalf(" fork %d: failed to insert into chain: %v", i, err)
		}
		if chain.CurrentBlock().Hash() != chain.CurrentHeader().Hash() {
			t.Errorf(" fork %d: current block/header mismatch: block #%d [%x..], header #%d [%x..]", i, chain.CurrentBlock().Number, chain.CurrentBlock().Hash().Bytes()[:4], chain.CurrentHeader().Number, chain.CurrentHeader().Hash().Bytes()[:4])
		}
	}
}

// Tests that importing small side forks doesn't leave junk in the trie database
// cache (which would eventually cause memory issues).
func TestTrieForkGC(t *testing.T) {
	// Generate a canonical chain to act as the main dataset
	engine := ethash.NewFaker()
	genesis := &Genesis{
		Config:  params.TestChainConfig,
		BaseFee: big.NewInt(params.InitialBaseFee),
	}
	genDb, blocks, _ := GenerateChainWithGenesis(genesis, engine, 2*DefaultTriesInMemory, func(i int, b *BlockGen) { b.SetCoinbase(common.Address{1}) })

	// Generate a bunch of fork blocks, each side forking from the canonical chain
	forks := make([]*types.Block, len(blocks))
	for i := 0; i < len(forks); i++ {
		parent := genesis.ToBlock()
		if i > 0 {
			parent = blocks[i-1]
		}
		fork, _ := GenerateChain(genesis.Config, parent, engine, genDb, 1, func(i int, b *BlockGen) { b.SetCoinbase(common.Address{2}) })
		forks[i] = fork[0]
	}
	// Import the canonical and fork chain side by side, forcing the trie cache to cache both
	chain, err := NewBlockChain(rawdb.NewMemoryDatabase(), nil, nil, genesis, nil, engine, vm.Config{}, nil, nil)
	if err != nil {
		t.Fatalf("failed to create tester chain: %v", err)
	}
	defer chain.Stop()

	for i := 0; i < len(blocks); i++ {
		if _, err := chain.InsertChain(blocks[i : i+1]); err != nil {
			t.Fatalf("block %d: failed to insert into chain: %v", i, err)
		}
		if _, err := chain.InsertChain(forks[i : i+1]); err != nil {
			t.Fatalf("fork %d: failed to insert into chain: %v", i, err)
		}
	}
	// Dereference all the recent tries and ensure no past trie is left in
	for i := 0; i < DefaultTriesInMemory; i++ {
		chain.TrieDB().Dereference(blocks[len(blocks)-1-i].Root())
		chain.TrieDB().Dereference(forks[len(blocks)-1-i].Root())
	}
	if _, nodes, _ := chain.TrieDB().Size(); nodes > 0 { // all memory is returned in the nodes return for hashdb
		t.Fatalf("stale tries still alive after garbase collection")
	}
}

// Tests that doing large reorgs works even if the state associated with the
// forking point is not available any more.
func TestLargeReorgTrieGC(t *testing.T) {
	testLargeReorgTrieGC(t, rawdb.HashScheme)
	testLargeReorgTrieGC(t, rawdb.PathScheme)
}

func testLargeReorgTrieGC(t *testing.T, scheme string) {
	// Generate the original common chain segment and the two competing forks
	engine := ethash.NewFaker()
	genesis := &Genesis{
		Config:  params.TestChainConfig,
		BaseFee: big.NewInt(params.InitialBaseFee),
	}
	genDb, shared, _ := GenerateChainWithGenesis(genesis, engine, 64, func(i int, b *BlockGen) { b.SetCoinbase(common.Address{1}) })
	original, _ := GenerateChain(genesis.Config, shared[len(shared)-1], engine, genDb, 2*DefaultTriesInMemory, func(i int, b *BlockGen) { b.SetCoinbase(common.Address{2}) })
	competitor, _ := GenerateChain(genesis.Config, shared[len(shared)-1], engine, genDb, 2*DefaultTriesInMemory+1, func(i int, b *BlockGen) { b.SetCoinbase(common.Address{3}) })

	// Import the shared chain and the original canonical one
	db, _ := rawdb.NewDatabaseWithFreezer(rawdb.NewMemoryDatabase(), t.TempDir(), "", false)
	defer db.Close()

	chain, err := NewBlockChain(db, DefaultCacheConfigWithScheme(scheme), nil, genesis, nil, engine, vm.Config{}, nil, nil)
	if err != nil {
		t.Fatalf("failed to create tester chain: %v", err)
	}
	defer chain.Stop()

	if _, err := chain.InsertChain(shared); err != nil {
		t.Fatalf("failed to insert shared chain: %v", err)
	}
	if _, err := chain.InsertChain(original); err != nil {
		t.Fatalf("failed to insert original chain: %v", err)
	}
	// Ensure that the state associated with the forking point is pruned away
	if chain.HasState(shared[len(shared)-1].Root()) {
		t.Fatalf("common-but-old ancestor still cache")
	}
	// Import the competitor chain without exceeding the canonical's TD and ensure
	// we have not processed any of the blocks (protection against malicious blocks)
	if _, err := chain.InsertChain(competitor[:len(competitor)-2]); err != nil {
		t.Fatalf("failed to insert competitor chain: %v", err)
	}
	for i, block := range competitor[:len(competitor)-2] {
		if chain.HasState(block.Root()) {
			t.Fatalf("competitor %d: low TD chain became processed", i)
		}
	}
	// Import the head of the competitor chain, triggering the reorg and ensure we
	// successfully reprocess all the stashed away blocks.
	if _, err := chain.InsertChain(competitor[len(competitor)-2:]); err != nil {
		t.Fatalf("failed to finalize competitor chain: %v", err)
	}
	// In path-based trie database implementation, it will keep 128 diff + 1 disk
	// layers, totally 129 latest states available. In hash-based it's 128.
	states := DefaultTriesInMemory
	if scheme == rawdb.PathScheme {
		states = states + 1
	}
	for i, block := range competitor[:len(competitor)-states] {
		if chain.HasState(block.Root()) {
			t.Fatalf("competitor %d: unexpected competing chain state", i)
		}
	}
	for i, block := range competitor[len(competitor)-states:] {
		if !chain.HasState(block.Root()) {
			t.Fatalf("competitor %d: competing chain state missing", i)
		}
	}
}

func TestBlockchainRecovery(t *testing.T) {
	testBlockchainRecovery(t, rawdb.HashScheme)
	testBlockchainRecovery(t, rawdb.PathScheme)
}

func testBlockchainRecovery(t *testing.T, scheme string) {
	// Configure and generate a sample block chain
	var (
		key, _  = crypto.HexToECDSA("b71c71a67e1177ad4e901695e1b4b9ee17ae16c6668d313eac2f96dbcda3f291")
		address = crypto.PubkeyToAddress(key.PublicKey)
		funds   = big.NewInt(1000000000)
		gspec   = &Genesis{Config: params.TestChainConfig, Alloc: GenesisAlloc{address: {Balance: funds}}}
	)
	height := uint64(1024)
	_, blocks, receipts := GenerateChainWithGenesis(gspec, ethash.NewFaker(), int(height), nil)

	// Import the chain as a ancient-first node and ensure all pointers are updated
	ancientDb, err := rawdb.NewDatabaseWithFreezer(rawdb.NewMemoryDatabase(), t.TempDir(), "", false)
	if err != nil {
		t.Fatalf("failed to create temp freezer db: %v", err)
	}
	defer ancientDb.Close()
	ancient, _ := NewBlockChain(ancientDb, DefaultCacheConfigWithScheme(scheme), nil, gspec, nil, ethash.NewFaker(), vm.Config{}, nil, nil)

	headers := make([]*types.Header, len(blocks))
	for i, block := range blocks {
		headers[i] = block.Header()
	}
	if n, err := ancient.InsertHeaderChain(headers); err != nil {
		t.Fatalf("failed to insert header %d: %v", n, err)
	}
	if n, err := ancient.InsertReceiptChain(blocks, receipts, uint64(3*len(blocks)/4)); err != nil {
		t.Fatalf("failed to insert receipt %d: %v", n, err)
	}
	rawdb.WriteLastPivotNumber(ancientDb, blocks[len(blocks)-1].NumberU64()) // Force fast sync behavior
	ancient.Stop()

	// Destroy head fast block manually
	midBlock := blocks[len(blocks)/2]
	rawdb.WriteHeadFastBlockHash(ancientDb, midBlock.Hash())

	// Reopen broken blockchain again
	ancient, _ = NewBlockChain(ancientDb, DefaultCacheConfigWithScheme(scheme), nil, gspec, nil, ethash.NewFaker(), vm.Config{}, nil, nil)
	defer ancient.Stop()
	if num := ancient.CurrentBlock().Number.Uint64(); num != 0 {
		t.Errorf("head block mismatch: have #%v, want #%v", num, 0)
	}
	if num := ancient.CurrentSnapBlock().Number.Uint64(); num != midBlock.NumberU64() {
		t.Errorf("head snap-block mismatch: have #%v, want #%v", num, midBlock.NumberU64())
	}
	if num := ancient.CurrentHeader().Number.Uint64(); num != midBlock.NumberU64() {
		t.Errorf("head header mismatch: have #%v, want #%v", num, midBlock.NumberU64())
	}
}

// This test checks that InsertReceiptChain will roll back correctly when attempting to insert a side chain.
func TestInsertReceiptChainRollback(t *testing.T) {
	testInsertReceiptChainRollback(t, rawdb.HashScheme)
	testInsertReceiptChainRollback(t, rawdb.PathScheme)
}

func testInsertReceiptChainRollback(t *testing.T, scheme string) {
	// Generate forked chain. The returned BlockChain object is used to process the side chain blocks.
	tmpChain, sideblocks, canonblocks, gspec, err := getLongAndShortChains(scheme)
	if err != nil {
		t.Fatal(err)
	}
	defer tmpChain.Stop()
	// Get the side chain receipts.
	if _, err := tmpChain.InsertChain(sideblocks); err != nil {
		t.Fatal("processing side chain failed:", err)
	}
	t.Log("sidechain head:", tmpChain.CurrentBlock().Number, tmpChain.CurrentBlock().Hash())
	sidechainReceipts := make([]types.Receipts, len(sideblocks))
	for i, block := range sideblocks {
		sidechainReceipts[i] = tmpChain.GetReceiptsByHash(block.Hash())
	}
	// Get the canon chain receipts.
	if _, err := tmpChain.InsertChain(canonblocks); err != nil {
		t.Fatal("processing canon chain failed:", err)
	}
	t.Log("canon head:", tmpChain.CurrentBlock().Number, tmpChain.CurrentBlock().Hash())
	canonReceipts := make([]types.Receipts, len(canonblocks))
	for i, block := range canonblocks {
		canonReceipts[i] = tmpChain.GetReceiptsByHash(block.Hash())
	}

	// Set up a BlockChain that uses the ancient store.
	ancientDb, err := rawdb.NewDatabaseWithFreezer(rawdb.NewMemoryDatabase(), t.TempDir(), "", false)
	if err != nil {
		t.Fatalf("failed to create temp freezer db: %v", err)
	}
	defer ancientDb.Close()

	ancientChain, _ := NewBlockChain(ancientDb, DefaultCacheConfigWithScheme(scheme), nil, gspec, nil, ethash.NewFaker(), vm.Config{}, nil, nil)
	defer ancientChain.Stop()

	// Import the canonical header chain.
	canonHeaders := make([]*types.Header, len(canonblocks))
	for i, block := range canonblocks {
		canonHeaders[i] = block.Header()
	}
	if _, err = ancientChain.InsertHeaderChain(canonHeaders); err != nil {
		t.Fatal("can't import canon headers:", err)
	}

	// Try to insert blocks/receipts of the side chain.
	_, err = ancientChain.InsertReceiptChain(sideblocks, sidechainReceipts, uint64(len(sideblocks)))
	if err == nil {
		t.Fatal("expected error from InsertReceiptChain.")
	}
	if ancientChain.CurrentSnapBlock().Number.Uint64() != 0 {
		t.Fatalf("failed to rollback ancient data, want %d, have %d", 0, ancientChain.CurrentSnapBlock().Number)
	}
	if frozen, err := ancientChain.db.Ancients(); err != nil || frozen != 1 {
		t.Fatalf("failed to truncate ancient data, frozen index is %d", frozen)
	}

	// Insert blocks/receipts of the canonical chain.
	_, err = ancientChain.InsertReceiptChain(canonblocks, canonReceipts, uint64(len(canonblocks)))
	if err != nil {
		t.Fatalf("can't import canon chain receipts: %v", err)
	}
	if ancientChain.CurrentSnapBlock().Number.Uint64() != canonblocks[len(canonblocks)-1].NumberU64() {
		t.Fatalf("failed to insert ancient recept chain after rollback")
	}
	if frozen, _ := ancientChain.db.Ancients(); frozen != uint64(len(canonblocks))+1 {
		t.Fatalf("wrong ancients count %d", frozen)
	}
}

// Tests that importing a very large side fork, which is larger than the canon chain,
// but where the difficulty per block is kept low: this means that it will not
// overtake the 'canon' chain until after it's passed canon by about 200 blocks.
//
// Details at:
//   - https://github.com/ethereum/go-ethereum/issues/18977
//   - https://github.com/ethereum/go-ethereum/pull/18988
func TestLowDiffLongChain(t *testing.T) {
	testLowDiffLongChain(t, rawdb.HashScheme)
	testLowDiffLongChain(t, rawdb.PathScheme)
}

func testLowDiffLongChain(t *testing.T, scheme string) {
	// Generate a canonical chain to act as the main dataset
	engine := ethash.NewFaker()
	genesis := &Genesis{
		Config:  params.TestChainConfig,
		BaseFee: big.NewInt(params.InitialBaseFee),
	}
	// We must use a pretty long chain to ensure that the fork doesn't overtake us
	// until after at least 128 blocks post tip
	genDb, blocks, _ := GenerateChainWithGenesis(genesis, engine, 6*DefaultTriesInMemory, func(i int, b *BlockGen) {
		b.SetCoinbase(common.Address{1})
		b.OffsetTime(-9)
	})

	// Import the canonical chain
	diskdb, _ := rawdb.NewDatabaseWithFreezer(rawdb.NewMemoryDatabase(), t.TempDir(), "", false)
	defer diskdb.Close()

	chain, err := NewBlockChain(diskdb, DefaultCacheConfigWithScheme(scheme), nil, genesis, nil, engine, vm.Config{}, nil, nil)
	if err != nil {
		t.Fatalf("failed to create tester chain: %v", err)
	}
	defer chain.Stop()

	if n, err := chain.InsertChain(blocks); err != nil {
		t.Fatalf("block %d: failed to insert into chain: %v", n, err)
	}
	// Generate fork chain, starting from an early block
	parent := blocks[10]
	fork, _ := GenerateChain(genesis.Config, parent, engine, genDb, 8*DefaultTriesInMemory, func(i int, b *BlockGen) {
		b.SetCoinbase(common.Address{2})
	})

	// And now import the fork
	if i, err := chain.InsertChain(fork); err != nil {
		t.Fatalf("block %d: failed to insert into chain: %v", i, err)
	}
	head := chain.CurrentBlock()
	if got := fork[len(fork)-1].Hash(); got != head.Hash() {
		t.Fatalf("head wrong, expected %x got %x", head.Hash(), got)
	}
	// Sanity check that all the canonical numbers are present
	header := chain.CurrentHeader()
	for number := head.Number.Uint64(); number > 0; number-- {
		if hash := chain.GetHeaderByNumber(number).Hash(); hash != header.Hash() {
			t.Fatalf("header %d: canonical hash mismatch: have %x, want %x", number, hash, header.Hash())
		}
		header = chain.GetHeader(header.ParentHash, number-1)
	}
}

// Tests that importing a sidechain (S), where
// - S is sidechain, containing blocks [Sn...Sm]
// - C is canon chain, containing blocks [G..Cn..Cm]
// - A common ancestor is placed at prune-point + blocksBetweenCommonAncestorAndPruneblock
// - The sidechain S is prepended with numCanonBlocksInSidechain blocks from the canon chain
//
// The mergePoint can be these values:
// -1: the transition won't happen
// 0:  the transition happens since genesis
// 1:  the transition happens after some chain segments
func testSideImport(t *testing.T, numCanonBlocksInSidechain, blocksBetweenCommonAncestorAndPruneblock int, mergePoint int) {
	// Generate a canonical chain to act as the main dataset
	chainConfig := *params.TestChainConfig
	var (
		merger = consensus.NewMerger(rawdb.NewMemoryDatabase())
		engine = beacon.New(ethash.NewFaker())
		key, _ = crypto.HexToECDSA("b71c71a67e1177ad4e901695e1b4b9ee17ae16c6668d313eac2f96dbcda3f291")
		addr   = crypto.PubkeyToAddress(key.PublicKey)
		nonce  = uint64(0)

		gspec = &Genesis{
			Config:  &chainConfig,
			Alloc:   GenesisAlloc{addr: {Balance: big.NewInt(math.MaxInt64)}},
			BaseFee: big.NewInt(params.InitialBaseFee),
		}
		signer     = types.LatestSigner(gspec.Config)
		mergeBlock = math.MaxInt32
	)
	// Generate and import the canonical chain
	chain, err := NewBlockChain(rawdb.NewMemoryDatabase(), nil, nil, gspec, nil, engine, vm.Config{}, nil, nil)
	if err != nil {
		t.Fatalf("failed to create tester chain: %v", err)
	}
	defer chain.Stop()

	// Activate the transition since genesis if required
	if mergePoint == 0 {
		mergeBlock = 0
		merger.ReachTTD()
		merger.FinalizePoS()

		// Set the terminal total difficulty in the config
		gspec.Config.TerminalTotalDifficulty = big.NewInt(0)
	}
	genDb, blocks, _ := GenerateChainWithGenesis(gspec, engine, 2*DefaultTriesInMemory, func(i int, gen *BlockGen) {
		tx, err := types.SignTx(types.NewTransaction(nonce, common.HexToAddress("deadbeef"), big.NewInt(100), 21000, big.NewInt(int64(i+1)*params.GWei), nil), signer, key)
		if err != nil {
			t.Fatalf("failed to create tx: %v", err)
		}
		gen.AddTx(tx)
		if int(gen.header.Number.Uint64()) >= mergeBlock {
			gen.SetPoS()
		}
		nonce++
	})
	if n, err := chain.InsertChain(blocks); err != nil {
		t.Fatalf("block %d: failed to insert into chain: %v", n, err)
	}

	lastPrunedIndex := len(blocks) - DefaultTriesInMemory - 1
	lastPrunedBlock := blocks[lastPrunedIndex]
	firstNonPrunedBlock := blocks[len(blocks)-DefaultTriesInMemory]

	// Verify pruning of lastPrunedBlock
	if chain.HasBlockAndState(lastPrunedBlock.Hash(), lastPrunedBlock.NumberU64()) {
		t.Errorf("Block %d not pruned", lastPrunedBlock.NumberU64())
	}
	// Verify firstNonPrunedBlock is not pruned
	if !chain.HasBlockAndState(firstNonPrunedBlock.Hash(), firstNonPrunedBlock.NumberU64()) {
		t.Errorf("Block %d pruned", firstNonPrunedBlock.NumberU64())
	}

	// Activate the transition in the middle of the chain
	if mergePoint == 1 {
		merger.ReachTTD()
		merger.FinalizePoS()
		// Set the terminal total difficulty in the config
		ttd := big.NewInt(int64(len(blocks)))
		ttd.Mul(ttd, params.GenesisDifficulty)
		gspec.Config.TerminalTotalDifficulty = ttd
		mergeBlock = len(blocks)
	}

	// Generate the sidechain
	// First block should be a known block, block after should be a pruned block. So
	// canon(pruned), side, side...

	// Generate fork chain, make it longer than canon
	parentIndex := lastPrunedIndex + blocksBetweenCommonAncestorAndPruneblock
	parent := blocks[parentIndex]
	fork, _ := GenerateChain(gspec.Config, parent, engine, genDb, 2*DefaultTriesInMemory, func(i int, b *BlockGen) {
		b.SetCoinbase(common.Address{2})
		if int(b.header.Number.Uint64()) >= mergeBlock {
			b.SetPoS()
		}
	})
	// Prepend the parent(s)
	var sidechain []*types.Block
	for i := numCanonBlocksInSidechain; i > 0; i-- {
		sidechain = append(sidechain, blocks[parentIndex+1-i])
	}
	sidechain = append(sidechain, fork...)
	n, err := chain.InsertChain(sidechain)
	if err != nil {
		t.Errorf("Got error, %v number %d - %d", err, sidechain[n].NumberU64(), n)
	}
	head := chain.CurrentBlock()
	if got := fork[len(fork)-1].Hash(); got != head.Hash() {
		t.Fatalf("head wrong, expected %x got %x", head.Hash(), got)
	}
}

// Tests that importing a sidechain (S), where
//   - S is sidechain, containing blocks [Sn...Sm]
//   - C is canon chain, containing blocks [G..Cn..Cm]
//   - The common ancestor Cc is pruned
//   - The first block in S: Sn, is == Cn
//
// That is: the sidechain for import contains some blocks already present in canon chain.
// So the blocks are:
//
//	[ Cn, Cn+1, Cc, Sn+3 ... Sm]
//	^    ^    ^  pruned
func TestPrunedImportSide(t *testing.T) {
	//glogger := log.NewGlogHandler(log.StreamHandler(os.Stdout, log.TerminalFormat(false)))
	//glogger.Verbosity(3)
	//log.Root().SetHandler(log.Handler(glogger))
	testSideImport(t, 3, 3, -1)
	testSideImport(t, 3, -3, -1)
	testSideImport(t, 10, 0, -1)
	testSideImport(t, 1, 10, -1)
	testSideImport(t, 1, -10, -1)
}

func TestPrunedImportSideWithMerging(t *testing.T) {
	//glogger := log.NewGlogHandler(log.StreamHandler(os.Stdout, log.TerminalFormat(false)))
	//glogger.Verbosity(3)
	//log.Root().SetHandler(log.Handler(glogger))
	testSideImport(t, 3, 3, 0)
	testSideImport(t, 3, -3, 0)
	testSideImport(t, 10, 0, 0)
	testSideImport(t, 1, 10, 0)
	testSideImport(t, 1, -10, 0)

	testSideImport(t, 3, 3, 1)
	testSideImport(t, 3, -3, 1)
	testSideImport(t, 10, 0, 1)
	testSideImport(t, 1, 10, 1)
	testSideImport(t, 1, -10, 1)
}

func TestInsertKnownHeaders(t *testing.T) {
	testInsertKnownChainData(t, "headers", rawdb.HashScheme)
	testInsertKnownChainData(t, "headers", rawdb.PathScheme)
}
func TestInsertKnownReceiptChain(t *testing.T) {
	testInsertKnownChainData(t, "receipts", rawdb.HashScheme)
	testInsertKnownChainData(t, "receipts", rawdb.PathScheme)
}
func TestInsertKnownBlocks(t *testing.T) {
	testInsertKnownChainData(t, "blocks", rawdb.HashScheme)
	testInsertKnownChainData(t, "blocks", rawdb.PathScheme)
}

func testInsertKnownChainData(t *testing.T, typ string, scheme string) {
	engine := ethash.NewFaker()
	genesis := &Genesis{
		Config:  params.TestChainConfig,
		BaseFee: big.NewInt(params.InitialBaseFee),
	}
	genDb, blocks, receipts := GenerateChainWithGenesis(genesis, engine, 32, func(i int, b *BlockGen) { b.SetCoinbase(common.Address{1}) })

	// A longer chain but total difficulty is lower.
	blocks2, receipts2 := GenerateChain(genesis.Config, blocks[len(blocks)-1], engine, genDb, 65, func(i int, b *BlockGen) { b.SetCoinbase(common.Address{1}) })

	// A shorter chain but total difficulty is higher.
	blocks3, receipts3 := GenerateChain(genesis.Config, blocks[len(blocks)-1], engine, genDb, 64, func(i int, b *BlockGen) {
		b.SetCoinbase(common.Address{1})
		b.OffsetTime(-9) // A higher difficulty
	})
	// Import the shared chain and the original canonical one
	chaindb, err := rawdb.NewDatabaseWithFreezer(rawdb.NewMemoryDatabase(), t.TempDir(), "", false)
	if err != nil {
		t.Fatalf("failed to create temp freezer db: %v", err)
	}
	defer chaindb.Close()

	chain, err := NewBlockChain(chaindb, DefaultCacheConfigWithScheme(scheme), nil, genesis, nil, engine, vm.Config{}, nil, nil)
	if err != nil {
		t.Fatalf("failed to create tester chain: %v", err)
	}
	defer chain.Stop()

	var (
		inserter func(blocks []*types.Block, receipts []types.Receipts) error
		asserter func(t *testing.T, block *types.Block)
	)
	if typ == "headers" {
		inserter = func(blocks []*types.Block, receipts []types.Receipts) error {
			headers := make([]*types.Header, 0, len(blocks))
			for _, block := range blocks {
				headers = append(headers, block.Header())
			}
			_, err := chain.InsertHeaderChain(headers)
			return err
		}
		asserter = func(t *testing.T, block *types.Block) {
			if chain.CurrentHeader().Hash() != block.Hash() {
				t.Fatalf("current head header mismatch, have %v, want %v", chain.CurrentHeader().Hash().Hex(), block.Hash().Hex())
			}
		}
	} else if typ == "receipts" {
		inserter = func(blocks []*types.Block, receipts []types.Receipts) error {
			headers := make([]*types.Header, 0, len(blocks))
			for _, block := range blocks {
				headers = append(headers, block.Header())
			}
			_, err := chain.InsertHeaderChain(headers)
			if err != nil {
				return err
			}
			_, err = chain.InsertReceiptChain(blocks, receipts, 0)
			return err
		}
		asserter = func(t *testing.T, block *types.Block) {
			if chain.CurrentSnapBlock().Hash() != block.Hash() {
				t.Fatalf("current head fast block mismatch, have %v, want %v", chain.CurrentSnapBlock().Hash().Hex(), block.Hash().Hex())
			}
		}
	} else {
		inserter = func(blocks []*types.Block, receipts []types.Receipts) error {
			_, err := chain.InsertChain(blocks)
			return err
		}
		asserter = func(t *testing.T, block *types.Block) {
			if chain.CurrentBlock().Hash() != block.Hash() {
				t.Fatalf("current head block mismatch, have %v, want %v", chain.CurrentBlock().Hash().Hex(), block.Hash().Hex())
			}
		}
	}

	if err := inserter(blocks, receipts); err != nil {
		t.Fatalf("failed to insert chain data: %v", err)
	}

	// Reimport the chain data again. All the imported
	// chain data are regarded "known" data.
	if err := inserter(blocks, receipts); err != nil {
		t.Fatalf("failed to insert chain data: %v", err)
	}
	asserter(t, blocks[len(blocks)-1])

	// Import a long canonical chain with some known data as prefix.
	rollback := blocks[len(blocks)/2].NumberU64()

	chain.SetHead(rollback - 1)
	if err := inserter(append(blocks, blocks2...), append(receipts, receipts2...)); err != nil {
		t.Fatalf("failed to insert chain data: %v", err)
	}
	asserter(t, blocks2[len(blocks2)-1])

	// Import a heavier shorter but higher total difficulty chain with some known data as prefix.
	if err := inserter(append(blocks, blocks3...), append(receipts, receipts3...)); err != nil {
		t.Fatalf("failed to insert chain data: %v", err)
	}
	asserter(t, blocks3[len(blocks3)-1])

	// Import a longer but lower total difficulty chain with some known data as prefix.
	if err := inserter(append(blocks, blocks2...), append(receipts, receipts2...)); err != nil {
		t.Fatalf("failed to insert chain data: %v", err)
	}
	// The head shouldn't change.
	asserter(t, blocks3[len(blocks3)-1])

	// Rollback the heavier chain and re-insert the longer chain again
	chain.SetHead(rollback - 1)
	if err := inserter(append(blocks, blocks2...), append(receipts, receipts2...)); err != nil {
		t.Fatalf("failed to insert chain data: %v", err)
	}
	asserter(t, blocks2[len(blocks2)-1])
}

func TestInsertKnownHeadersWithMerging(t *testing.T) {
	testInsertKnownChainDataWithMerging(t, "headers", 0)
}
func TestInsertKnownReceiptChainWithMerging(t *testing.T) {
	testInsertKnownChainDataWithMerging(t, "receipts", 0)
}
func TestInsertKnownBlocksWithMerging(t *testing.T) {
	testInsertKnownChainDataWithMerging(t, "blocks", 0)
}
func TestInsertKnownHeadersAfterMerging(t *testing.T) {
	testInsertKnownChainDataWithMerging(t, "headers", 1)
}
func TestInsertKnownReceiptChainAfterMerging(t *testing.T) {
	testInsertKnownChainDataWithMerging(t, "receipts", 1)
}
func TestInsertKnownBlocksAfterMerging(t *testing.T) {
	testInsertKnownChainDataWithMerging(t, "blocks", 1)
}

// mergeHeight can be assigned in these values:
// 0: means the merging is applied since genesis
// 1: means the merging is applied after the first segment
func testInsertKnownChainDataWithMerging(t *testing.T, typ string, mergeHeight int) {
	// Copy the TestChainConfig so we can modify it during tests
	chainConfig := *params.TestChainConfig
	var (
		genesis = &Genesis{
			BaseFee: big.NewInt(params.InitialBaseFee),
			Config:  &chainConfig,
		}
		engine     = beacon.New(ethash.NewFaker())
		mergeBlock = uint64(math.MaxUint64)
	)
	// Apply merging since genesis
	if mergeHeight == 0 {
		genesis.Config.TerminalTotalDifficulty = big.NewInt(0)
		mergeBlock = uint64(0)
	}

	genDb, blocks, receipts := GenerateChainWithGenesis(genesis, engine, 32,
		func(i int, b *BlockGen) {
			if b.header.Number.Uint64() >= mergeBlock {
				b.SetPoS()
			}
			b.SetCoinbase(common.Address{1})
		})

	// Apply merging after the first segment
	if mergeHeight == 1 {
		// TTD is genesis diff + blocks
		ttd := big.NewInt(1 + int64(len(blocks)))
		ttd.Mul(ttd, params.GenesisDifficulty)
		genesis.Config.TerminalTotalDifficulty = ttd
		mergeBlock = uint64(len(blocks))
	}
	// Longer chain and shorter chain
	blocks2, receipts2 := GenerateChain(genesis.Config, blocks[len(blocks)-1], engine, genDb, 65, func(i int, b *BlockGen) {
		b.SetCoinbase(common.Address{1})
		if b.header.Number.Uint64() >= mergeBlock {
			b.SetPoS()
		}
	})
	blocks3, receipts3 := GenerateChain(genesis.Config, blocks[len(blocks)-1], engine, genDb, 64, func(i int, b *BlockGen) {
		b.SetCoinbase(common.Address{1})
		b.OffsetTime(-9) // Time shifted, difficulty shouldn't be changed
		if b.header.Number.Uint64() >= mergeBlock {
			b.SetPoS()
		}
	})
	// Import the shared chain and the original canonical one
	chaindb, err := rawdb.NewDatabaseWithFreezer(rawdb.NewMemoryDatabase(), t.TempDir(), "", false)
	if err != nil {
		t.Fatalf("failed to create temp freezer db: %v", err)
	}
	defer chaindb.Close()

	chain, err := NewBlockChain(chaindb, nil, nil, genesis, nil, engine, vm.Config{}, nil, nil)
	if err != nil {
		t.Fatalf("failed to create tester chain: %v", err)
	}
	defer chain.Stop()

	var (
		inserter func(blocks []*types.Block, receipts []types.Receipts) error
		asserter func(t *testing.T, block *types.Block)
	)
	if typ == "headers" {
		inserter = func(blocks []*types.Block, receipts []types.Receipts) error {
			headers := make([]*types.Header, 0, len(blocks))
			for _, block := range blocks {
				headers = append(headers, block.Header())
			}
			i, err := chain.InsertHeaderChain(headers)
			if err != nil {
				return fmt.Errorf("index %d, number %d: %w", i, headers[i].Number, err)
			}
			return err
		}
		asserter = func(t *testing.T, block *types.Block) {
			if chain.CurrentHeader().Hash() != block.Hash() {
				t.Fatalf("current head header mismatch, have %v, want %v", chain.CurrentHeader().Hash().Hex(), block.Hash().Hex())
			}
		}
	} else if typ == "receipts" {
		inserter = func(blocks []*types.Block, receipts []types.Receipts) error {
			headers := make([]*types.Header, 0, len(blocks))
			for _, block := range blocks {
				headers = append(headers, block.Header())
			}
			i, err := chain.InsertHeaderChain(headers)
			if err != nil {
				return fmt.Errorf("index %d: %w", i, err)
			}
			_, err = chain.InsertReceiptChain(blocks, receipts, 0)
			return err
		}
		asserter = func(t *testing.T, block *types.Block) {
			if chain.CurrentSnapBlock().Hash() != block.Hash() {
				t.Fatalf("current head fast block mismatch, have %v, want %v", chain.CurrentSnapBlock().Hash().Hex(), block.Hash().Hex())
			}
		}
	} else {
		inserter = func(blocks []*types.Block, receipts []types.Receipts) error {
			i, err := chain.InsertChain(blocks)
			if err != nil {
				return fmt.Errorf("index %d: %w", i, err)
			}
			return nil
		}
		asserter = func(t *testing.T, block *types.Block) {
			if chain.CurrentBlock().Hash() != block.Hash() {
				t.Fatalf("current head block mismatch, have %v, want %v", chain.CurrentBlock().Hash().Hex(), block.Hash().Hex())
			}
		}
	}
	if err := inserter(blocks, receipts); err != nil {
		t.Fatalf("failed to insert chain data: %v", err)
	}

	// Reimport the chain data again. All the imported
	// chain data are regarded "known" data.
	if err := inserter(blocks, receipts); err != nil {
		t.Fatalf("failed to insert chain data: %v", err)
	}
	asserter(t, blocks[len(blocks)-1])

	// Import a long canonical chain with some known data as prefix.
	rollback := blocks[len(blocks)/2].NumberU64()
	chain.SetHead(rollback - 1)
	if err := inserter(blocks, receipts); err != nil {
		t.Fatalf("failed to insert chain data: %v", err)
	}
	asserter(t, blocks[len(blocks)-1])

	// Import a longer chain with some known data as prefix.
	if err := inserter(append(blocks, blocks2...), append(receipts, receipts2...)); err != nil {
		t.Fatalf("failed to insert chain data: %v", err)
	}
	asserter(t, blocks2[len(blocks2)-1])

	// Import a shorter chain with some known data as prefix.
	// The reorg is expected since the fork choice rule is
	// already changed.
	if err := inserter(append(blocks, blocks3...), append(receipts, receipts3...)); err != nil {
		t.Fatalf("failed to insert chain data: %v", err)
	}
	// The head shouldn't change.
	asserter(t, blocks3[len(blocks3)-1])

	// Reimport the longer chain again, the reorg is still expected
	chain.SetHead(rollback - 1)
	if err := inserter(append(blocks, blocks2...), append(receipts, receipts2...)); err != nil {
		t.Fatalf("failed to insert chain data: %v", err)
	}
	asserter(t, blocks2[len(blocks2)-1])
}

// getLongAndShortChains returns two chains: A is longer, B is heavier.
func getLongAndShortChains(scheme string) (*BlockChain, []*types.Block, []*types.Block, *Genesis, error) {
	// Generate a canonical chain to act as the main dataset
	engine := ethash.NewFaker()
	genesis := &Genesis{
		Config:  params.TestChainConfig,
		BaseFee: big.NewInt(params.InitialBaseFee),
	}
	// Generate and import the canonical chain,
	// Offset the time, to keep the difficulty low
	genDb, longChain, _ := GenerateChainWithGenesis(genesis, engine, 80, func(i int, b *BlockGen) {
		b.SetCoinbase(common.Address{1})
	})
	chain, err := NewBlockChain(rawdb.NewMemoryDatabase(), DefaultCacheConfigWithScheme(scheme), nil, genesis, nil, engine, vm.Config{}, nil, nil)
	if err != nil {
		return nil, nil, nil, nil, fmt.Errorf("failed to create tester chain: %v", err)
	}
	// Generate fork chain, make it shorter than canon, with common ancestor pretty early
	parentIndex := 3
	parent := longChain[parentIndex]
	heavyChainExt, _ := GenerateChain(genesis.Config, parent, engine, genDb, 75, func(i int, b *BlockGen) {
		b.SetCoinbase(common.Address{2})
		b.OffsetTime(-9)
	})
	var heavyChain []*types.Block
	heavyChain = append(heavyChain, longChain[:parentIndex+1]...)
	heavyChain = append(heavyChain, heavyChainExt...)

	// Verify that the test is sane
	var (
		longerTd  = new(big.Int)
		shorterTd = new(big.Int)
	)
	for index, b := range longChain {
		longerTd.Add(longerTd, b.Difficulty())
		if index <= parentIndex {
			shorterTd.Add(shorterTd, b.Difficulty())
		}
	}
	for _, b := range heavyChain {
		shorterTd.Add(shorterTd, b.Difficulty())
	}
	if shorterTd.Cmp(longerTd) <= 0 {
		return nil, nil, nil, nil, fmt.Errorf("test is moot, heavyChain td (%v) must be larger than canon td (%v)", shorterTd, longerTd)
	}
	longerNum := longChain[len(longChain)-1].NumberU64()
	shorterNum := heavyChain[len(heavyChain)-1].NumberU64()
	if shorterNum >= longerNum {
		return nil, nil, nil, nil, fmt.Errorf("test is moot, heavyChain num (%v) must be lower than canon num (%v)", shorterNum, longerNum)
	}
	return chain, longChain, heavyChain, genesis, nil
}

// TestReorgToShorterRemovesCanonMapping tests that if we
// 1. Have a chain [0 ... N .. X]
// 2. Reorg to shorter but heavier chain [0 ... N ... Y]
// 3. Then there should be no canon mapping for the block at height X
// 4. The forked block should still be retrievable by hash
func TestReorgToShorterRemovesCanonMapping(t *testing.T) {
	testReorgToShorterRemovesCanonMapping(t, rawdb.HashScheme)
	testReorgToShorterRemovesCanonMapping(t, rawdb.PathScheme)
}

func testReorgToShorterRemovesCanonMapping(t *testing.T, scheme string) {
	chain, canonblocks, sideblocks, _, err := getLongAndShortChains(scheme)
	if err != nil {
		t.Fatal(err)
	}
	defer chain.Stop()

	if n, err := chain.InsertChain(canonblocks); err != nil {
		t.Fatalf("block %d: failed to insert into chain: %v", n, err)
	}
	canonNum := chain.CurrentBlock().Number.Uint64()
	canonHash := chain.CurrentBlock().Hash()
	_, err = chain.InsertChain(sideblocks)
	if err != nil {
		t.Errorf("Got error, %v", err)
	}
	head := chain.CurrentBlock()
	if got := sideblocks[len(sideblocks)-1].Hash(); got != head.Hash() {
		t.Fatalf("head wrong, expected %x got %x", head.Hash(), got)
	}
	// We have now inserted a sidechain.
	if blockByNum := chain.GetBlockByNumber(canonNum); blockByNum != nil {
		t.Errorf("expected block to be gone: %v", blockByNum.NumberU64())
	}
	if headerByNum := chain.GetHeaderByNumber(canonNum); headerByNum != nil {
		t.Errorf("expected header to be gone: %v", headerByNum.Number)
	}
	if blockByHash := chain.GetBlockByHash(canonHash); blockByHash == nil {
		t.Errorf("expected block to be present: %x", blockByHash.Hash())
	}
	if headerByHash := chain.GetHeaderByHash(canonHash); headerByHash == nil {
		t.Errorf("expected header to be present: %x", headerByHash.Hash())
	}
}

// TestReorgToShorterRemovesCanonMappingHeaderChain is the same scenario
// as TestReorgToShorterRemovesCanonMapping, but applied on headerchain
// imports -- that is, for fast sync
func TestReorgToShorterRemovesCanonMappingHeaderChain(t *testing.T) {
	testReorgToShorterRemovesCanonMappingHeaderChain(t, rawdb.HashScheme)
	testReorgToShorterRemovesCanonMappingHeaderChain(t, rawdb.PathScheme)
}

func testReorgToShorterRemovesCanonMappingHeaderChain(t *testing.T, scheme string) {
	chain, canonblocks, sideblocks, _, err := getLongAndShortChains(scheme)
	if err != nil {
		t.Fatal(err)
	}
	defer chain.Stop()

	// Convert into headers
	canonHeaders := make([]*types.Header, len(canonblocks))
	for i, block := range canonblocks {
		canonHeaders[i] = block.Header()
	}
	if n, err := chain.InsertHeaderChain(canonHeaders); err != nil {
		t.Fatalf("header %d: failed to insert into chain: %v", n, err)
	}
	canonNum := chain.CurrentHeader().Number.Uint64()
	canonHash := chain.CurrentBlock().Hash()
	sideHeaders := make([]*types.Header, len(sideblocks))
	for i, block := range sideblocks {
		sideHeaders[i] = block.Header()
	}
	if n, err := chain.InsertHeaderChain(sideHeaders); err != nil {
		t.Fatalf("header %d: failed to insert into chain: %v", n, err)
	}
	head := chain.CurrentHeader()
	if got := sideblocks[len(sideblocks)-1].Hash(); got != head.Hash() {
		t.Fatalf("head wrong, expected %x got %x", head.Hash(), got)
	}
	// We have now inserted a sidechain.
	if blockByNum := chain.GetBlockByNumber(canonNum); blockByNum != nil {
		t.Errorf("expected block to be gone: %v", blockByNum.NumberU64())
	}
	if headerByNum := chain.GetHeaderByNumber(canonNum); headerByNum != nil {
		t.Errorf("expected header to be gone: %v", headerByNum.Number.Uint64())
	}
	if blockByHash := chain.GetBlockByHash(canonHash); blockByHash == nil {
		t.Errorf("expected block to be present: %x", blockByHash.Hash())
	}
	if headerByHash := chain.GetHeaderByHash(canonHash); headerByHash == nil {
		t.Errorf("expected header to be present: %x", headerByHash.Hash())
	}
}

<<<<<<< HEAD
func TestTransactionIndices(t *testing.T) {
	// Configure and generate a sample block chain
	var (
		key, _  = crypto.HexToECDSA("b71c71a67e1177ad4e901695e1b4b9ee17ae16c6668d313eac2f96dbcda3f291")
		address = crypto.PubkeyToAddress(key.PublicKey)
		funds   = big.NewInt(100000000000000000)
		gspec   = &Genesis{
			Config:  params.TestChainConfig,
			Alloc:   GenesisAlloc{address: {Balance: funds}},
			BaseFee: big.NewInt(params.InitialBaseFee),
		}
		signer = types.LatestSigner(gspec.Config)
	)
	_, blocks, receipts := GenerateChainWithGenesis(gspec, ethash.NewFaker(), 128, func(i int, block *BlockGen) {
		tx, err := types.SignTx(types.NewTransaction(block.TxNonce(address), common.Address{0x00}, big.NewInt(1000), params.TxGas, block.header.BaseFee, nil), signer, key)
		if err != nil {
			panic(err)
		}
		block.AddTx(tx)
	})

	check := func(tail *uint64, chain *BlockChain) {
		stored := rawdb.ReadTxIndexTail(chain.db)
		if tail == nil && stored != nil {
			t.Fatalf("Oldest indexded block mismatch, want nil, have %d", *stored)
		}
		if tail != nil && *stored != *tail {
			t.Fatalf("Oldest indexded block mismatch, want %d, have %d", *tail, *stored)
		}
		if tail != nil {
			for i := *tail; i <= chain.CurrentBlock().Number.Uint64(); i++ {
				block := rawdb.ReadBlock(chain.db, rawdb.ReadCanonicalHash(chain.db, i), i)
				if block.Transactions().Len() == 0 {
					continue
				}
				for _, tx := range block.Transactions() {
					if index := rawdb.ReadTxLookupEntry(chain.db, tx.Hash()); index == nil {
						t.Fatalf("Miss transaction indice, number %d hash %s", i, tx.Hash().Hex())
					}
				}
			}
			for i := uint64(0); i < *tail; i++ {
				block := rawdb.ReadBlock(chain.db, rawdb.ReadCanonicalHash(chain.db, i), i)
				if block.Transactions().Len() == 0 {
					continue
				}
				for _, tx := range block.Transactions() {
					if index := rawdb.ReadTxLookupEntry(chain.db, tx.Hash()); index != nil {
						t.Fatalf("Transaction indice should be deleted, number %d hash %s", i, tx.Hash().Hex())
					}
				}
			}
		}
	}
	// Init block chain with external ancients, check all needed indices has been indexed.
	limit := []uint64{0, 32, 64, 128}
	for _, l := range limit {
		frdir := t.TempDir()
		ancientDb, _ := rawdb.NewDatabaseWithFreezer(rawdb.NewMemoryDatabase(), frdir, "", false)
		rawdb.WriteAncientBlocks(ancientDb, append([]*types.Block{gspec.ToBlock()}, blocks...), append([]types.Receipts{{}}, receipts...), big.NewInt(0))

		l := l
		chain, err := NewBlockChain(ancientDb, nil, nil, gspec, nil, ethash.NewFaker(), vm.Config{}, nil, &l)
		if err != nil {
			t.Fatalf("failed to create tester chain: %v", err)
		}
		chain.indexBlocks(rawdb.ReadTxIndexTail(ancientDb), 128, make(chan struct{}))

		var tail uint64
		if l != 0 {
			tail = uint64(128) - l + 1
		}
		check(&tail, chain)
		chain.Stop()
		ancientDb.Close()
		os.RemoveAll(frdir)
	}

	// Reconstruct a block chain which only reserves HEAD-64 tx indices
	ancientDb, _ := rawdb.NewDatabaseWithFreezer(rawdb.NewMemoryDatabase(), t.TempDir(), "", false)
	defer ancientDb.Close()

	rawdb.WriteAncientBlocks(ancientDb, append([]*types.Block{gspec.ToBlock()}, blocks...), append([]types.Receipts{{}}, receipts...), big.NewInt(0))
	limit = []uint64{0, 64 /* drop stale */, 32 /* shorten history */, 64 /* extend history */, 0 /* restore all */}
	for _, l := range limit {
		l := l
		chain, err := NewBlockChain(ancientDb, nil, nil, gspec, nil, ethash.NewFaker(), vm.Config{}, nil, &l)
		if err != nil {
			t.Fatalf("failed to create tester chain: %v", err)
		}
		var tail uint64
		if l != 0 {
			tail = uint64(128) - l + 1
		}
		chain.indexBlocks(rawdb.ReadTxIndexTail(ancientDb), 128, make(chan struct{}))
		check(&tail, chain)
		chain.Stop()
	}
}

func TestSkipStaleTxIndicesInSnapSync(t *testing.T) {
	testSkipStaleTxIndicesInSnapSync(t, rawdb.HashScheme)
	testSkipStaleTxIndicesInSnapSync(t, rawdb.PathScheme)
}

func testSkipStaleTxIndicesInSnapSync(t *testing.T, scheme string) {
	// Configure and generate a sample block chain
	var (
		key, _  = crypto.HexToECDSA("b71c71a67e1177ad4e901695e1b4b9ee17ae16c6668d313eac2f96dbcda3f291")
		address = crypto.PubkeyToAddress(key.PublicKey)
		funds   = big.NewInt(100000000000000000)
		gspec   = &Genesis{Config: params.TestChainConfig, Alloc: GenesisAlloc{address: {Balance: funds}}}
		signer  = types.LatestSigner(gspec.Config)
	)
	_, blocks, receipts := GenerateChainWithGenesis(gspec, ethash.NewFaker(), 128, func(i int, block *BlockGen) {
		tx, err := types.SignTx(types.NewTransaction(block.TxNonce(address), common.Address{0x00}, big.NewInt(1000), params.TxGas, block.header.BaseFee, nil), signer, key)
		if err != nil {
			panic(err)
		}
		block.AddTx(tx)
	})

	check := func(tail *uint64, chain *BlockChain) {
		stored := rawdb.ReadTxIndexTail(chain.db)
		if tail == nil && stored != nil {
			t.Fatalf("Oldest indexded block mismatch, want nil, have %d", *stored)
		}
		if tail != nil && *stored != *tail {
			t.Fatalf("Oldest indexded block mismatch, want %d, have %d", *tail, *stored)
		}
		if tail != nil {
			for i := *tail; i <= chain.CurrentBlock().Number.Uint64(); i++ {
				block := rawdb.ReadBlock(chain.db, rawdb.ReadCanonicalHash(chain.db, i), i)
				if block.Transactions().Len() == 0 {
					continue
				}
				for _, tx := range block.Transactions() {
					if index := rawdb.ReadTxLookupEntry(chain.db, tx.Hash()); index == nil {
						t.Fatalf("Miss transaction indice, number %d hash %s", i, tx.Hash().Hex())
					}
				}
			}
			for i := uint64(0); i < *tail; i++ {
				block := rawdb.ReadBlock(chain.db, rawdb.ReadCanonicalHash(chain.db, i), i)
				if block.Transactions().Len() == 0 {
					continue
				}
				for _, tx := range block.Transactions() {
					if index := rawdb.ReadTxLookupEntry(chain.db, tx.Hash()); index != nil {
						t.Fatalf("Transaction indice should be deleted, number %d hash %s", i, tx.Hash().Hex())
					}
				}
			}
		}
	}

	ancientDb, err := rawdb.NewDatabaseWithFreezer(rawdb.NewMemoryDatabase(), t.TempDir(), "", false)
	if err != nil {
		t.Fatalf("failed to create temp freezer db: %v", err)
	}
	defer ancientDb.Close()

	// Import all blocks into ancient db, only HEAD-32 indices are kept.
	l := uint64(32)
	chain, err := NewBlockChain(ancientDb, DefaultCacheConfigWithScheme(scheme), nil, gspec, nil, ethash.NewFaker(), vm.Config{}, nil, &l)
	if err != nil {
		t.Fatalf("failed to create tester chain: %v", err)
	}
	defer chain.Stop()

	headers := make([]*types.Header, len(blocks))
	for i, block := range blocks {
		headers[i] = block.Header()
	}
	if n, err := chain.InsertHeaderChain(headers); err != nil {
		t.Fatalf("failed to insert header %d: %v", n, err)
	}
	// The indices before ancient-N(32) should be ignored. After that all blocks should be indexed.
	if n, err := chain.InsertReceiptChain(blocks, receipts, 64); err != nil {
		t.Fatalf("block %d: failed to insert into chain: %v", n, err)
	}
	tail := uint64(32)
	check(&tail, chain)
}

=======
>>>>>>> 8f7eb9cc
// Benchmarks large blocks with value transfers to non-existing accounts
func benchmarkLargeNumberOfValueToNonexisting(b *testing.B, numTxs, numBlocks int, recipientFn func(uint64) common.Address, dataFn func(uint64) []byte) {
	var (
		signer          = types.HomesteadSigner{}
		testBankKey, _  = crypto.HexToECDSA("b71c71a67e1177ad4e901695e1b4b9ee17ae16c6668d313eac2f96dbcda3f291")
		testBankAddress = crypto.PubkeyToAddress(testBankKey.PublicKey)
		bankFunds       = big.NewInt(100000000000000000)
		gspec           = &Genesis{
			Config: params.TestChainConfig,
			Alloc: GenesisAlloc{
				testBankAddress: {Balance: bankFunds},
				common.HexToAddress("0xc0de"): {
					Code:    []byte{0x60, 0x01, 0x50},
					Balance: big.NewInt(0),
				}, // push 1, pop
			},
			GasLimit: 100e6, // 100 M
		}
	)
	// Generate the original common chain segment and the two competing forks
	engine := ethash.NewFaker()

	blockGenerator := func(i int, block *BlockGen) {
		block.SetCoinbase(common.Address{1})
		for txi := 0; txi < numTxs; txi++ {
			uniq := uint64(i*numTxs + txi)
			recipient := recipientFn(uniq)
			tx, err := types.SignTx(types.NewTransaction(uniq, recipient, big.NewInt(1), params.TxGas, block.header.BaseFee, nil), signer, testBankKey)
			if err != nil {
				b.Error(err)
			}
			block.AddTx(tx)
		}
	}

	_, shared, _ := GenerateChainWithGenesis(gspec, engine, numBlocks, blockGenerator)
	b.StopTimer()
	b.ResetTimer()
	for i := 0; i < b.N; i++ {
		// Import the shared chain and the original canonical one
		chain, err := NewBlockChain(rawdb.NewMemoryDatabase(), nil, nil, gspec, nil, engine, vm.Config{}, nil, nil)
		if err != nil {
			b.Fatalf("failed to create tester chain: %v", err)
		}
		b.StartTimer()
		if _, err := chain.InsertChain(shared); err != nil {
			b.Fatalf("failed to insert shared chain: %v", err)
		}
		b.StopTimer()
		block := chain.GetBlockByHash(chain.CurrentBlock().Hash())
		if got := block.Transactions().Len(); got != numTxs*numBlocks {
			b.Fatalf("Transactions were not included, expected %d, got %d", numTxs*numBlocks, got)
		}
	}
}

func BenchmarkBlockChain_1x1000ValueTransferToNonexisting(b *testing.B) {
	var (
		numTxs    = 1000
		numBlocks = 1
	)
	recipientFn := func(nonce uint64) common.Address {
		return common.BigToAddress(new(big.Int).SetUint64(1337 + nonce))
	}
	dataFn := func(nonce uint64) []byte {
		return nil
	}
	benchmarkLargeNumberOfValueToNonexisting(b, numTxs, numBlocks, recipientFn, dataFn)
}

func BenchmarkBlockChain_1x1000ValueTransferToExisting(b *testing.B) {
	var (
		numTxs    = 1000
		numBlocks = 1
	)
	b.StopTimer()
	b.ResetTimer()

	recipientFn := func(nonce uint64) common.Address {
		return common.BigToAddress(new(big.Int).SetUint64(1337))
	}
	dataFn := func(nonce uint64) []byte {
		return nil
	}
	benchmarkLargeNumberOfValueToNonexisting(b, numTxs, numBlocks, recipientFn, dataFn)
}

func BenchmarkBlockChain_1x1000Executions(b *testing.B) {
	var (
		numTxs    = 1000
		numBlocks = 1
	)
	b.StopTimer()
	b.ResetTimer()

	recipientFn := func(nonce uint64) common.Address {
		return common.BigToAddress(new(big.Int).SetUint64(0xc0de))
	}
	dataFn := func(nonce uint64) []byte {
		return nil
	}
	benchmarkLargeNumberOfValueToNonexisting(b, numTxs, numBlocks, recipientFn, dataFn)
}

// Tests that importing a some old blocks, where all blocks are before the
// pruning point.
// This internally leads to a sidechain import, since the blocks trigger an
// ErrPrunedAncestor error.
// This may e.g. happen if
//  1. Downloader rollbacks a batch of inserted blocks and exits
//  2. Downloader starts to sync again
//  3. The blocks fetched are all known and canonical blocks
func TestSideImportPrunedBlocks(t *testing.T) {
	testSideImportPrunedBlocks(t, rawdb.HashScheme)
	testSideImportPrunedBlocks(t, rawdb.PathScheme)
}

func testSideImportPrunedBlocks(t *testing.T, scheme string) {
	// Generate a canonical chain to act as the main dataset
	engine := ethash.NewFaker()
	genesis := &Genesis{
		Config:  params.TestChainConfig,
		BaseFee: big.NewInt(params.InitialBaseFee),
	}
	// Generate and import the canonical chain
	_, blocks, _ := GenerateChainWithGenesis(genesis, engine, 2*DefaultTriesInMemory, nil)

	chain, err := NewBlockChain(rawdb.NewMemoryDatabase(), DefaultCacheConfigWithScheme(scheme), nil, genesis, nil, engine, vm.Config{}, nil, nil)
	if err != nil {
		t.Fatalf("failed to create tester chain: %v", err)
	}
	defer chain.Stop()

	if n, err := chain.InsertChain(blocks); err != nil {
		t.Fatalf("block %d: failed to insert into chain: %v", n, err)
	}
	// In path-based trie database implementation, it will keep 128 diff + 1 disk
	// layers, totally 129 latest states available. In hash-based it's 128.
	states := DefaultTriesInMemory
	if scheme == rawdb.PathScheme {
		states = DefaultTriesInMemory + 1
	}
	lastPrunedIndex := len(blocks) - states - 1
	lastPrunedBlock := blocks[lastPrunedIndex]

	// Verify pruning of lastPrunedBlock
	if chain.HasBlockAndState(lastPrunedBlock.Hash(), lastPrunedBlock.NumberU64()) {
		t.Errorf("Block %d not pruned", lastPrunedBlock.NumberU64())
	}
	firstNonPrunedBlock := blocks[len(blocks)-states]
	// Verify firstNonPrunedBlock is not pruned
	if !chain.HasBlockAndState(firstNonPrunedBlock.Hash(), firstNonPrunedBlock.NumberU64()) {
		t.Errorf("Block %d pruned", firstNonPrunedBlock.NumberU64())
	}
	// Now re-import some old blocks
	blockToReimport := blocks[5:8]
	_, err = chain.InsertChain(blockToReimport)
	if err != nil {
		t.Errorf("Got error, %v", err)
	}
}

// TestDeleteCreateRevert tests a weird state transition corner case that we hit
// while changing the internals of statedb. The workflow is that a contract is
// self destructed, then in a followup transaction (but same block) it's created
// again and the transaction reverted.
//
// The original statedb implementation flushed dirty objects to the tries after
// each transaction, so this works ok. The rework accumulated writes in memory
// first, but the journal wiped the entire state object on create-revert.
func TestDeleteCreateRevert(t *testing.T) {
	testDeleteCreateRevert(t, rawdb.HashScheme)
	testDeleteCreateRevert(t, rawdb.PathScheme)
}

func testDeleteCreateRevert(t *testing.T, scheme string) {
	var (
		aa     = common.HexToAddress("0x000000000000000000000000000000000000aaaa")
		bb     = common.HexToAddress("0x000000000000000000000000000000000000bbbb")
		engine = ethash.NewFaker()

		// A sender who makes transactions, has some funds
		key, _  = crypto.HexToECDSA("b71c71a67e1177ad4e901695e1b4b9ee17ae16c6668d313eac2f96dbcda3f291")
		address = crypto.PubkeyToAddress(key.PublicKey)
		funds   = big.NewInt(100000000000000000)
		gspec   = &Genesis{
			Config: params.TestChainConfig,
			Alloc: GenesisAlloc{
				address: {Balance: funds},
				// The address 0xAAAAA selfdestructs if called
				aa: {
					// Code needs to just selfdestruct
					Code:    []byte{byte(vm.PC), byte(vm.SELFDESTRUCT)},
					Nonce:   1,
					Balance: big.NewInt(0),
				},
				// The address 0xBBBB send 1 wei to 0xAAAA, then reverts
				bb: {
					Code: []byte{
						byte(vm.PC),          // [0]
						byte(vm.DUP1),        // [0,0]
						byte(vm.DUP1),        // [0,0,0]
						byte(vm.DUP1),        // [0,0,0,0]
						byte(vm.PUSH1), 0x01, // [0,0,0,0,1] (value)
						byte(vm.PUSH2), 0xaa, 0xaa, // [0,0,0,0,1, 0xaaaa]
						byte(vm.GAS),
						byte(vm.CALL),
						byte(vm.REVERT),
					},
					Balance: big.NewInt(1),
				},
			},
		}
	)

	_, blocks, _ := GenerateChainWithGenesis(gspec, engine, 1, func(i int, b *BlockGen) {
		b.SetCoinbase(common.Address{1})
		// One transaction to AAAA
		tx, _ := types.SignTx(types.NewTransaction(0, aa,
			big.NewInt(0), 50000, b.header.BaseFee, nil), types.HomesteadSigner{}, key)
		b.AddTx(tx)
		// One transaction to BBBB
		tx, _ = types.SignTx(types.NewTransaction(1, bb,
			big.NewInt(0), 100000, b.header.BaseFee, nil), types.HomesteadSigner{}, key)
		b.AddTx(tx)
	})
	// Import the canonical chain
	chain, err := NewBlockChain(rawdb.NewMemoryDatabase(), DefaultCacheConfigWithScheme(scheme), nil, gspec, nil, engine, vm.Config{}, nil, nil)
	if err != nil {
		t.Fatalf("failed to create tester chain: %v", err)
	}
	defer chain.Stop()

	if n, err := chain.InsertChain(blocks); err != nil {
		t.Fatalf("block %d: failed to insert into chain: %v", n, err)
	}
}

// TestDeleteRecreateSlots tests a state-transition that contains both deletion
// and recreation of contract state.
// Contract A exists, has slots 1 and 2 set
// Tx 1: Selfdestruct A
// Tx 2: Re-create A, set slots 3 and 4
// Expected outcome is that _all_ slots are cleared from A, due to the selfdestruct,
// and then the new slots exist
func TestDeleteRecreateSlots(t *testing.T) {
	testDeleteRecreateSlots(t, rawdb.HashScheme)
	testDeleteRecreateSlots(t, rawdb.PathScheme)
}

func testDeleteRecreateSlots(t *testing.T, scheme string) {
	var (
		engine = ethash.NewFaker()

		// A sender who makes transactions, has some funds
		key, _    = crypto.HexToECDSA("b71c71a67e1177ad4e901695e1b4b9ee17ae16c6668d313eac2f96dbcda3f291")
		address   = crypto.PubkeyToAddress(key.PublicKey)
		funds     = big.NewInt(1000000000000000)
		bb        = common.HexToAddress("0x000000000000000000000000000000000000bbbb")
		aaStorage = make(map[common.Hash]common.Hash)          // Initial storage in AA
		aaCode    = []byte{byte(vm.PC), byte(vm.SELFDESTRUCT)} // Code for AA (simple selfdestruct)
	)
	// Populate two slots
	aaStorage[common.HexToHash("01")] = common.HexToHash("01")
	aaStorage[common.HexToHash("02")] = common.HexToHash("02")

	// The bb-code needs to CREATE2 the aa contract. It consists of
	// both initcode and deployment code
	// initcode:
	// 1. Set slots 3=3, 4=4,
	// 2. Return aaCode

	initCode := []byte{
		byte(vm.PUSH1), 0x3, // value
		byte(vm.PUSH1), 0x3, // location
		byte(vm.SSTORE),     // Set slot[3] = 3
		byte(vm.PUSH1), 0x4, // value
		byte(vm.PUSH1), 0x4, // location
		byte(vm.SSTORE), // Set slot[4] = 4
		// Slots are set, now return the code
		byte(vm.PUSH2), byte(vm.PC), byte(vm.SELFDESTRUCT), // Push code on stack
		byte(vm.PUSH1), 0x0, // memory start on stack
		byte(vm.MSTORE),
		// Code is now in memory.
		byte(vm.PUSH1), 0x2, // size
		byte(vm.PUSH1), byte(32 - 2), // offset
		byte(vm.RETURN),
	}
	if l := len(initCode); l > 32 {
		t.Fatalf("init code is too long for a pushx, need a more elaborate deployer")
	}
	bbCode := []byte{
		// Push initcode onto stack
		byte(vm.PUSH1) + byte(len(initCode)-1)}
	bbCode = append(bbCode, initCode...)
	bbCode = append(bbCode, []byte{
		byte(vm.PUSH1), 0x0, // memory start on stack
		byte(vm.MSTORE),
		byte(vm.PUSH1), 0x00, // salt
		byte(vm.PUSH1), byte(len(initCode)), // size
		byte(vm.PUSH1), byte(32 - len(initCode)), // offset
		byte(vm.PUSH1), 0x00, // endowment
		byte(vm.CREATE2),
	}...)

	initHash := crypto.Keccak256Hash(initCode)
	aa := crypto.CreateAddress2(bb, [32]byte{}, initHash[:])
	t.Logf("Destination address: %x\n", aa)

	gspec := &Genesis{
		Config: params.TestChainConfig,
		Alloc: GenesisAlloc{
			address: {Balance: funds},
			// The address 0xAAAAA selfdestructs if called
			aa: {
				// Code needs to just selfdestruct
				Code:    aaCode,
				Nonce:   1,
				Balance: big.NewInt(0),
				Storage: aaStorage,
			},
			// The contract BB recreates AA
			bb: {
				Code:    bbCode,
				Balance: big.NewInt(1),
			},
		},
	}
	_, blocks, _ := GenerateChainWithGenesis(gspec, engine, 1, func(i int, b *BlockGen) {
		b.SetCoinbase(common.Address{1})
		// One transaction to AA, to kill it
		tx, _ := types.SignTx(types.NewTransaction(0, aa,
			big.NewInt(0), 50000, b.header.BaseFee, nil), types.HomesteadSigner{}, key)
		b.AddTx(tx)
		// One transaction to BB, to recreate AA
		tx, _ = types.SignTx(types.NewTransaction(1, bb,
			big.NewInt(0), 100000, b.header.BaseFee, nil), types.HomesteadSigner{}, key)
		b.AddTx(tx)
	})
	// Import the canonical chain
	chain, err := NewBlockChain(rawdb.NewMemoryDatabase(), DefaultCacheConfigWithScheme(scheme), nil, gspec, nil, engine, vm.Config{
		Tracer: logger.NewJSONLogger(nil, os.Stdout),
	}, nil, nil)
	if err != nil {
		t.Fatalf("failed to create tester chain: %v", err)
	}
	defer chain.Stop()

	if n, err := chain.InsertChain(blocks); err != nil {
		t.Fatalf("block %d: failed to insert into chain: %v", n, err)
	}
	statedb, _ := chain.State()

	// If all is correct, then slot 1 and 2 are zero
	if got, exp := statedb.GetState(aa, common.HexToHash("01")), (common.Hash{}); got != exp {
		t.Errorf("got %x exp %x", got, exp)
	}
	if got, exp := statedb.GetState(aa, common.HexToHash("02")), (common.Hash{}); got != exp {
		t.Errorf("got %x exp %x", got, exp)
	}
	// Also, 3 and 4 should be set
	if got, exp := statedb.GetState(aa, common.HexToHash("03")), common.HexToHash("03"); got != exp {
		t.Fatalf("got %x exp %x", got, exp)
	}
	if got, exp := statedb.GetState(aa, common.HexToHash("04")), common.HexToHash("04"); got != exp {
		t.Fatalf("got %x exp %x", got, exp)
	}
}

// TestDeleteRecreateAccount tests a state-transition that contains deletion of a
// contract with storage, and a recreate of the same contract via a
// regular value-transfer
// Expected outcome is that _all_ slots are cleared from A
func TestDeleteRecreateAccount(t *testing.T) {
	testDeleteRecreateAccount(t, rawdb.HashScheme)
	testDeleteRecreateAccount(t, rawdb.PathScheme)
}

func testDeleteRecreateAccount(t *testing.T, scheme string) {
	var (
		engine = ethash.NewFaker()

		// A sender who makes transactions, has some funds
		key, _  = crypto.HexToECDSA("b71c71a67e1177ad4e901695e1b4b9ee17ae16c6668d313eac2f96dbcda3f291")
		address = crypto.PubkeyToAddress(key.PublicKey)
		funds   = big.NewInt(1000000000000000)

		aa        = common.HexToAddress("0x7217d81b76bdd8707601e959454e3d776aee5f43")
		aaStorage = make(map[common.Hash]common.Hash)          // Initial storage in AA
		aaCode    = []byte{byte(vm.PC), byte(vm.SELFDESTRUCT)} // Code for AA (simple selfdestruct)
	)
	// Populate two slots
	aaStorage[common.HexToHash("01")] = common.HexToHash("01")
	aaStorage[common.HexToHash("02")] = common.HexToHash("02")

	gspec := &Genesis{
		Config: params.TestChainConfig,
		Alloc: GenesisAlloc{
			address: {Balance: funds},
			// The address 0xAAAAA selfdestructs if called
			aa: {
				// Code needs to just selfdestruct
				Code:    aaCode,
				Nonce:   1,
				Balance: big.NewInt(0),
				Storage: aaStorage,
			},
		},
	}

	_, blocks, _ := GenerateChainWithGenesis(gspec, engine, 1, func(i int, b *BlockGen) {
		b.SetCoinbase(common.Address{1})
		// One transaction to AA, to kill it
		tx, _ := types.SignTx(types.NewTransaction(0, aa,
			big.NewInt(0), 50000, b.header.BaseFee, nil), types.HomesteadSigner{}, key)
		b.AddTx(tx)
		// One transaction to AA, to recreate it (but without storage
		tx, _ = types.SignTx(types.NewTransaction(1, aa,
			big.NewInt(1), 100000, b.header.BaseFee, nil), types.HomesteadSigner{}, key)
		b.AddTx(tx)
	})
	// Import the canonical chain
	chain, err := NewBlockChain(rawdb.NewMemoryDatabase(), DefaultCacheConfigWithScheme(scheme), nil, gspec, nil, engine, vm.Config{
		Tracer: logger.NewJSONLogger(nil, os.Stdout),
	}, nil, nil)
	if err != nil {
		t.Fatalf("failed to create tester chain: %v", err)
	}
	defer chain.Stop()

	if n, err := chain.InsertChain(blocks); err != nil {
		t.Fatalf("block %d: failed to insert into chain: %v", n, err)
	}
	statedb, _ := chain.State()

	// If all is correct, then both slots are zero
	if got, exp := statedb.GetState(aa, common.HexToHash("01")), (common.Hash{}); got != exp {
		t.Errorf("got %x exp %x", got, exp)
	}
	if got, exp := statedb.GetState(aa, common.HexToHash("02")), (common.Hash{}); got != exp {
		t.Errorf("got %x exp %x", got, exp)
	}
}

// TestDeleteRecreateSlotsAcrossManyBlocks tests multiple state-transition that contains both deletion
// and recreation of contract state.
// Contract A exists, has slots 1 and 2 set
// Tx 1: Selfdestruct A
// Tx 2: Re-create A, set slots 3 and 4
// Expected outcome is that _all_ slots are cleared from A, due to the selfdestruct,
// and then the new slots exist
func TestDeleteRecreateSlotsAcrossManyBlocks(t *testing.T) {
	testDeleteRecreateSlotsAcrossManyBlocks(t, rawdb.HashScheme)
	testDeleteRecreateSlotsAcrossManyBlocks(t, rawdb.PathScheme)
}

func testDeleteRecreateSlotsAcrossManyBlocks(t *testing.T, scheme string) {
	var (
		engine = ethash.NewFaker()

		// A sender who makes transactions, has some funds
		key, _    = crypto.HexToECDSA("b71c71a67e1177ad4e901695e1b4b9ee17ae16c6668d313eac2f96dbcda3f291")
		address   = crypto.PubkeyToAddress(key.PublicKey)
		funds     = big.NewInt(1000000000000000)
		bb        = common.HexToAddress("0x000000000000000000000000000000000000bbbb")
		aaStorage = make(map[common.Hash]common.Hash)          // Initial storage in AA
		aaCode    = []byte{byte(vm.PC), byte(vm.SELFDESTRUCT)} // Code for AA (simple selfdestruct)
	)
	// Populate two slots
	aaStorage[common.HexToHash("01")] = common.HexToHash("01")
	aaStorage[common.HexToHash("02")] = common.HexToHash("02")

	// The bb-code needs to CREATE2 the aa contract. It consists of
	// both initcode and deployment code
	// initcode:
	// 1. Set slots 3=blocknum+1, 4=4,
	// 2. Return aaCode

	initCode := []byte{
		byte(vm.PUSH1), 0x1, //
		byte(vm.NUMBER),     // value = number + 1
		byte(vm.ADD),        //
		byte(vm.PUSH1), 0x3, // location
		byte(vm.SSTORE),     // Set slot[3] = number + 1
		byte(vm.PUSH1), 0x4, // value
		byte(vm.PUSH1), 0x4, // location
		byte(vm.SSTORE), // Set slot[4] = 4
		// Slots are set, now return the code
		byte(vm.PUSH2), byte(vm.PC), byte(vm.SELFDESTRUCT), // Push code on stack
		byte(vm.PUSH1), 0x0, // memory start on stack
		byte(vm.MSTORE),
		// Code is now in memory.
		byte(vm.PUSH1), 0x2, // size
		byte(vm.PUSH1), byte(32 - 2), // offset
		byte(vm.RETURN),
	}
	if l := len(initCode); l > 32 {
		t.Fatalf("init code is too long for a pushx, need a more elaborate deployer")
	}
	bbCode := []byte{
		// Push initcode onto stack
		byte(vm.PUSH1) + byte(len(initCode)-1)}
	bbCode = append(bbCode, initCode...)
	bbCode = append(bbCode, []byte{
		byte(vm.PUSH1), 0x0, // memory start on stack
		byte(vm.MSTORE),
		byte(vm.PUSH1), 0x00, // salt
		byte(vm.PUSH1), byte(len(initCode)), // size
		byte(vm.PUSH1), byte(32 - len(initCode)), // offset
		byte(vm.PUSH1), 0x00, // endowment
		byte(vm.CREATE2),
	}...)

	initHash := crypto.Keccak256Hash(initCode)
	aa := crypto.CreateAddress2(bb, [32]byte{}, initHash[:])
	t.Logf("Destination address: %x\n", aa)
	gspec := &Genesis{
		Config: params.TestChainConfig,
		Alloc: GenesisAlloc{
			address: {Balance: funds},
			// The address 0xAAAAA selfdestructs if called
			aa: {
				// Code needs to just selfdestruct
				Code:    aaCode,
				Nonce:   1,
				Balance: big.NewInt(0),
				Storage: aaStorage,
			},
			// The contract BB recreates AA
			bb: {
				Code:    bbCode,
				Balance: big.NewInt(1),
			},
		},
	}
	var nonce uint64

	type expectation struct {
		exist    bool
		blocknum int
		values   map[int]int
	}
	var current = &expectation{
		exist:    true, // exists in genesis
		blocknum: 0,
		values:   map[int]int{1: 1, 2: 2},
	}
	var expectations []*expectation
	var newDestruct = func(e *expectation, b *BlockGen) *types.Transaction {
		tx, _ := types.SignTx(types.NewTransaction(nonce, aa,
			big.NewInt(0), 50000, b.header.BaseFee, nil), types.HomesteadSigner{}, key)
		nonce++
		if e.exist {
			e.exist = false
			e.values = nil
		}
		//t.Logf("block %d; adding destruct\n", e.blocknum)
		return tx
	}
	var newResurrect = func(e *expectation, b *BlockGen) *types.Transaction {
		tx, _ := types.SignTx(types.NewTransaction(nonce, bb,
			big.NewInt(0), 100000, b.header.BaseFee, nil), types.HomesteadSigner{}, key)
		nonce++
		if !e.exist {
			e.exist = true
			e.values = map[int]int{3: e.blocknum + 1, 4: 4}
		}
		//t.Logf("block %d; adding resurrect\n", e.blocknum)
		return tx
	}

	_, blocks, _ := GenerateChainWithGenesis(gspec, engine, 150, func(i int, b *BlockGen) {
		var exp = new(expectation)
		exp.blocknum = i + 1
		exp.values = make(map[int]int)
		for k, v := range current.values {
			exp.values[k] = v
		}
		exp.exist = current.exist

		b.SetCoinbase(common.Address{1})
		if i%2 == 0 {
			b.AddTx(newDestruct(exp, b))
		}
		if i%3 == 0 {
			b.AddTx(newResurrect(exp, b))
		}
		if i%5 == 0 {
			b.AddTx(newDestruct(exp, b))
		}
		if i%7 == 0 {
			b.AddTx(newResurrect(exp, b))
		}
		expectations = append(expectations, exp)
		current = exp
	})
	// Import the canonical chain
	chain, err := NewBlockChain(rawdb.NewMemoryDatabase(), DefaultCacheConfigWithScheme(scheme), nil, gspec, nil, engine, vm.Config{
		//Debug:  true,
		//Tracer: vm.NewJSONLogger(nil, os.Stdout),
	}, nil, nil)
	if err != nil {
		t.Fatalf("failed to create tester chain: %v", err)
	}
	defer chain.Stop()

	var asHash = func(num int) common.Hash {
		return common.BytesToHash([]byte{byte(num)})
	}
	for i, block := range blocks {
		blockNum := i + 1
		if n, err := chain.InsertChain([]*types.Block{block}); err != nil {
			t.Fatalf("block %d: failed to insert into chain: %v", n, err)
		}
		statedb, _ := chain.State()
		// If all is correct, then slot 1 and 2 are zero
		if got, exp := statedb.GetState(aa, common.HexToHash("01")), (common.Hash{}); got != exp {
			t.Errorf("block %d, got %x exp %x", blockNum, got, exp)
		}
		if got, exp := statedb.GetState(aa, common.HexToHash("02")), (common.Hash{}); got != exp {
			t.Errorf("block %d, got %x exp %x", blockNum, got, exp)
		}
		exp := expectations[i]
		if exp.exist {
			if !statedb.Exist(aa) {
				t.Fatalf("block %d, expected %v to exist, it did not", blockNum, aa)
			}
			for slot, val := range exp.values {
				if gotValue, expValue := statedb.GetState(aa, asHash(slot)), asHash(val); gotValue != expValue {
					t.Fatalf("block %d, slot %d, got %x exp %x", blockNum, slot, gotValue, expValue)
				}
			}
		} else {
			if statedb.Exist(aa) {
				t.Fatalf("block %d, expected %v to not exist, it did", blockNum, aa)
			}
		}
	}
}

// TestInitThenFailCreateContract tests a pretty notorious case that happened
// on mainnet over blocks 7338108, 7338110 and 7338115.
//   - Block 7338108: address e771789f5cccac282f23bb7add5690e1f6ca467c is initiated
//     with 0.001 ether (thus created but no code)
//   - Block 7338110: a CREATE2 is attempted. The CREATE2 would deploy code on
//     the same address e771789f5cccac282f23bb7add5690e1f6ca467c. However, the
//     deployment fails due to OOG during initcode execution
//   - Block 7338115: another tx checks the balance of
//     e771789f5cccac282f23bb7add5690e1f6ca467c, and the snapshotter returned it as
//     zero.
//
// The problem being that the snapshotter maintains a destructset, and adds items
// to the destructset in case something is created "onto" an existing item.
// We need to either roll back the snapDestructs, or not place it into snapDestructs
// in the first place.
//

func TestInitThenFailCreateContract(t *testing.T) {
	testInitThenFailCreateContract(t, rawdb.HashScheme)
	testInitThenFailCreateContract(t, rawdb.PathScheme)
}

func testInitThenFailCreateContract(t *testing.T, scheme string) {
	var (
		engine = ethash.NewFaker()

		// A sender who makes transactions, has some funds
		key, _  = crypto.HexToECDSA("b71c71a67e1177ad4e901695e1b4b9ee17ae16c6668d313eac2f96dbcda3f291")
		address = crypto.PubkeyToAddress(key.PublicKey)
		funds   = big.NewInt(1000000000000000)
		bb      = common.HexToAddress("0x000000000000000000000000000000000000bbbb")
	)

	// The bb-code needs to CREATE2 the aa contract. It consists of
	// both initcode and deployment code
	// initcode:
	// 1. If blocknum < 1, error out (e.g invalid opcode)
	// 2. else, return a snippet of code
	initCode := []byte{
		byte(vm.PUSH1), 0x1, // y (2)
		byte(vm.NUMBER), // x (number)
		byte(vm.GT),     // x > y?
		byte(vm.PUSH1), byte(0x8),
		byte(vm.JUMPI), // jump to label if number > 2
		byte(0xFE),     // illegal opcode
		byte(vm.JUMPDEST),
		byte(vm.PUSH1), 0x2, // size
		byte(vm.PUSH1), 0x0, // offset
		byte(vm.RETURN), // return 2 bytes of zero-code
	}
	if l := len(initCode); l > 32 {
		t.Fatalf("init code is too long for a pushx, need a more elaborate deployer")
	}
	bbCode := []byte{
		// Push initcode onto stack
		byte(vm.PUSH1) + byte(len(initCode)-1)}
	bbCode = append(bbCode, initCode...)
	bbCode = append(bbCode, []byte{
		byte(vm.PUSH1), 0x0, // memory start on stack
		byte(vm.MSTORE),
		byte(vm.PUSH1), 0x00, // salt
		byte(vm.PUSH1), byte(len(initCode)), // size
		byte(vm.PUSH1), byte(32 - len(initCode)), // offset
		byte(vm.PUSH1), 0x00, // endowment
		byte(vm.CREATE2),
	}...)

	initHash := crypto.Keccak256Hash(initCode)
	aa := crypto.CreateAddress2(bb, [32]byte{}, initHash[:])
	t.Logf("Destination address: %x\n", aa)

	gspec := &Genesis{
		Config: params.TestChainConfig,
		Alloc: GenesisAlloc{
			address: {Balance: funds},
			// The address aa has some funds
			aa: {Balance: big.NewInt(100000)},
			// The contract BB tries to create code onto AA
			bb: {
				Code:    bbCode,
				Balance: big.NewInt(1),
			},
		},
	}
	nonce := uint64(0)
	_, blocks, _ := GenerateChainWithGenesis(gspec, engine, 4, func(i int, b *BlockGen) {
		b.SetCoinbase(common.Address{1})
		// One transaction to BB
		tx, _ := types.SignTx(types.NewTransaction(nonce, bb,
			big.NewInt(0), 100000, b.header.BaseFee, nil), types.HomesteadSigner{}, key)
		b.AddTx(tx)
		nonce++
	})

	// Import the canonical chain
	chain, err := NewBlockChain(rawdb.NewMemoryDatabase(), DefaultCacheConfigWithScheme(scheme), nil, gspec, nil, engine, vm.Config{
		//Debug:  true,
		//Tracer: vm.NewJSONLogger(nil, os.Stdout),
	}, nil, nil)
	if err != nil {
		t.Fatalf("failed to create tester chain: %v", err)
	}
	defer chain.Stop()

	statedb, _ := chain.State()
	if got, exp := statedb.GetBalance(aa), uint256.NewInt(100000); got.Cmp(exp) != 0 {
		t.Fatalf("Genesis err, got %v exp %v", got, exp)
	}
	// First block tries to create, but fails
	{
		block := blocks[0]
		if _, err := chain.InsertChain([]*types.Block{blocks[0]}); err != nil {
			t.Fatalf("block %d: failed to insert into chain: %v", block.NumberU64(), err)
		}
		statedb, _ = chain.State()
		if got, exp := statedb.GetBalance(aa), uint256.NewInt(100000); got.Cmp(exp) != 0 {
			t.Fatalf("block %d: got %v exp %v", block.NumberU64(), got, exp)
		}
	}
	// Import the rest of the blocks
	for _, block := range blocks[1:] {
		if _, err := chain.InsertChain([]*types.Block{block}); err != nil {
			t.Fatalf("block %d: failed to insert into chain: %v", block.NumberU64(), err)
		}
	}
}

// TestEIP2718Transition tests that an EIP-2718 transaction will be accepted
// after the fork block has passed. This is verified by sending an EIP-2930
// access list transaction, which specifies a single slot access, and then
// checking that the gas usage of a hot SLOAD and a cold SLOAD are calculated
// correctly.
func TestEIP2718Transition(t *testing.T) {
	testEIP2718Transition(t, rawdb.HashScheme)
	testEIP2718Transition(t, rawdb.PathScheme)
}

func testEIP2718Transition(t *testing.T, scheme string) {
	var (
		aa     = common.HexToAddress("0x000000000000000000000000000000000000aaaa")
		engine = ethash.NewFaker()

		// A sender who makes transactions, has some funds
		key, _  = crypto.HexToECDSA("b71c71a67e1177ad4e901695e1b4b9ee17ae16c6668d313eac2f96dbcda3f291")
		address = crypto.PubkeyToAddress(key.PublicKey)
		funds   = big.NewInt(1000000000000000)
		gspec   = &Genesis{
			Config: params.TestChainConfig,
			Alloc: GenesisAlloc{
				address: {Balance: funds},
				// The address 0xAAAA sloads 0x00 and 0x01
				aa: {
					Code: []byte{
						byte(vm.PC),
						byte(vm.PC),
						byte(vm.SLOAD),
						byte(vm.SLOAD),
					},
					Nonce:   0,
					Balance: big.NewInt(0),
				},
			},
		}
	)
	// Generate blocks
	_, blocks, _ := GenerateChainWithGenesis(gspec, engine, 1, func(i int, b *BlockGen) {
		b.SetCoinbase(common.Address{1})

		// One transaction to 0xAAAA
		signer := types.LatestSigner(gspec.Config)
		tx, _ := types.SignNewTx(key, signer, &types.AccessListTx{
			ChainID:  gspec.Config.ChainID,
			Nonce:    0,
			To:       &aa,
			Gas:      30000,
			GasPrice: b.header.BaseFee,
			AccessList: types.AccessList{{
				Address:     aa,
				StorageKeys: []common.Hash{{0}},
			}},
		})
		b.AddTx(tx)
	})

	// Import the canonical chain
	chain, err := NewBlockChain(rawdb.NewMemoryDatabase(), DefaultCacheConfigWithScheme(scheme), nil, gspec, nil, engine, vm.Config{}, nil, nil)
	if err != nil {
		t.Fatalf("failed to create tester chain: %v", err)
	}
	defer chain.Stop()

	if n, err := chain.InsertChain(blocks); err != nil {
		t.Fatalf("block %d: failed to insert into chain: %v", n, err)
	}

	block := chain.GetBlockByNumber(1)

	// Expected gas is intrinsic + 2 * pc + hot load + cold load, since only one load is in the access list
	expected := params.TxGas + params.TxAccessListAddressGas + params.TxAccessListStorageKeyGas +
		vm.GasQuickStep*2 + params.WarmStorageReadCostEIP2929 + params.ColdSloadCostEIP2929
	if block.GasUsed() != expected {
		t.Fatalf("incorrect amount of gas spent: expected %d, got %d", expected, block.GasUsed())
	}
}

// TestEIP1559Transition tests the following:
//
//  1. A transaction whose gasFeeCap is greater than the baseFee is valid.
//  2. Gas accounting for access lists on EIP-1559 transactions is correct.
//  3. Only the transaction's tip will be received by the coinbase.
//  4. The transaction sender pays for both the tip and baseFee.
//  5. The coinbase receives only the partially realized tip when
//     gasFeeCap - gasTipCap < baseFee.
//  6. Legacy transaction behave as expected (e.g. gasPrice = gasFeeCap = gasTipCap).
func TestEIP1559Transition(t *testing.T) {
	testEIP1559Transition(t, rawdb.HashScheme)
	testEIP1559Transition(t, rawdb.PathScheme)
}

func testEIP1559Transition(t *testing.T, scheme string) {
	var (
		aa     = common.HexToAddress("0x000000000000000000000000000000000000aaaa")
		engine = ethash.NewFaker()

		// A sender who makes transactions, has some funds
		key1, _ = crypto.HexToECDSA("b71c71a67e1177ad4e901695e1b4b9ee17ae16c6668d313eac2f96dbcda3f291")
		key2, _ = crypto.HexToECDSA("8a1f9a8f95be41cd7ccb6168179afb4504aefe388d1e14474d32c45c72ce7b7a")
		addr1   = crypto.PubkeyToAddress(key1.PublicKey)
		addr2   = crypto.PubkeyToAddress(key2.PublicKey)
		funds   = new(big.Int).Mul(common.Big1, big.NewInt(params.Ether))
		config  = *params.AllEthashProtocolChanges
		gspec   = &Genesis{
			Config: &config,
			Alloc: GenesisAlloc{
				addr1: {Balance: funds},
				addr2: {Balance: funds},
				// The address 0xAAAA sloads 0x00 and 0x01
				aa: {
					Code: []byte{
						byte(vm.PC),
						byte(vm.PC),
						byte(vm.SLOAD),
						byte(vm.SLOAD),
					},
					Nonce:   0,
					Balance: big.NewInt(0),
				},
			},
		}
	)

	gspec.Config.BerlinBlock = common.Big0
	gspec.Config.LondonBlock = common.Big0
	signer := types.LatestSigner(gspec.Config)

	genDb, blocks, _ := GenerateChainWithGenesis(gspec, engine, 1, func(i int, b *BlockGen) {
		b.SetCoinbase(common.Address{1})

		// One transaction to 0xAAAA
		accesses := types.AccessList{types.AccessTuple{
			Address:     aa,
			StorageKeys: []common.Hash{{0}},
		}}

		txdata := &types.DynamicFeeTx{
			ChainID:    gspec.Config.ChainID,
			Nonce:      0,
			To:         &aa,
			Gas:        30000,
			GasFeeCap:  newGwei(5),
			GasTipCap:  big.NewInt(2),
			AccessList: accesses,
			Data:       []byte{},
		}
		tx := types.NewTx(txdata)
		tx, _ = types.SignTx(tx, signer, key1)

		b.AddTx(tx)
	})
	chain, err := NewBlockChain(rawdb.NewMemoryDatabase(), DefaultCacheConfigWithScheme(scheme), nil, gspec, nil, engine, vm.Config{}, nil, nil)
	if err != nil {
		t.Fatalf("failed to create tester chain: %v", err)
	}
	defer chain.Stop()

	if n, err := chain.InsertChain(blocks); err != nil {
		t.Fatalf("block %d: failed to insert into chain: %v", n, err)
	}

	block := chain.GetBlockByNumber(1)

	// 1+2: Ensure EIP-1559 access lists are accounted for via gas usage.
	expectedGas := params.TxGas + params.TxAccessListAddressGas + params.TxAccessListStorageKeyGas +
		vm.GasQuickStep*2 + params.WarmStorageReadCostEIP2929 + params.ColdSloadCostEIP2929
	if block.GasUsed() != expectedGas {
		t.Fatalf("incorrect amount of gas spent: expected %d, got %d", expectedGas, block.GasUsed())
	}

	state, _ := chain.State()

	// 3: Ensure that miner received only the tx's tip.
	actual := state.GetBalance(block.Coinbase()).ToBig()
	expected := new(big.Int).Add(
		new(big.Int).SetUint64(block.GasUsed()*block.Transactions()[0].GasTipCap().Uint64()),
		ethash.ConstantinopleBlockReward.ToBig(),
	)
	if actual.Cmp(expected) != 0 {
		t.Fatalf("miner balance incorrect: expected %d, got %d", expected, actual)
	}

	// 4: Ensure the tx sender paid for the gasUsed * (tip + block baseFee).
	actual = new(big.Int).Sub(funds, state.GetBalance(addr1).ToBig())
	expected = new(big.Int).SetUint64(block.GasUsed() * (block.Transactions()[0].GasTipCap().Uint64() + block.BaseFee().Uint64()))
	if actual.Cmp(expected) != 0 {
		t.Fatalf("sender balance incorrect: expected %d, got %d", expected, actual)
	}

	blocks, _ = GenerateChain(gspec.Config, block, engine, genDb, 1, func(i int, b *BlockGen) {
		b.SetCoinbase(common.Address{2})

		txdata := &types.LegacyTx{
			Nonce:    0,
			To:       &aa,
			Gas:      30000,
			GasPrice: newGwei(5),
		}
		tx := types.NewTx(txdata)
		tx, _ = types.SignTx(tx, signer, key2)

		b.AddTx(tx)
	})

	if n, err := chain.InsertChain(blocks); err != nil {
		t.Fatalf("block %d: failed to insert into chain: %v", n, err)
	}

	block = chain.GetBlockByNumber(2)
	state, _ = chain.State()
	effectiveTip := block.Transactions()[0].GasTipCap().Uint64() - block.BaseFee().Uint64()

	// 6+5: Ensure that miner received only the tx's effective tip.
	actual = state.GetBalance(block.Coinbase()).ToBig()
	expected = new(big.Int).Add(
		new(big.Int).SetUint64(block.GasUsed()*effectiveTip),
		ethash.ConstantinopleBlockReward.ToBig(),
	)
	if actual.Cmp(expected) != 0 {
		t.Fatalf("miner balance incorrect: expected %d, got %d", expected, actual)
	}

	// 4: Ensure the tx sender paid for the gasUsed * (effectiveTip + block baseFee).
	actual = new(big.Int).Sub(funds, state.GetBalance(addr2).ToBig())
	expected = new(big.Int).SetUint64(block.GasUsed() * (effectiveTip + block.BaseFee().Uint64()))
	if actual.Cmp(expected) != 0 {
		t.Fatalf("sender balance incorrect: expected %d, got %d", expected, actual)
	}
}

// Tests the scenario the chain is requested to another point with the missing state.
// It expects the state is recovered and all relevant chain markers are set correctly.
func TestSetCanonical(t *testing.T) {
	testSetCanonical(t, rawdb.HashScheme)
	testSetCanonical(t, rawdb.PathScheme)
}

func testSetCanonical(t *testing.T, scheme string) {
	//log.Root().SetHandler(log.LvlFilterHandler(log.LvlDebug, log.StreamHandler(os.Stderr, log.TerminalFormat(true))))

	var (
		key, _  = crypto.HexToECDSA("b71c71a67e1177ad4e901695e1b4b9ee17ae16c6668d313eac2f96dbcda3f291")
		address = crypto.PubkeyToAddress(key.PublicKey)
		funds   = big.NewInt(100000000000000000)
		gspec   = &Genesis{
			Config:  params.TestChainConfig,
			Alloc:   GenesisAlloc{address: {Balance: funds}},
			BaseFee: big.NewInt(params.InitialBaseFee),
		}
		signer = types.LatestSigner(gspec.Config)
		engine = ethash.NewFaker()
	)
	// Generate and import the canonical chain
	_, canon, _ := GenerateChainWithGenesis(gspec, engine, 2*DefaultTriesInMemory, func(i int, gen *BlockGen) {
		tx, err := types.SignTx(types.NewTransaction(gen.TxNonce(address), common.Address{0x00}, big.NewInt(1000), params.TxGas, gen.header.BaseFee, nil), signer, key)
		if err != nil {
			panic(err)
		}
		gen.AddTx(tx)
	})
	diskdb, _ := rawdb.NewDatabaseWithFreezer(rawdb.NewMemoryDatabase(), t.TempDir(), "", false)
	defer diskdb.Close()

	chain, err := NewBlockChain(diskdb, DefaultCacheConfigWithScheme(scheme), nil, gspec, nil, engine, vm.Config{}, nil, nil)
	if err != nil {
		t.Fatalf("failed to create tester chain: %v", err)
	}
	defer chain.Stop()

	if n, err := chain.InsertChain(canon); err != nil {
		t.Fatalf("block %d: failed to insert into chain: %v", n, err)
	}

	// Generate the side chain and import them
	_, side, _ := GenerateChainWithGenesis(gspec, engine, 2*DefaultTriesInMemory, func(i int, gen *BlockGen) {
		tx, err := types.SignTx(types.NewTransaction(gen.TxNonce(address), common.Address{0x00}, big.NewInt(1), params.TxGas, gen.header.BaseFee, nil), signer, key)
		if err != nil {
			panic(err)
		}
		gen.AddTx(tx)
	})
	for _, block := range side {
		err := chain.InsertBlockWithoutSetHead(block)
		if err != nil {
			t.Fatalf("Failed to insert into chain: %v", err)
		}
	}
	for _, block := range side {
		got := chain.GetBlockByHash(block.Hash())
		if got == nil {
			t.Fatalf("Lost the inserted block")
		}
	}

	// Set the chain head to the side chain, ensure all the relevant markers are updated.
	verify := func(head *types.Block) {
		if chain.CurrentBlock().Hash() != head.Hash() {
			t.Fatalf("Unexpected block hash, want %x, got %x", head.Hash(), chain.CurrentBlock().Hash())
		}
		if chain.CurrentSnapBlock().Hash() != head.Hash() {
			t.Fatalf("Unexpected fast block hash, want %x, got %x", head.Hash(), chain.CurrentSnapBlock().Hash())
		}
		if chain.CurrentHeader().Hash() != head.Hash() {
			t.Fatalf("Unexpected head header, want %x, got %x", head.Hash(), chain.CurrentHeader().Hash())
		}
		if !chain.HasState(head.Root()) {
			t.Fatalf("Lost block state %v %x", head.Number(), head.Hash())
		}
	}
	chain.SetCanonical(side[len(side)-1])
	verify(side[len(side)-1])

	// Reset the chain head to original chain
	chain.SetCanonical(canon[DefaultTriesInMemory-1])
	verify(canon[DefaultTriesInMemory-1])
}

// TestCanonicalHashMarker tests all the canonical hash markers are updated/deleted
// correctly in case reorg is called.
func TestCanonicalHashMarker(t *testing.T) {
	testCanonicalHashMarker(t, rawdb.HashScheme)
	testCanonicalHashMarker(t, rawdb.PathScheme)
}

func testCanonicalHashMarker(t *testing.T, scheme string) {
	var cases = []struct {
		forkA int
		forkB int
	}{
		// ForkA: 10 blocks
		// ForkB: 1 blocks
		//
		// reorged:
		//      markers [2, 10] should be deleted
		//      markers [1] should be updated
		{10, 1},

		// ForkA: 10 blocks
		// ForkB: 2 blocks
		//
		// reorged:
		//      markers [3, 10] should be deleted
		//      markers [1, 2] should be updated
		{10, 2},

		// ForkA: 10 blocks
		// ForkB: 10 blocks
		//
		// reorged:
		//      markers [1, 10] should be updated
		{10, 10},

		// ForkA: 10 blocks
		// ForkB: 11 blocks
		//
		// reorged:
		//      markers [1, 11] should be updated
		{10, 11},
	}
	for _, c := range cases {
		var (
			gspec = &Genesis{
				Config:  params.TestChainConfig,
				Alloc:   GenesisAlloc{},
				BaseFee: big.NewInt(params.InitialBaseFee),
			}
			engine = ethash.NewFaker()
		)
		_, forkA, _ := GenerateChainWithGenesis(gspec, engine, c.forkA, func(i int, gen *BlockGen) {})
		_, forkB, _ := GenerateChainWithGenesis(gspec, engine, c.forkB, func(i int, gen *BlockGen) {})

		// Initialize test chain
		chain, err := NewBlockChain(rawdb.NewMemoryDatabase(), DefaultCacheConfigWithScheme(scheme), nil, gspec, nil, engine, vm.Config{}, nil, nil)
		if err != nil {
			t.Fatalf("failed to create tester chain: %v", err)
		}
		// Insert forkA and forkB, the canonical should on forkA still
		if n, err := chain.InsertChain(forkA); err != nil {
			t.Fatalf("block %d: failed to insert into chain: %v", n, err)
		}
		if n, err := chain.InsertChain(forkB); err != nil {
			t.Fatalf("block %d: failed to insert into chain: %v", n, err)
		}

		verify := func(head *types.Block) {
			if chain.CurrentBlock().Hash() != head.Hash() {
				t.Fatalf("Unexpected block hash, want %x, got %x", head.Hash(), chain.CurrentBlock().Hash())
			}
			if chain.CurrentSnapBlock().Hash() != head.Hash() {
				t.Fatalf("Unexpected fast block hash, want %x, got %x", head.Hash(), chain.CurrentSnapBlock().Hash())
			}
			if chain.CurrentHeader().Hash() != head.Hash() {
				t.Fatalf("Unexpected head header, want %x, got %x", head.Hash(), chain.CurrentHeader().Hash())
			}
			if !chain.HasState(head.Root()) {
				t.Fatalf("Lost block state %v %x", head.Number(), head.Hash())
			}
		}

		// Switch canonical chain to forkB if necessary
		if len(forkA) < len(forkB) {
			verify(forkB[len(forkB)-1])
		} else {
			verify(forkA[len(forkA)-1])
			chain.SetCanonical(forkB[len(forkB)-1])
			verify(forkB[len(forkB)-1])
		}

		// Ensure all hash markers are updated correctly
		for i := 0; i < len(forkB); i++ {
			block := forkB[i]
			hash := chain.GetCanonicalHash(block.NumberU64())
			if hash != block.Hash() {
				t.Fatalf("Unexpected canonical hash %d", block.NumberU64())
			}
		}
		if c.forkA > c.forkB {
			for i := uint64(c.forkB) + 1; i <= uint64(c.forkA); i++ {
				hash := chain.GetCanonicalHash(i)
				if hash != (common.Hash{}) {
					t.Fatalf("Unexpected canonical hash %d", i)
				}
			}
		}
		chain.Stop()
	}
}

<<<<<<< HEAD
// TestTxIndexer tests the tx indexes are updated correctly.
func TestTxIndexer(t *testing.T) {
	var (
		testBankKey, _  = crypto.GenerateKey()
		testBankAddress = crypto.PubkeyToAddress(testBankKey.PublicKey)
		testBankFunds   = big.NewInt(1000000000000000000)

		gspec = &Genesis{
			Config:  params.TestChainConfig,
			Alloc:   GenesisAlloc{testBankAddress: {Balance: testBankFunds}},
			BaseFee: big.NewInt(params.InitialBaseFee),
		}
		engine = ethash.NewFaker()
		nonce  = uint64(0)
	)
	_, blocks, receipts := GenerateChainWithGenesis(gspec, engine, 128, func(i int, gen *BlockGen) {
		tx, _ := types.SignTx(types.NewTransaction(nonce, common.HexToAddress("0xdeadbeef"), big.NewInt(1000), params.TxGas, big.NewInt(10*params.InitialBaseFee), nil), types.HomesteadSigner{}, testBankKey)
		gen.AddTx(tx)
		nonce += 1
	})

	// verifyIndexes checks if the transaction indexes are present or not
	// of the specified block.
	verifyIndexes := func(db ethdb.Database, number uint64, exist bool) {
		if number == 0 {
			return
		}
		block := blocks[number-1]
		for _, tx := range block.Transactions() {
			lookup := rawdb.ReadTxLookupEntry(db, tx.Hash())
			if exist && lookup == nil {
				t.Fatalf("missing %d %x", number, tx.Hash().Hex())
			}
			if !exist && lookup != nil {
				t.Fatalf("unexpected %d %x", number, tx.Hash().Hex())
			}
		}
	}
	// verifyRange runs verifyIndexes for a range of blocks, from and to are included.
	verifyRange := func(db ethdb.Database, from, to uint64, exist bool) {
		for number := from; number <= to; number += 1 {
			verifyIndexes(db, number, exist)
		}
	}
	verify := func(db ethdb.Database, expTail uint64) {
		tail := rawdb.ReadTxIndexTail(db)
		if tail == nil {
			t.Fatal("Failed to write tx index tail")
		}
		if *tail != expTail {
			t.Fatalf("Unexpected tx index tail, want %v, got %d", expTail, *tail)
		}
		if *tail != 0 {
			verifyRange(db, 0, *tail-1, false)
		}
		verifyRange(db, *tail, 128, true)
	}

	var cases = []struct {
		limitA uint64
		tailA  uint64
		limitB uint64
		tailB  uint64
		limitC uint64
		tailC  uint64
	}{
		{
			// LimitA: 0
			// TailA:  0
			//
			// all blocks are indexed
			limitA: 0,
			tailA:  0,

			// LimitB: 1
			// TailB:  128
			//
			// block-128 is indexed
			limitB: 1,
			tailB:  128,

			// LimitB: 64
			// TailB:  65
			//
			// block [65, 128] are indexed
			limitC: 64,
			tailC:  65,
		},
		{
			// LimitA: 64
			// TailA:  65
			//
			// block [65, 128] are indexed
			limitA: 64,
			tailA:  65,

			// LimitB: 1
			// TailB:  128
			//
			// block-128 is indexed
			limitB: 1,
			tailB:  128,

			// LimitB: 64
			// TailB:  65
			//
			// block [65, 128] are indexed
			limitC: 64,
			tailC:  65,
		},
		{
			// LimitA: 127
			// TailA:  2
			//
			// block [2, 128] are indexed
			limitA: 127,
			tailA:  2,

			// LimitB: 1
			// TailB:  128
			//
			// block-128 is indexed
			limitB: 1,
			tailB:  128,

			// LimitB: 64
			// TailB:  65
			//
			// block [65, 128] are indexed
			limitC: 64,
			tailC:  65,
		},
		{
			// LimitA: 128
			// TailA:  1
			//
			// block [2, 128] are indexed
			limitA: 128,
			tailA:  1,

			// LimitB: 1
			// TailB:  128
			//
			// block-128 is indexed
			limitB: 1,
			tailB:  128,

			// LimitB: 64
			// TailB:  65
			//
			// block [65, 128] are indexed
			limitC: 64,
			tailC:  65,
		},
		{
			// LimitA: 129
			// TailA:  0
			//
			// block [0, 128] are indexed
			limitA: 129,
			tailA:  0,

			// LimitB: 1
			// TailB:  128
			//
			// block-128 is indexed
			limitB: 1,
			tailB:  128,

			// LimitB: 64
			// TailB:  65
			//
			// block [65, 128] are indexed
			limitC: 64,
			tailC:  65,
		},
	}
	for _, c := range cases {
		frdir := t.TempDir()
		db, _ := rawdb.NewDatabaseWithFreezer(rawdb.NewMemoryDatabase(), frdir, "", false)
		rawdb.WriteAncientBlocks(db, append([]*types.Block{gspec.ToBlock()}, blocks...), append([]types.Receipts{{}}, receipts...), big.NewInt(0))

		// Index the initial blocks from ancient store
		chain, _ := NewBlockChain(db, nil, nil, gspec, nil, engine, vm.Config{}, nil, &c.limitA)
		chain.indexBlocks(nil, 128, make(chan struct{}))
		verify(db, c.tailA)

		chain.SetTxLookupLimit(c.limitB)
		chain.indexBlocks(rawdb.ReadTxIndexTail(db), 128, make(chan struct{}))
		verify(db, c.tailB)

		chain.SetTxLookupLimit(c.limitC)
		chain.indexBlocks(rawdb.ReadTxIndexTail(db), 128, make(chan struct{}))
		verify(db, c.tailC)

		// Recover all indexes
		chain.SetTxLookupLimit(0)
		chain.indexBlocks(rawdb.ReadTxIndexTail(db), 128, make(chan struct{}))
		verify(db, 0)

		chain.Stop()
		db.Close()
		os.RemoveAll(frdir)
	}
}

=======
>>>>>>> 8f7eb9cc
func TestCreateThenDeletePreByzantium(t *testing.T) {
	// We use Ropsten chain config instead of Testchain config, this is
	// deliberate: we want to use pre-byz rules where we have intermediate state roots
	// between transactions.
	testCreateThenDelete(t, &params.ChainConfig{
		ChainID:        big.NewInt(3),
		HomesteadBlock: big.NewInt(0),
		EIP150Block:    big.NewInt(0),
		EIP155Block:    big.NewInt(10),
		EIP158Block:    big.NewInt(10),
		ByzantiumBlock: big.NewInt(1_700_000),
	})
}
func TestCreateThenDeletePostByzantium(t *testing.T) {
	testCreateThenDelete(t, params.TestChainConfig)
}

// testCreateThenDelete tests a creation and subsequent deletion of a contract, happening
// within the same block.
func testCreateThenDelete(t *testing.T, config *params.ChainConfig) {
	var (
		engine = ethash.NewFaker()
		// A sender who makes transactions, has some funds
		key, _      = crypto.HexToECDSA("b71c71a67e1177ad4e901695e1b4b9ee17ae16c6668d313eac2f96dbcda3f291")
		address     = crypto.PubkeyToAddress(key.PublicKey)
		destAddress = crypto.CreateAddress(address, 0)
		funds       = big.NewInt(1000000000000000)
	)

	// runtime code is 	0x60ffff : PUSH1 0xFF SELFDESTRUCT, a.k.a SELFDESTRUCT(0xFF)
	code := append([]byte{0x60, 0xff, 0xff}, make([]byte, 32-3)...)
	initCode := []byte{
		// SSTORE 1:1
		byte(vm.PUSH1), 0x1,
		byte(vm.PUSH1), 0x1,
		byte(vm.SSTORE),
		// Get the runtime-code on the stack
		byte(vm.PUSH32)}
	initCode = append(initCode, code...)
	initCode = append(initCode, []byte{
		byte(vm.PUSH1), 0x0, // offset
		byte(vm.MSTORE),
		byte(vm.PUSH1), 0x3, // size
		byte(vm.PUSH1), 0x0, // offset
		byte(vm.RETURN), // return 3 bytes of zero-code
	}...)
	gspec := &Genesis{
		Config: config,
		Alloc: GenesisAlloc{
			address: {Balance: funds},
		},
	}
	nonce := uint64(0)
	signer := types.HomesteadSigner{}
	_, blocks, _ := GenerateChainWithGenesis(gspec, engine, 2, func(i int, b *BlockGen) {
		fee := big.NewInt(1)
		if b.header.BaseFee != nil {
			fee = b.header.BaseFee
		}
		b.SetCoinbase(common.Address{1})
		tx, _ := types.SignNewTx(key, signer, &types.LegacyTx{
			Nonce:    nonce,
			GasPrice: new(big.Int).Set(fee),
			Gas:      100000,
			Data:     initCode,
		})
		nonce++
		b.AddTx(tx)
		tx, _ = types.SignNewTx(key, signer, &types.LegacyTx{
			Nonce:    nonce,
			GasPrice: new(big.Int).Set(fee),
			Gas:      100000,
			To:       &destAddress,
		})
		b.AddTx(tx)
		nonce++
	})
	// Import the canonical chain
	chain, err := NewBlockChain(rawdb.NewMemoryDatabase(), nil, nil, gspec, nil, engine, vm.Config{
		//Debug:  true,
		//Tracer: logger.NewJSONLogger(nil, os.Stdout),
	}, nil, nil)
	if err != nil {
		t.Fatalf("failed to create tester chain: %v", err)
	}
	defer chain.Stop()
	// Import the blocks
	for _, block := range blocks {
		if _, err := chain.InsertChain([]*types.Block{block}); err != nil {
			t.Fatalf("block %d: failed to insert into chain: %v", block.NumberU64(), err)
		}
	}
}

func TestDeleteThenCreate(t *testing.T) {
	var (
		engine      = ethash.NewFaker()
		key, _      = crypto.HexToECDSA("b71c71a67e1177ad4e901695e1b4b9ee17ae16c6668d313eac2f96dbcda3f291")
		address     = crypto.PubkeyToAddress(key.PublicKey)
		factoryAddr = crypto.CreateAddress(address, 0)
		funds       = big.NewInt(1000000000000000)
	)
	/*
		contract Factory {
		  function deploy(bytes memory code) public {
			address addr;
			assembly {
			  addr := create2(0, add(code, 0x20), mload(code), 0)
			  if iszero(extcodesize(addr)) {
				revert(0, 0)
			  }
			}
		  }
		}
	*/
	factoryBIN := common.Hex2Bytes("608060405234801561001057600080fd5b50610241806100206000396000f3fe608060405234801561001057600080fd5b506004361061002a5760003560e01c80627743601461002f575b600080fd5b610049600480360381019061004491906100d8565b61004b565b005b6000808251602084016000f59050803b61006457600080fd5b5050565b600061007b61007684610146565b610121565b905082815260208101848484011115610097576100966101eb565b5b6100a2848285610177565b509392505050565b600082601f8301126100bf576100be6101e6565b5b81356100cf848260208601610068565b91505092915050565b6000602082840312156100ee576100ed6101f5565b5b600082013567ffffffffffffffff81111561010c5761010b6101f0565b5b610118848285016100aa565b91505092915050565b600061012b61013c565b90506101378282610186565b919050565b6000604051905090565b600067ffffffffffffffff821115610161576101606101b7565b5b61016a826101fa565b9050602081019050919050565b82818337600083830152505050565b61018f826101fa565b810181811067ffffffffffffffff821117156101ae576101ad6101b7565b5b80604052505050565b7f4e487b7100000000000000000000000000000000000000000000000000000000600052604160045260246000fd5b600080fd5b600080fd5b600080fd5b600080fd5b6000601f19601f830116905091905056fea2646970667358221220ea8b35ed310d03b6b3deef166941140b4d9e90ea2c92f6b41eb441daf49a59c364736f6c63430008070033")

	/*
		contract C {
			uint256 value;
			constructor() {
				value = 100;
			}
			function destruct() public payable {
				selfdestruct(payable(msg.sender));
			}
			receive() payable external {}
		}
	*/
	contractABI := common.Hex2Bytes("6080604052348015600f57600080fd5b5060646000819055506081806100266000396000f3fe608060405260043610601f5760003560e01c80632b68b9c614602a576025565b36602557005b600080fd5b60306032565b005b3373ffffffffffffffffffffffffffffffffffffffff16fffea2646970667358221220ab749f5ed1fcb87bda03a74d476af3f074bba24d57cb5a355e8162062ad9a4e664736f6c63430008070033")
	contractAddr := crypto.CreateAddress2(factoryAddr, [32]byte{}, crypto.Keccak256(contractABI))

	gspec := &Genesis{
		Config: params.TestChainConfig,
		Alloc: GenesisAlloc{
			address: {Balance: funds},
		},
	}
	nonce := uint64(0)
	signer := types.HomesteadSigner{}
	_, blocks, _ := GenerateChainWithGenesis(gspec, engine, 2, func(i int, b *BlockGen) {
		fee := big.NewInt(1)
		if b.header.BaseFee != nil {
			fee = b.header.BaseFee
		}
		b.SetCoinbase(common.Address{1})

		// Block 1
		if i == 0 {
			tx, _ := types.SignNewTx(key, signer, &types.LegacyTx{
				Nonce:    nonce,
				GasPrice: new(big.Int).Set(fee),
				Gas:      500000,
				Data:     factoryBIN,
			})
			nonce++
			b.AddTx(tx)

			data := common.Hex2Bytes("00774360000000000000000000000000000000000000000000000000000000000000002000000000000000000000000000000000000000000000000000000000000000a76080604052348015600f57600080fd5b5060646000819055506081806100266000396000f3fe608060405260043610601f5760003560e01c80632b68b9c614602a576025565b36602557005b600080fd5b60306032565b005b3373ffffffffffffffffffffffffffffffffffffffff16fffea2646970667358221220ab749f5ed1fcb87bda03a74d476af3f074bba24d57cb5a355e8162062ad9a4e664736f6c6343000807003300000000000000000000000000000000000000000000000000")
			tx, _ = types.SignNewTx(key, signer, &types.LegacyTx{
				Nonce:    nonce,
				GasPrice: new(big.Int).Set(fee),
				Gas:      500000,
				To:       &factoryAddr,
				Data:     data,
			})
			b.AddTx(tx)
			nonce++
		} else {
			// Block 2
			tx, _ := types.SignNewTx(key, signer, &types.LegacyTx{
				Nonce:    nonce,
				GasPrice: new(big.Int).Set(fee),
				Gas:      500000,
				To:       &contractAddr,
				Data:     common.Hex2Bytes("2b68b9c6"), // destruct
			})
			nonce++
			b.AddTx(tx)

			data := common.Hex2Bytes("00774360000000000000000000000000000000000000000000000000000000000000002000000000000000000000000000000000000000000000000000000000000000a76080604052348015600f57600080fd5b5060646000819055506081806100266000396000f3fe608060405260043610601f5760003560e01c80632b68b9c614602a576025565b36602557005b600080fd5b60306032565b005b3373ffffffffffffffffffffffffffffffffffffffff16fffea2646970667358221220ab749f5ed1fcb87bda03a74d476af3f074bba24d57cb5a355e8162062ad9a4e664736f6c6343000807003300000000000000000000000000000000000000000000000000")
			tx, _ = types.SignNewTx(key, signer, &types.LegacyTx{
				Nonce:    nonce,
				GasPrice: new(big.Int).Set(fee),
				Gas:      500000,
				To:       &factoryAddr, // re-creation
				Data:     data,
			})
			b.AddTx(tx)
			nonce++
		}
	})
	// Import the canonical chain
	chain, err := NewBlockChain(rawdb.NewMemoryDatabase(), nil, nil, gspec, nil, engine, vm.Config{}, nil, nil)
	if err != nil {
		t.Fatalf("failed to create tester chain: %v", err)
	}
	for _, block := range blocks {
		if _, err := chain.InsertChain([]*types.Block{block}); err != nil {
			t.Fatalf("block %d: failed to insert into chain: %v", block.NumberU64(), err)
		}
	}
}

// TestTransientStorageReset ensures the transient storage is wiped correctly
// between transactions.
func TestTransientStorageReset(t *testing.T) {
	var (
		engine      = ethash.NewFaker()
		key, _      = crypto.HexToECDSA("b71c71a67e1177ad4e901695e1b4b9ee17ae16c6668d313eac2f96dbcda3f291")
		address     = crypto.PubkeyToAddress(key.PublicKey)
		destAddress = crypto.CreateAddress(address, 0)
		funds       = big.NewInt(1000000000000000)
		vmConfig    = vm.Config{
			ExtraEips: []int{1153}, // Enable transient storage EIP
		}
	)
	code := append([]byte{
		// TLoad value with location 1
		byte(vm.PUSH1), 0x1,
		byte(vm.TLOAD),

		// PUSH location
		byte(vm.PUSH1), 0x1,

		// SStore location:value
		byte(vm.SSTORE),
	}, make([]byte, 32-6)...)
	initCode := []byte{
		// TSTORE 1:1
		byte(vm.PUSH1), 0x1,
		byte(vm.PUSH1), 0x1,
		byte(vm.TSTORE),

		// Get the runtime-code on the stack
		byte(vm.PUSH32)}
	initCode = append(initCode, code...)
	initCode = append(initCode, []byte{
		byte(vm.PUSH1), 0x0, // offset
		byte(vm.MSTORE),
		byte(vm.PUSH1), 0x6, // size
		byte(vm.PUSH1), 0x0, // offset
		byte(vm.RETURN), // return 6 bytes of zero-code
	}...)
	gspec := &Genesis{
		Config: params.TestChainConfig,
		Alloc: GenesisAlloc{
			address: {Balance: funds},
		},
	}
	nonce := uint64(0)
	signer := types.HomesteadSigner{}
	_, blocks, _ := GenerateChainWithGenesis(gspec, engine, 1, func(i int, b *BlockGen) {
		fee := big.NewInt(1)
		if b.header.BaseFee != nil {
			fee = b.header.BaseFee
		}
		b.SetCoinbase(common.Address{1})
		tx, _ := types.SignNewTx(key, signer, &types.LegacyTx{
			Nonce:    nonce,
			GasPrice: new(big.Int).Set(fee),
			Gas:      100000,
			Data:     initCode,
		})
		nonce++
		b.AddTxWithVMConfig(tx, vmConfig)

		tx, _ = types.SignNewTx(key, signer, &types.LegacyTx{
			Nonce:    nonce,
			GasPrice: new(big.Int).Set(fee),
			Gas:      100000,
			To:       &destAddress,
		})
		b.AddTxWithVMConfig(tx, vmConfig)
		nonce++
	})

	// Initialize the blockchain with 1153 enabled.
	chain, err := NewBlockChain(rawdb.NewMemoryDatabase(), nil, nil, gspec, nil, engine, vmConfig, nil, nil)
	if err != nil {
		t.Fatalf("failed to create tester chain: %v", err)
	}
	defer chain.Stop()
	// Import the blocks
	if _, err := chain.InsertChain(blocks); err != nil {
		t.Fatalf("failed to insert into chain: %v", err)
	}
	// Check the storage
	state, err := chain.StateAt(chain.CurrentHeader().Root)
	if err != nil {
		t.Fatalf("Failed to load state %v", err)
	}
	loc := common.BytesToHash([]byte{1})
	slot := state.GetState(destAddress, loc)
	if slot != (common.Hash{}) {
		t.Fatalf("Unexpected dirty storage slot")
	}
}

func TestEIP3651(t *testing.T) {
	var (
		aa     = common.HexToAddress("0x000000000000000000000000000000000000aaaa")
		bb     = common.HexToAddress("0x000000000000000000000000000000000000bbbb")
		engine = beacon.NewFaker()

		// A sender who makes transactions, has some funds
		key1, _ = crypto.HexToECDSA("b71c71a67e1177ad4e901695e1b4b9ee17ae16c6668d313eac2f96dbcda3f291")
		key2, _ = crypto.HexToECDSA("8a1f9a8f95be41cd7ccb6168179afb4504aefe388d1e14474d32c45c72ce7b7a")
		addr1   = crypto.PubkeyToAddress(key1.PublicKey)
		addr2   = crypto.PubkeyToAddress(key2.PublicKey)
		funds   = new(big.Int).Mul(common.Big1, big.NewInt(params.Ether))
		config  = *params.AllEthashProtocolChanges
		gspec   = &Genesis{
			Config: &config,
			Alloc: GenesisAlloc{
				addr1: {Balance: funds},
				addr2: {Balance: funds},
				// The address 0xAAAA sloads 0x00 and 0x01
				aa: {
					Code: []byte{
						byte(vm.PC),
						byte(vm.PC),
						byte(vm.SLOAD),
						byte(vm.SLOAD),
					},
					Nonce:   0,
					Balance: big.NewInt(0),
				},
				// The address 0xBBBB calls 0xAAAA
				bb: {
					Code: []byte{
						byte(vm.PUSH1), 0, // out size
						byte(vm.DUP1),  // out offset
						byte(vm.DUP1),  // out insize
						byte(vm.DUP1),  // in offset
						byte(vm.PUSH2), // address
						byte(0xaa),
						byte(0xaa),
						byte(vm.GAS), // gas
						byte(vm.DELEGATECALL),
					},
					Nonce:   0,
					Balance: big.NewInt(0),
				},
			},
		}
	)

	gspec.Config.BerlinBlock = common.Big0
	gspec.Config.LondonBlock = common.Big0
	gspec.Config.TerminalTotalDifficulty = common.Big0
	gspec.Config.TerminalTotalDifficultyPassed = true
	gspec.Config.ShanghaiTime = u64(0)
	signer := types.LatestSigner(gspec.Config)

	_, blocks, _ := GenerateChainWithGenesis(gspec, engine, 1, func(i int, b *BlockGen) {
		b.SetCoinbase(aa)
		// One transaction to Coinbase
		txdata := &types.DynamicFeeTx{
			ChainID:    gspec.Config.ChainID,
			Nonce:      0,
			To:         &bb,
			Gas:        500000,
			GasFeeCap:  newGwei(5),
			GasTipCap:  big.NewInt(2),
			AccessList: nil,
			Data:       []byte{},
		}
		tx := types.NewTx(txdata)
		tx, _ = types.SignTx(tx, signer, key1)

		b.AddTx(tx)
	})
	chain, err := NewBlockChain(rawdb.NewMemoryDatabase(), nil, nil, gspec, nil, engine, vm.Config{Tracer: logger.NewMarkdownLogger(&logger.Config{}, os.Stderr)}, nil, nil)
	if err != nil {
		t.Fatalf("failed to create tester chain: %v", err)
	}
	defer chain.Stop()
	if n, err := chain.InsertChain(blocks); err != nil {
		t.Fatalf("block %d: failed to insert into chain: %v", n, err)
	}

	block := chain.GetBlockByNumber(1)

	// 1+2: Ensure EIP-1559 access lists are accounted for via gas usage.
	innerGas := vm.GasQuickStep*2 + params.ColdSloadCostEIP2929*2
	expectedGas := params.TxGas + 5*vm.GasFastestStep + vm.GasQuickStep + 100 + innerGas // 100 because 0xaaaa is in access list
	if block.GasUsed() != expectedGas {
		t.Fatalf("incorrect amount of gas spent: expected %d, got %d", expectedGas, block.GasUsed())
	}

	state, _ := chain.State()

	// 3: Ensure that miner received only the tx's tip.
	actual := state.GetBalance(block.Coinbase()).ToBig()
	expected := new(big.Int).SetUint64(block.GasUsed() * block.Transactions()[0].GasTipCap().Uint64())
	if actual.Cmp(expected) != 0 {
		t.Fatalf("miner balance incorrect: expected %d, got %d", expected, actual)
	}

	// 4: Ensure the tx sender paid for the gasUsed * (tip + block baseFee).
	actual = new(big.Int).Sub(funds, state.GetBalance(addr1).ToBig())
	expected = new(big.Int).SetUint64(block.GasUsed() * (block.Transactions()[0].GasTipCap().Uint64() + block.BaseFee().Uint64()))
	if actual.Cmp(expected) != 0 {
		t.Fatalf("sender balance incorrect: expected %d, got %d", expected, actual)
	}
}<|MERGE_RESOLUTION|>--- conflicted
+++ resolved
@@ -2723,194 +2723,6 @@
 	}
 }
 
-<<<<<<< HEAD
-func TestTransactionIndices(t *testing.T) {
-	// Configure and generate a sample block chain
-	var (
-		key, _  = crypto.HexToECDSA("b71c71a67e1177ad4e901695e1b4b9ee17ae16c6668d313eac2f96dbcda3f291")
-		address = crypto.PubkeyToAddress(key.PublicKey)
-		funds   = big.NewInt(100000000000000000)
-		gspec   = &Genesis{
-			Config:  params.TestChainConfig,
-			Alloc:   GenesisAlloc{address: {Balance: funds}},
-			BaseFee: big.NewInt(params.InitialBaseFee),
-		}
-		signer = types.LatestSigner(gspec.Config)
-	)
-	_, blocks, receipts := GenerateChainWithGenesis(gspec, ethash.NewFaker(), 128, func(i int, block *BlockGen) {
-		tx, err := types.SignTx(types.NewTransaction(block.TxNonce(address), common.Address{0x00}, big.NewInt(1000), params.TxGas, block.header.BaseFee, nil), signer, key)
-		if err != nil {
-			panic(err)
-		}
-		block.AddTx(tx)
-	})
-
-	check := func(tail *uint64, chain *BlockChain) {
-		stored := rawdb.ReadTxIndexTail(chain.db)
-		if tail == nil && stored != nil {
-			t.Fatalf("Oldest indexded block mismatch, want nil, have %d", *stored)
-		}
-		if tail != nil && *stored != *tail {
-			t.Fatalf("Oldest indexded block mismatch, want %d, have %d", *tail, *stored)
-		}
-		if tail != nil {
-			for i := *tail; i <= chain.CurrentBlock().Number.Uint64(); i++ {
-				block := rawdb.ReadBlock(chain.db, rawdb.ReadCanonicalHash(chain.db, i), i)
-				if block.Transactions().Len() == 0 {
-					continue
-				}
-				for _, tx := range block.Transactions() {
-					if index := rawdb.ReadTxLookupEntry(chain.db, tx.Hash()); index == nil {
-						t.Fatalf("Miss transaction indice, number %d hash %s", i, tx.Hash().Hex())
-					}
-				}
-			}
-			for i := uint64(0); i < *tail; i++ {
-				block := rawdb.ReadBlock(chain.db, rawdb.ReadCanonicalHash(chain.db, i), i)
-				if block.Transactions().Len() == 0 {
-					continue
-				}
-				for _, tx := range block.Transactions() {
-					if index := rawdb.ReadTxLookupEntry(chain.db, tx.Hash()); index != nil {
-						t.Fatalf("Transaction indice should be deleted, number %d hash %s", i, tx.Hash().Hex())
-					}
-				}
-			}
-		}
-	}
-	// Init block chain with external ancients, check all needed indices has been indexed.
-	limit := []uint64{0, 32, 64, 128}
-	for _, l := range limit {
-		frdir := t.TempDir()
-		ancientDb, _ := rawdb.NewDatabaseWithFreezer(rawdb.NewMemoryDatabase(), frdir, "", false)
-		rawdb.WriteAncientBlocks(ancientDb, append([]*types.Block{gspec.ToBlock()}, blocks...), append([]types.Receipts{{}}, receipts...), big.NewInt(0))
-
-		l := l
-		chain, err := NewBlockChain(ancientDb, nil, nil, gspec, nil, ethash.NewFaker(), vm.Config{}, nil, &l)
-		if err != nil {
-			t.Fatalf("failed to create tester chain: %v", err)
-		}
-		chain.indexBlocks(rawdb.ReadTxIndexTail(ancientDb), 128, make(chan struct{}))
-
-		var tail uint64
-		if l != 0 {
-			tail = uint64(128) - l + 1
-		}
-		check(&tail, chain)
-		chain.Stop()
-		ancientDb.Close()
-		os.RemoveAll(frdir)
-	}
-
-	// Reconstruct a block chain which only reserves HEAD-64 tx indices
-	ancientDb, _ := rawdb.NewDatabaseWithFreezer(rawdb.NewMemoryDatabase(), t.TempDir(), "", false)
-	defer ancientDb.Close()
-
-	rawdb.WriteAncientBlocks(ancientDb, append([]*types.Block{gspec.ToBlock()}, blocks...), append([]types.Receipts{{}}, receipts...), big.NewInt(0))
-	limit = []uint64{0, 64 /* drop stale */, 32 /* shorten history */, 64 /* extend history */, 0 /* restore all */}
-	for _, l := range limit {
-		l := l
-		chain, err := NewBlockChain(ancientDb, nil, nil, gspec, nil, ethash.NewFaker(), vm.Config{}, nil, &l)
-		if err != nil {
-			t.Fatalf("failed to create tester chain: %v", err)
-		}
-		var tail uint64
-		if l != 0 {
-			tail = uint64(128) - l + 1
-		}
-		chain.indexBlocks(rawdb.ReadTxIndexTail(ancientDb), 128, make(chan struct{}))
-		check(&tail, chain)
-		chain.Stop()
-	}
-}
-
-func TestSkipStaleTxIndicesInSnapSync(t *testing.T) {
-	testSkipStaleTxIndicesInSnapSync(t, rawdb.HashScheme)
-	testSkipStaleTxIndicesInSnapSync(t, rawdb.PathScheme)
-}
-
-func testSkipStaleTxIndicesInSnapSync(t *testing.T, scheme string) {
-	// Configure and generate a sample block chain
-	var (
-		key, _  = crypto.HexToECDSA("b71c71a67e1177ad4e901695e1b4b9ee17ae16c6668d313eac2f96dbcda3f291")
-		address = crypto.PubkeyToAddress(key.PublicKey)
-		funds   = big.NewInt(100000000000000000)
-		gspec   = &Genesis{Config: params.TestChainConfig, Alloc: GenesisAlloc{address: {Balance: funds}}}
-		signer  = types.LatestSigner(gspec.Config)
-	)
-	_, blocks, receipts := GenerateChainWithGenesis(gspec, ethash.NewFaker(), 128, func(i int, block *BlockGen) {
-		tx, err := types.SignTx(types.NewTransaction(block.TxNonce(address), common.Address{0x00}, big.NewInt(1000), params.TxGas, block.header.BaseFee, nil), signer, key)
-		if err != nil {
-			panic(err)
-		}
-		block.AddTx(tx)
-	})
-
-	check := func(tail *uint64, chain *BlockChain) {
-		stored := rawdb.ReadTxIndexTail(chain.db)
-		if tail == nil && stored != nil {
-			t.Fatalf("Oldest indexded block mismatch, want nil, have %d", *stored)
-		}
-		if tail != nil && *stored != *tail {
-			t.Fatalf("Oldest indexded block mismatch, want %d, have %d", *tail, *stored)
-		}
-		if tail != nil {
-			for i := *tail; i <= chain.CurrentBlock().Number.Uint64(); i++ {
-				block := rawdb.ReadBlock(chain.db, rawdb.ReadCanonicalHash(chain.db, i), i)
-				if block.Transactions().Len() == 0 {
-					continue
-				}
-				for _, tx := range block.Transactions() {
-					if index := rawdb.ReadTxLookupEntry(chain.db, tx.Hash()); index == nil {
-						t.Fatalf("Miss transaction indice, number %d hash %s", i, tx.Hash().Hex())
-					}
-				}
-			}
-			for i := uint64(0); i < *tail; i++ {
-				block := rawdb.ReadBlock(chain.db, rawdb.ReadCanonicalHash(chain.db, i), i)
-				if block.Transactions().Len() == 0 {
-					continue
-				}
-				for _, tx := range block.Transactions() {
-					if index := rawdb.ReadTxLookupEntry(chain.db, tx.Hash()); index != nil {
-						t.Fatalf("Transaction indice should be deleted, number %d hash %s", i, tx.Hash().Hex())
-					}
-				}
-			}
-		}
-	}
-
-	ancientDb, err := rawdb.NewDatabaseWithFreezer(rawdb.NewMemoryDatabase(), t.TempDir(), "", false)
-	if err != nil {
-		t.Fatalf("failed to create temp freezer db: %v", err)
-	}
-	defer ancientDb.Close()
-
-	// Import all blocks into ancient db, only HEAD-32 indices are kept.
-	l := uint64(32)
-	chain, err := NewBlockChain(ancientDb, DefaultCacheConfigWithScheme(scheme), nil, gspec, nil, ethash.NewFaker(), vm.Config{}, nil, &l)
-	if err != nil {
-		t.Fatalf("failed to create tester chain: %v", err)
-	}
-	defer chain.Stop()
-
-	headers := make([]*types.Header, len(blocks))
-	for i, block := range blocks {
-		headers[i] = block.Header()
-	}
-	if n, err := chain.InsertHeaderChain(headers); err != nil {
-		t.Fatalf("failed to insert header %d: %v", n, err)
-	}
-	// The indices before ancient-N(32) should be ignored. After that all blocks should be indexed.
-	if n, err := chain.InsertReceiptChain(blocks, receipts, 64); err != nil {
-		t.Fatalf("block %d: failed to insert into chain: %v", n, err)
-	}
-	tail := uint64(32)
-	check(&tail, chain)
-}
-
-=======
->>>>>>> 8f7eb9cc
 // Benchmarks large blocks with value transfers to non-existing accounts
 func benchmarkLargeNumberOfValueToNonexisting(b *testing.B, numTxs, numBlocks int, recipientFn func(uint64) common.Address, dataFn func(uint64) []byte) {
 	var (
@@ -4107,215 +3919,6 @@
 	}
 }
 
-<<<<<<< HEAD
-// TestTxIndexer tests the tx indexes are updated correctly.
-func TestTxIndexer(t *testing.T) {
-	var (
-		testBankKey, _  = crypto.GenerateKey()
-		testBankAddress = crypto.PubkeyToAddress(testBankKey.PublicKey)
-		testBankFunds   = big.NewInt(1000000000000000000)
-
-		gspec = &Genesis{
-			Config:  params.TestChainConfig,
-			Alloc:   GenesisAlloc{testBankAddress: {Balance: testBankFunds}},
-			BaseFee: big.NewInt(params.InitialBaseFee),
-		}
-		engine = ethash.NewFaker()
-		nonce  = uint64(0)
-	)
-	_, blocks, receipts := GenerateChainWithGenesis(gspec, engine, 128, func(i int, gen *BlockGen) {
-		tx, _ := types.SignTx(types.NewTransaction(nonce, common.HexToAddress("0xdeadbeef"), big.NewInt(1000), params.TxGas, big.NewInt(10*params.InitialBaseFee), nil), types.HomesteadSigner{}, testBankKey)
-		gen.AddTx(tx)
-		nonce += 1
-	})
-
-	// verifyIndexes checks if the transaction indexes are present or not
-	// of the specified block.
-	verifyIndexes := func(db ethdb.Database, number uint64, exist bool) {
-		if number == 0 {
-			return
-		}
-		block := blocks[number-1]
-		for _, tx := range block.Transactions() {
-			lookup := rawdb.ReadTxLookupEntry(db, tx.Hash())
-			if exist && lookup == nil {
-				t.Fatalf("missing %d %x", number, tx.Hash().Hex())
-			}
-			if !exist && lookup != nil {
-				t.Fatalf("unexpected %d %x", number, tx.Hash().Hex())
-			}
-		}
-	}
-	// verifyRange runs verifyIndexes for a range of blocks, from and to are included.
-	verifyRange := func(db ethdb.Database, from, to uint64, exist bool) {
-		for number := from; number <= to; number += 1 {
-			verifyIndexes(db, number, exist)
-		}
-	}
-	verify := func(db ethdb.Database, expTail uint64) {
-		tail := rawdb.ReadTxIndexTail(db)
-		if tail == nil {
-			t.Fatal("Failed to write tx index tail")
-		}
-		if *tail != expTail {
-			t.Fatalf("Unexpected tx index tail, want %v, got %d", expTail, *tail)
-		}
-		if *tail != 0 {
-			verifyRange(db, 0, *tail-1, false)
-		}
-		verifyRange(db, *tail, 128, true)
-	}
-
-	var cases = []struct {
-		limitA uint64
-		tailA  uint64
-		limitB uint64
-		tailB  uint64
-		limitC uint64
-		tailC  uint64
-	}{
-		{
-			// LimitA: 0
-			// TailA:  0
-			//
-			// all blocks are indexed
-			limitA: 0,
-			tailA:  0,
-
-			// LimitB: 1
-			// TailB:  128
-			//
-			// block-128 is indexed
-			limitB: 1,
-			tailB:  128,
-
-			// LimitB: 64
-			// TailB:  65
-			//
-			// block [65, 128] are indexed
-			limitC: 64,
-			tailC:  65,
-		},
-		{
-			// LimitA: 64
-			// TailA:  65
-			//
-			// block [65, 128] are indexed
-			limitA: 64,
-			tailA:  65,
-
-			// LimitB: 1
-			// TailB:  128
-			//
-			// block-128 is indexed
-			limitB: 1,
-			tailB:  128,
-
-			// LimitB: 64
-			// TailB:  65
-			//
-			// block [65, 128] are indexed
-			limitC: 64,
-			tailC:  65,
-		},
-		{
-			// LimitA: 127
-			// TailA:  2
-			//
-			// block [2, 128] are indexed
-			limitA: 127,
-			tailA:  2,
-
-			// LimitB: 1
-			// TailB:  128
-			//
-			// block-128 is indexed
-			limitB: 1,
-			tailB:  128,
-
-			// LimitB: 64
-			// TailB:  65
-			//
-			// block [65, 128] are indexed
-			limitC: 64,
-			tailC:  65,
-		},
-		{
-			// LimitA: 128
-			// TailA:  1
-			//
-			// block [2, 128] are indexed
-			limitA: 128,
-			tailA:  1,
-
-			// LimitB: 1
-			// TailB:  128
-			//
-			// block-128 is indexed
-			limitB: 1,
-			tailB:  128,
-
-			// LimitB: 64
-			// TailB:  65
-			//
-			// block [65, 128] are indexed
-			limitC: 64,
-			tailC:  65,
-		},
-		{
-			// LimitA: 129
-			// TailA:  0
-			//
-			// block [0, 128] are indexed
-			limitA: 129,
-			tailA:  0,
-
-			// LimitB: 1
-			// TailB:  128
-			//
-			// block-128 is indexed
-			limitB: 1,
-			tailB:  128,
-
-			// LimitB: 64
-			// TailB:  65
-			//
-			// block [65, 128] are indexed
-			limitC: 64,
-			tailC:  65,
-		},
-	}
-	for _, c := range cases {
-		frdir := t.TempDir()
-		db, _ := rawdb.NewDatabaseWithFreezer(rawdb.NewMemoryDatabase(), frdir, "", false)
-		rawdb.WriteAncientBlocks(db, append([]*types.Block{gspec.ToBlock()}, blocks...), append([]types.Receipts{{}}, receipts...), big.NewInt(0))
-
-		// Index the initial blocks from ancient store
-		chain, _ := NewBlockChain(db, nil, nil, gspec, nil, engine, vm.Config{}, nil, &c.limitA)
-		chain.indexBlocks(nil, 128, make(chan struct{}))
-		verify(db, c.tailA)
-
-		chain.SetTxLookupLimit(c.limitB)
-		chain.indexBlocks(rawdb.ReadTxIndexTail(db), 128, make(chan struct{}))
-		verify(db, c.tailB)
-
-		chain.SetTxLookupLimit(c.limitC)
-		chain.indexBlocks(rawdb.ReadTxIndexTail(db), 128, make(chan struct{}))
-		verify(db, c.tailC)
-
-		// Recover all indexes
-		chain.SetTxLookupLimit(0)
-		chain.indexBlocks(rawdb.ReadTxIndexTail(db), 128, make(chan struct{}))
-		verify(db, 0)
-
-		chain.Stop()
-		db.Close()
-		os.RemoveAll(frdir)
-	}
-}
-
-=======
->>>>>>> 8f7eb9cc
 func TestCreateThenDeletePreByzantium(t *testing.T) {
 	// We use Ropsten chain config instead of Testchain config, this is
 	// deliberate: we want to use pre-byz rules where we have intermediate state roots

// Copyright 2015 The go-ethereum Authors
// This file is part of the go-ethereum library.
//
// The go-ethereum library is free software: you can redistribute it and/or modify
// it under the terms of the GNU Lesser General Public License as published by
// the Free Software Foundation, either version 3 of the License, or
// (at your option) any later version.
//
// The go-ethereum library is distributed in the hope that it will be useful,
// but WITHOUT ANY WARRANTY; without even the implied warranty of
// MERCHANTABILITY or FITNESS FOR A PARTICULAR PURPOSE. See the
// GNU Lesser General Public License for more details.
//
// You should have received a copy of the GNU Lesser General Public License
// along with the go-ethereum library. If not, see <http://www.gnu.org/licenses/>.

package core

import (
	"math/big"
	"testing"
	"time"

	"github.com/ethereum/go-ethereum/common"
	"github.com/ethereum/go-ethereum/consensus"
	"github.com/ethereum/go-ethereum/consensus/beacon"
	"github.com/ethereum/go-ethereum/consensus/clique"
	"github.com/ethereum/go-ethereum/consensus/ethash"
	"github.com/ethereum/go-ethereum/core/rawdb"
	"github.com/ethereum/go-ethereum/core/types"
	"github.com/ethereum/go-ethereum/core/vm"
	"github.com/ethereum/go-ethereum/crypto"
	"github.com/ethereum/go-ethereum/params"
)

// Tests that simple header verification works, for both good and bad blocks.
func TestHeaderVerification(t *testing.T) {
	testHeaderVerification(t, rawdb.HashScheme)
	testHeaderVerification(t, rawdb.PathScheme)
}

func testHeaderVerification(t *testing.T, scheme string) {
	// Create a simple chain to verify
	var (
		gspec        = &Genesis{Config: params.TestChainConfig}
		_, blocks, _ = GenerateChainWithGenesis(gspec, ethash.NewFaker(), 8, nil)
	)
	headers := make([]*types.Header, len(blocks))
	for i, block := range blocks {
		headers[i] = block.Header()
	}
	// Run the header checker for blocks one-by-one, checking for both valid and invalid nonces
<<<<<<< HEAD
	chain, _ := NewBlockChain(rawdb.NewMemoryDatabase(), nil, nil, gspec, nil, ethash.NewFaker(), vm.Config{}, nil, nil)
=======
	chain, _ := NewBlockChain(rawdb.NewMemoryDatabase(), DefaultCacheConfigWithScheme(scheme), gspec, nil, ethash.NewFaker(), vm.Config{}, nil, nil)
>>>>>>> 503f1f7a
	defer chain.Stop()

	for i := 0; i < len(blocks); i++ {
		for j, valid := range []bool{true, false} {
			var results <-chan error

			if valid {
				engine := ethash.NewFaker()
				_, results = engine.VerifyHeaders(chain, []*types.Header{headers[i]})
			} else {
				engine := ethash.NewFakeFailer(headers[i].Number.Uint64())
				_, results = engine.VerifyHeaders(chain, []*types.Header{headers[i]})
			}
			// Wait for the verification result
			select {
			case result := <-results:
				if (result == nil) != valid {
					t.Errorf("test %d.%d: validity mismatch: have %v, want %v", i, j, result, valid)
				}
			case <-time.After(time.Second):
				t.Fatalf("test %d.%d: verification timeout", i, j)
			}
			// Make sure no more data is returned
			select {
			case result := <-results:
				t.Fatalf("test %d.%d: unexpected result returned: %v", i, j, result)
			case <-time.After(25 * time.Millisecond):
			}
		}
		chain.InsertChain(blocks[i : i+1])
	}
}

func TestHeaderVerificationForMergingClique(t *testing.T) { testHeaderVerificationForMerging(t, true) }
func TestHeaderVerificationForMergingEthash(t *testing.T) { testHeaderVerificationForMerging(t, false) }

// Tests the verification for eth1/2 merging, including pre-merge and post-merge
func testHeaderVerificationForMerging(t *testing.T, isClique bool) {
	var (
		gspec      *Genesis
		preBlocks  []*types.Block
		postBlocks []*types.Block
		engine     consensus.Engine
		merger     = consensus.NewMerger(rawdb.NewMemoryDatabase())
	)
	if isClique {
		var (
			key, _ = crypto.HexToECDSA("b71c71a67e1177ad4e901695e1b4b9ee17ae16c6668d313eac2f96dbcda3f291")
			addr   = crypto.PubkeyToAddress(key.PublicKey)
			config = *params.AllCliqueProtocolChanges
		)
		engine = beacon.New(clique.New(params.AllCliqueProtocolChanges.Clique, rawdb.NewMemoryDatabase()))
		gspec = &Genesis{
			Config:    &config,
			ExtraData: make([]byte, 32+common.AddressLength+crypto.SignatureLength),
			Alloc: map[common.Address]GenesisAccount{
				addr: {Balance: big.NewInt(1)},
			},
			BaseFee:    big.NewInt(params.InitialBaseFee),
			Difficulty: new(big.Int),
		}
		copy(gspec.ExtraData[32:], addr[:])

		td := 0
		genDb, blocks, _ := GenerateChainWithGenesis(gspec, engine, 8, nil)
		for i, block := range blocks {
			header := block.Header()
			if i > 0 {
				header.ParentHash = blocks[i-1].Hash()
			}
			header.Extra = make([]byte, 32+crypto.SignatureLength)
			header.Difficulty = big.NewInt(2)

			sig, _ := crypto.Sign(engine.SealHash(header).Bytes(), key)
			copy(header.Extra[len(header.Extra)-crypto.SignatureLength:], sig)
			blocks[i] = block.WithSeal(header)

			// calculate td
			td += int(block.Difficulty().Uint64())
		}
		preBlocks = blocks
		gspec.Config.TerminalTotalDifficulty = big.NewInt(int64(td))
		postBlocks, _ = GenerateChain(gspec.Config, preBlocks[len(preBlocks)-1], engine, genDb, 8, nil)
	} else {
		config := *params.TestChainConfig
		gspec = &Genesis{Config: &config}
		engine = beacon.New(ethash.NewFaker())
		td := int(params.GenesisDifficulty.Uint64())
		genDb, blocks, _ := GenerateChainWithGenesis(gspec, engine, 8, nil)
		for _, block := range blocks {
			// calculate td
			td += int(block.Difficulty().Uint64())
		}
		preBlocks = blocks
		gspec.Config.TerminalTotalDifficulty = big.NewInt(int64(td))
		t.Logf("Set ttd to %v\n", gspec.Config.TerminalTotalDifficulty)
		postBlocks, _ = GenerateChain(gspec.Config, preBlocks[len(preBlocks)-1], engine, genDb, 8, func(i int, gen *BlockGen) {
			gen.SetPoS()
		})
	}
	// Assemble header batch
	preHeaders := make([]*types.Header, len(preBlocks))
	for i, block := range preBlocks {
		preHeaders[i] = block.Header()
		t.Logf("Pre-merge header: %d", block.NumberU64())
	}
	postHeaders := make([]*types.Header, len(postBlocks))
	for i, block := range postBlocks {
		postHeaders[i] = block.Header()
		t.Logf("Post-merge header: %d", block.NumberU64())
	}
	// Run the header checker for blocks one-by-one, checking for both valid and invalid nonces
	chain, _ := NewBlockChain(rawdb.NewMemoryDatabase(), nil, nil, gspec, nil, engine, vm.Config{}, nil, nil)
	defer chain.Stop()

	// Verify the blocks before the merging
	for i := 0; i < len(preBlocks); i++ {
		_, results := engine.VerifyHeaders(chain, []*types.Header{preHeaders[i]})
		// Wait for the verification result
		select {
		case result := <-results:
			if result != nil {
				t.Errorf("pre-block %d: verification failed %v", i, result)
			}
		case <-time.After(time.Second):
			t.Fatalf("pre-block %d: verification timeout", i)
		}
		// Make sure no more data is returned
		select {
		case result := <-results:
			t.Fatalf("pre-block %d: unexpected result returned: %v", i, result)
		case <-time.After(25 * time.Millisecond):
		}
		chain.InsertChain(preBlocks[i : i+1])
	}

	// Make the transition
	merger.ReachTTD()
	merger.FinalizePoS()

	// Verify the blocks after the merging
	for i := 0; i < len(postBlocks); i++ {
		_, results := engine.VerifyHeaders(chain, []*types.Header{postHeaders[i]})
		// Wait for the verification result
		select {
		case result := <-results:
			if result != nil {
				t.Errorf("post-block %d: verification failed %v", i, result)
			}
		case <-time.After(time.Second):
			t.Fatalf("test %d: verification timeout", i)
		}
		// Make sure no more data is returned
		select {
		case result := <-results:
			t.Fatalf("post-block %d: unexpected result returned: %v", i, result)
		case <-time.After(25 * time.Millisecond):
		}
		chain.InsertBlockWithoutSetHead(postBlocks[i])
	}

	// Verify the blocks with pre-merge blocks and post-merge blocks
	var headers []*types.Header
	for _, block := range preBlocks {
		headers = append(headers, block.Header())
	}
	for _, block := range postBlocks {
		headers = append(headers, block.Header())
	}
	_, results := engine.VerifyHeaders(chain, headers)
	for i := 0; i < len(headers); i++ {
		select {
		case result := <-results:
			if result != nil {
				t.Errorf("test %d: verification failed %v", i, result)
			}
		case <-time.After(time.Second):
			t.Fatalf("test %d: verification timeout", i)
		}
	}
	// Make sure no more data is returned
	select {
	case result := <-results:
		t.Fatalf("unexpected result returned: %v", result)
	case <-time.After(25 * time.Millisecond):
	}
}

func TestCalcGasLimit(t *testing.T) {
	for i, tc := range []struct {
		pGasLimit uint64
		max       uint64
		min       uint64
	}{
		{20000000, 20019530, 19980470},
		{40000000, 40039061, 39960939},
	} {
		// Increase
		if have, want := CalcGasLimit(tc.pGasLimit, 2*tc.pGasLimit), tc.max; have != want {
			t.Errorf("test %d: have %d want <%d", i, have, want)
		}
		// Decrease
		if have, want := CalcGasLimit(tc.pGasLimit, 0), tc.min; have != want {
			t.Errorf("test %d: have %d want >%d", i, have, want)
		}
		// Small decrease
		if have, want := CalcGasLimit(tc.pGasLimit, tc.pGasLimit-1), tc.pGasLimit-1; have != want {
			t.Errorf("test %d: have %d want %d", i, have, want)
		}
		// Small increase
		if have, want := CalcGasLimit(tc.pGasLimit, tc.pGasLimit+1), tc.pGasLimit+1; have != want {
			t.Errorf("test %d: have %d want %d", i, have, want)
		}
		// No change
		if have, want := CalcGasLimit(tc.pGasLimit, tc.pGasLimit), tc.pGasLimit; have != want {
			t.Errorf("test %d: have %d want %d", i, have, want)
		}
	}
}<|MERGE_RESOLUTION|>--- conflicted
+++ resolved
@@ -50,11 +50,7 @@
 		headers[i] = block.Header()
 	}
 	// Run the header checker for blocks one-by-one, checking for both valid and invalid nonces
-<<<<<<< HEAD
-	chain, _ := NewBlockChain(rawdb.NewMemoryDatabase(), nil, nil, gspec, nil, ethash.NewFaker(), vm.Config{}, nil, nil)
-=======
-	chain, _ := NewBlockChain(rawdb.NewMemoryDatabase(), DefaultCacheConfigWithScheme(scheme), gspec, nil, ethash.NewFaker(), vm.Config{}, nil, nil)
->>>>>>> 503f1f7a
+	chain, _ := NewBlockChain(rawdb.NewMemoryDatabase(), DefaultCacheConfigWithScheme(scheme), nil, gspec, nil, ethash.NewFaker(), vm.Config{}, nil, nil)
 	defer chain.Stop()
 
 	for i := 0; i < len(blocks); i++ {

// Copyright 2020 The go-ethereum Authors
// This file is part of the go-ethereum library.
//
// The go-ethereum library is free software: you can redistribute it and/or modify
// it under the terms of the GNU Lesser General Public License as published by
// the Free Software Foundation, either version 3 of the License, or
// (at your option) any later version.
//
// The go-ethereum library is distributed in the hope that it will be useful,
// but WITHOUT ANY WARRANTY; without even the implied warranty of
// MERCHANTABILITY or FITNESS FOR A PARTICULAR PURPOSE. See the
// GNU Lesser General Public License for more details.
//
// You should have received a copy of the GNU Lesser General Public License
// along with the go-ethereum library. If not, see <http://www.gnu.org/licenses/>.

// Tests that setting the chain head backwards doesn't leave the database in some
// strange state with gaps in the chain, nor with block data dangling in the future.

package core

import (
	"fmt"
	"math/big"
	"strings"
	"testing"
	"time"

	"github.com/ethereum/go-ethereum/common"
	"github.com/ethereum/go-ethereum/consensus/ethash"
	"github.com/ethereum/go-ethereum/core/rawdb"
	"github.com/ethereum/go-ethereum/core/types"
	"github.com/ethereum/go-ethereum/core/vm"
	"github.com/ethereum/go-ethereum/params"
)

// rewindTest is a test case for chain rollback upon user request.
type rewindTest struct {
	canonicalBlocks int     // Number of blocks to generate for the canonical chain (heavier)
	sidechainBlocks int     // Number of blocks to generate for the side chain (lighter)
	freezeThreshold uint64  // Block number until which to move things into the freezer
	commitBlock     uint64  // Block number for which to commit the state to disk
	pivotBlock      *uint64 // Pivot block number in case of fast sync

	setheadBlock       uint64 // Block number to set head back to
	expCanonicalBlocks int    // Number of canonical blocks expected to remain in the database (excl. genesis)
	expSidechainBlocks int    // Number of sidechain blocks expected to remain in the database (excl. genesis)
	expFrozen          int    // Number of canonical blocks expected to be in the freezer (incl. genesis)
	expHeadHeader      uint64 // Block number of the expected head header
	expHeadFastBlock   uint64 // Block number of the expected head fast sync block
	expHeadBlock       uint64 // Block number of the expected head full block
}

//nolint:unused
func (tt *rewindTest) dump(crash bool) string {
	buffer := new(strings.Builder)

	fmt.Fprint(buffer, "Chain:\n  G")
	for i := 0; i < tt.canonicalBlocks; i++ {
		fmt.Fprintf(buffer, "->C%d", i+1)
	}
	fmt.Fprint(buffer, " (HEAD)\n")
	if tt.sidechainBlocks > 0 {
		fmt.Fprintf(buffer, "  └")
		for i := 0; i < tt.sidechainBlocks; i++ {
			fmt.Fprintf(buffer, "->S%d", i+1)
		}
		fmt.Fprintf(buffer, "\n")
	}
	fmt.Fprintf(buffer, "\n")

	if tt.canonicalBlocks > int(tt.freezeThreshold) {
		fmt.Fprint(buffer, "Frozen:\n  G")
		for i := 0; i < tt.canonicalBlocks-int(tt.freezeThreshold); i++ {
			fmt.Fprintf(buffer, "->C%d", i+1)
		}
		fmt.Fprintf(buffer, "\n\n")
	} else {
		fmt.Fprintf(buffer, "Frozen: none\n")
	}
	fmt.Fprintf(buffer, "Commit: G")
	if tt.commitBlock > 0 {
		fmt.Fprintf(buffer, ", C%d", tt.commitBlock)
	}
	fmt.Fprint(buffer, "\n")

	if tt.pivotBlock == nil {
		fmt.Fprintf(buffer, "Pivot : none\n")
	} else {
		fmt.Fprintf(buffer, "Pivot : C%d\n", *tt.pivotBlock)
	}
	if crash {
		fmt.Fprintf(buffer, "\nCRASH\n\n")
	} else {
		fmt.Fprintf(buffer, "\nSetHead(%d)\n\n", tt.setheadBlock)
	}
	fmt.Fprintf(buffer, "------------------------------\n\n")

	if tt.expFrozen > 0 {
		fmt.Fprint(buffer, "Expected in freezer:\n  G")
		for i := 0; i < tt.expFrozen-1; i++ {
			fmt.Fprintf(buffer, "->C%d", i+1)
		}
		fmt.Fprintf(buffer, "\n\n")
	}
	if tt.expFrozen > 0 {
		if tt.expFrozen >= tt.expCanonicalBlocks {
			fmt.Fprintf(buffer, "Expected in leveldb: none\n")
		} else {
			fmt.Fprintf(buffer, "Expected in leveldb:\n  C%d)", tt.expFrozen-1)
			for i := tt.expFrozen - 1; i < tt.expCanonicalBlocks; i++ {
				fmt.Fprintf(buffer, "->C%d", i+1)
			}
			fmt.Fprint(buffer, "\n")
			if tt.expSidechainBlocks > tt.expFrozen {
				fmt.Fprintf(buffer, "  └")
				for i := tt.expFrozen - 1; i < tt.expSidechainBlocks; i++ {
					fmt.Fprintf(buffer, "->S%d", i+1)
				}
				fmt.Fprintf(buffer, "\n")
			}
		}
	} else {
		fmt.Fprint(buffer, "Expected in leveldb:\n  G")
		for i := tt.expFrozen; i < tt.expCanonicalBlocks; i++ {
			fmt.Fprintf(buffer, "->C%d", i+1)
		}
		fmt.Fprint(buffer, "\n")
		if tt.expSidechainBlocks > tt.expFrozen {
			fmt.Fprintf(buffer, "  └")
			for i := tt.expFrozen; i < tt.expSidechainBlocks; i++ {
				fmt.Fprintf(buffer, "->S%d", i+1)
			}
			fmt.Fprintf(buffer, "\n")
		}
	}
	fmt.Fprintf(buffer, "\n")
	fmt.Fprintf(buffer, "Expected head header    : C%d\n", tt.expHeadHeader)
	fmt.Fprintf(buffer, "Expected head fast block: C%d\n", tt.expHeadFastBlock)
	if tt.expHeadBlock == 0 {
		fmt.Fprintf(buffer, "Expected head block     : G\n")
	} else {
		fmt.Fprintf(buffer, "Expected head block     : C%d\n", tt.expHeadBlock)
	}
	return buffer.String()
}

// Tests a sethead for a short canonical chain where a recent block was already
// committed to disk and then the sethead called. In this case we expect the full
// chain to be rolled back to the committed block. Everything above the sethead
// point should be deleted. In between the committed block and the requested head
// the data can remain as "fast sync" data to avoid redownloading it.
func TestShortSetHead(t *testing.T)              { testShortSetHead(t, false) }
func TestShortSetHeadWithSnapshots(t *testing.T) { testShortSetHead(t, true) }

func testShortSetHead(t *testing.T, snapshots bool) {
	// Chain:
	//   G->C1->C2->C3->C4->C5->C6->C7->C8 (HEAD)
	//
	// Frozen: none
	// Commit: G, C4
	// Pivot : none
	//
	// SetHead(7)
	//
	// ------------------------------
	//
	// Expected in leveldb:
	//   G->C1->C2->C3->C4->C5->C6->C7
	//
	// Expected head header    : C7
	// Expected head fast block: C7
	// Expected head block     : C4
	testSetHead(t, &rewindTest{
		canonicalBlocks:    8,
		sidechainBlocks:    0,
		freezeThreshold:    16,
		commitBlock:        4,
		pivotBlock:         nil,
		setheadBlock:       7,
		expCanonicalBlocks: 7,
		expSidechainBlocks: 0,
		expFrozen:          0,
		expHeadHeader:      7,
		expHeadFastBlock:   7,
		expHeadBlock:       4,
	}, snapshots)
}

// Tests a sethead for a short canonical chain where the fast sync pivot point was
// already committed, after which sethead was called. In this case we expect the
// chain to behave like in full sync mode, rolling back to the committed block
// Everything above the sethead point should be deleted. In between the committed
// block and the requested head the data can remain as "fast sync" data to avoid
// redownloading it.
func TestShortSnapSyncedSetHead(t *testing.T)              { testShortSnapSyncedSetHead(t, false) }
func TestShortSnapSyncedSetHeadWithSnapshots(t *testing.T) { testShortSnapSyncedSetHead(t, true) }

func testShortSnapSyncedSetHead(t *testing.T, snapshots bool) {
	// Chain:
	//   G->C1->C2->C3->C4->C5->C6->C7->C8 (HEAD)
	//
	// Frozen: none
	// Commit: G, C4
	// Pivot : C4
	//
	// SetHead(7)
	//
	// ------------------------------
	//
	// Expected in leveldb:
	//   G->C1->C2->C3->C4->C5->C6->C7
	//
	// Expected head header    : C7
	// Expected head fast block: C7
	// Expected head block     : C4
	testSetHead(t, &rewindTest{
		canonicalBlocks:    8,
		sidechainBlocks:    0,
		freezeThreshold:    16,
		commitBlock:        4,
		pivotBlock:         uint64ptr(4),
		setheadBlock:       7,
		expCanonicalBlocks: 7,
		expSidechainBlocks: 0,
		expFrozen:          0,
		expHeadHeader:      7,
		expHeadFastBlock:   7,
		expHeadBlock:       4,
	}, snapshots)
}

// Tests a sethead for a short canonical chain where the fast sync pivot point was
// not yet committed, but sethead was called. In this case we expect the chain to
// detect that it was fast syncing and delete everything from the new head, since
// we can just pick up fast syncing from there. The head full block should be set
// to the genesis.
func TestShortSnapSyncingSetHead(t *testing.T)              { testShortSnapSyncingSetHead(t, false) }
func TestShortSnapSyncingSetHeadWithSnapshots(t *testing.T) { testShortSnapSyncingSetHead(t, true) }

func testShortSnapSyncingSetHead(t *testing.T, snapshots bool) {
	// Chain:
	//   G->C1->C2->C3->C4->C5->C6->C7->C8 (HEAD)
	//
	// Frozen: none
	// Commit: G
	// Pivot : C4
	//
	// SetHead(7)
	//
	// ------------------------------
	//
	// Expected in leveldb:
	//   G->C1->C2->C3->C4->C5->C6->C7
	//
	// Expected head header    : C7
	// Expected head fast block: C7
	// Expected head block     : G
	testSetHead(t, &rewindTest{
		canonicalBlocks:    8,
		sidechainBlocks:    0,
		freezeThreshold:    16,
		commitBlock:        0,
		pivotBlock:         uint64ptr(4),
		setheadBlock:       7,
		expCanonicalBlocks: 7,
		expSidechainBlocks: 0,
		expFrozen:          0,
		expHeadHeader:      7,
		expHeadFastBlock:   7,
		expHeadBlock:       0,
	}, snapshots)
}

// Tests a sethead for a short canonical chain and a shorter side chain, where a
// recent block was already committed to disk and then sethead was called. In this
// test scenario the side chain is below the committed block. In this case we expect
// the canonical full chain to be rolled back to the committed block. Everything
// above the sethead point should be deleted. In between the committed block and
// the requested head the data can remain as "fast sync" data to avoid redownloading
// it. The side chain should be left alone as it was shorter.
func TestShortOldForkedSetHead(t *testing.T)              { testShortOldForkedSetHead(t, false) }
func TestShortOldForkedSetHeadWithSnapshots(t *testing.T) { testShortOldForkedSetHead(t, true) }

func testShortOldForkedSetHead(t *testing.T, snapshots bool) {
	// Chain:
	//   G->C1->C2->C3->C4->C5->C6->C7->C8 (HEAD)
	//   └->S1->S2->S3
	//
	// Frozen: none
	// Commit: G, C4
	// Pivot : none
	//
	// SetHead(7)
	//
	// ------------------------------
	//
	// Expected in leveldb:
	//   G->C1->C2->C3->C4->C5->C6->C7
	//   └->S1->S2->S3
	//
	// Expected head header    : C7
	// Expected head fast block: C7
	// Expected head block     : C4
	testSetHead(t, &rewindTest{
		canonicalBlocks:    8,
		sidechainBlocks:    3,
		freezeThreshold:    16,
		commitBlock:        4,
		pivotBlock:         nil,
		setheadBlock:       7,
		expCanonicalBlocks: 7,
		expSidechainBlocks: 3,
		expFrozen:          0,
		expHeadHeader:      7,
		expHeadFastBlock:   7,
		expHeadBlock:       4,
	}, snapshots)
}

// Tests a sethead for a short canonical chain and a shorter side chain, where
// the fast sync pivot point was already committed to disk and then sethead was
// called. In this test scenario the side chain is below the committed block. In
// this case we expect the canonical full chain to be rolled back to the committed
// block. Everything above the sethead point should be deleted. In between the
// committed block and the requested head the data can remain as "fast sync" data
// to avoid redownloading it. The side chain should be left alone as it was shorter.
func TestShortOldForkedSnapSyncedSetHead(t *testing.T) {
	testShortOldForkedSnapSyncedSetHead(t, false)
}
func TestShortOldForkedSnapSyncedSetHeadWithSnapshots(t *testing.T) {
	testShortOldForkedSnapSyncedSetHead(t, true)
}

func testShortOldForkedSnapSyncedSetHead(t *testing.T, snapshots bool) {
	// Chain:
	//   G->C1->C2->C3->C4->C5->C6->C7->C8 (HEAD)
	//   └->S1->S2->S3
	//
	// Frozen: none
	// Commit: G, C4
	// Pivot : C4
	//
	// SetHead(7)
	//
	// ------------------------------
	//
	// Expected in leveldb:
	//   G->C1->C2->C3->C4->C5->C6->C7
	//   └->S1->S2->S3
	//
	// Expected head header    : C7
	// Expected head fast block: C7
	// Expected head block     : C4
	testSetHead(t, &rewindTest{
		canonicalBlocks:    8,
		sidechainBlocks:    3,
		freezeThreshold:    16,
		commitBlock:        4,
		pivotBlock:         uint64ptr(4),
		setheadBlock:       7,
		expCanonicalBlocks: 7,
		expSidechainBlocks: 3,
		expFrozen:          0,
		expHeadHeader:      7,
		expHeadFastBlock:   7,
		expHeadBlock:       4,
	}, snapshots)
}

// Tests a sethead for a short canonical chain and a shorter side chain, where
// the fast sync pivot point was not yet committed, but sethead was called. In this
// test scenario the side chain is below the committed block. In this case we expect
// the chain to detect that it was fast syncing and delete everything from the new
// head, since we can just pick up fast syncing from there. The head full block
// should be set to the genesis.
func TestShortOldForkedSnapSyncingSetHead(t *testing.T) {
	testShortOldForkedSnapSyncingSetHead(t, false)
}
func TestShortOldForkedSnapSyncingSetHeadWithSnapshots(t *testing.T) {
	testShortOldForkedSnapSyncingSetHead(t, true)
}

func testShortOldForkedSnapSyncingSetHead(t *testing.T, snapshots bool) {
	// Chain:
	//   G->C1->C2->C3->C4->C5->C6->C7->C8 (HEAD)
	//   └->S1->S2->S3
	//
	// Frozen: none
	// Commit: G
	// Pivot : C4
	//
	// SetHead(7)
	//
	// ------------------------------
	//
	// Expected in leveldb:
	//   G->C1->C2->C3->C4->C5->C6->C7
	//   └->S1->S2->S3
	//
	// Expected head header    : C7
	// Expected head fast block: C7
	// Expected head block     : G
	testSetHead(t, &rewindTest{
		canonicalBlocks:    8,
		sidechainBlocks:    3,
		freezeThreshold:    16,
		commitBlock:        0,
		pivotBlock:         uint64ptr(4),
		setheadBlock:       7,
		expCanonicalBlocks: 7,
		expSidechainBlocks: 3,
		expFrozen:          0,
		expHeadHeader:      7,
		expHeadFastBlock:   7,
		expHeadBlock:       0,
	}, snapshots)
}

// Tests a sethead for a short canonical chain and a shorter side chain, where a
// recent block was already committed to disk and then sethead was called. In this
// test scenario the side chain reaches above the committed block. In this case we
// expect the canonical full chain to be rolled back to the committed block. All
// data above the sethead point should be deleted. In between the committed block
// and the requested head the data can remain as "fast sync" data to avoid having
// to redownload it. The side chain should be truncated to the head set.
//
// The side chain could be left to be if the fork point was before the new head
// we are deleting to, but it would be exceedingly hard to detect that case and
// properly handle it, so we'll trade extra work in exchange for simpler code.
func TestShortNewlyForkedSetHead(t *testing.T)              { testShortNewlyForkedSetHead(t, false) }
func TestShortNewlyForkedSetHeadWithSnapshots(t *testing.T) { testShortNewlyForkedSetHead(t, true) }

func testShortNewlyForkedSetHead(t *testing.T, snapshots bool) {
	// Chain:
	//   G->C1->C2->C3->C4->C5->C6->C7->C8->C9->C10 (HEAD)
	//   └->S1->S2->S3->S4->S5->S6->S7->S8
	//
	// Frozen: none
	// Commit: G, C4
	// Pivot : none
	//
	// SetHead(7)
	//
	// ------------------------------
	//
	// Expected in leveldb:
	//   G->C1->C2->C3->C4->C5->C6->C7
	//   └->S1->S2->S3->S4->S5->S6->S7
	//
	// Expected head header    : C7
	// Expected head fast block: C7
	// Expected head block     : C4
	testSetHead(t, &rewindTest{
		canonicalBlocks:    10,
		sidechainBlocks:    8,
		freezeThreshold:    16,
		commitBlock:        4,
		pivotBlock:         nil,
		setheadBlock:       7,
		expCanonicalBlocks: 7,
		expSidechainBlocks: 7,
		expFrozen:          0,
		expHeadHeader:      7,
		expHeadFastBlock:   7,
		expHeadBlock:       4,
	}, snapshots)
}

// Tests a sethead for a short canonical chain and a shorter side chain, where
// the fast sync pivot point was already committed to disk and then sethead was
// called. In this case we expect the canonical full chain to be rolled back to
// between the committed block and the requested head the data can remain as
// "fast sync" data to avoid having to redownload it. The side chain should be
// truncated to the head set.
//
// The side chain could be left to be if the fork point was before the new head
// we are deleting to, but it would be exceedingly hard to detect that case and
// properly handle it, so we'll trade extra work in exchange for simpler code.
func TestShortNewlyForkedSnapSyncedSetHead(t *testing.T) {
	testShortNewlyForkedSnapSyncedSetHead(t, false)
}
func TestShortNewlyForkedSnapSyncedSetHeadWithSnapshots(t *testing.T) {
	testShortNewlyForkedSnapSyncedSetHead(t, true)
}

func testShortNewlyForkedSnapSyncedSetHead(t *testing.T, snapshots bool) {
	// Chain:
	//   G->C1->C2->C3->C4->C5->C6->C7->C8->C9->C10 (HEAD)
	//   └->S1->S2->S3->S4->S5->S6->S7->S8
	//
	// Frozen: none
	// Commit: G, C4
	// Pivot : C4
	//
	// SetHead(7)
	//
	// ------------------------------
	//
	// Expected in leveldb:
	//   G->C1->C2->C3->C4->C5->C6->C7
	//   └->S1->S2->S3->S4->S5->S6->S7
	//
	// Expected head header    : C7
	// Expected head fast block: C7
	// Expected head block     : C4
	testSetHead(t, &rewindTest{
		canonicalBlocks:    10,
		sidechainBlocks:    8,
		freezeThreshold:    16,
		commitBlock:        4,
		pivotBlock:         uint64ptr(4),
		setheadBlock:       7,
		expCanonicalBlocks: 7,
		expSidechainBlocks: 7,
		expFrozen:          0,
		expHeadHeader:      7,
		expHeadFastBlock:   7,
		expHeadBlock:       4,
	}, snapshots)
}

// Tests a sethead for a short canonical chain and a shorter side chain, where
// the fast sync pivot point was not yet committed, but sethead was called. In
// this test scenario the side chain reaches above the committed block. In this
// case we expect the chain to detect that it was fast syncing and delete
// everything from the new head, since we can just pick up fast syncing from
// there.
//
// The side chain could be left to be if the fork point was before the new head
// we are deleting to, but it would be exceedingly hard to detect that case and
// properly handle it, so we'll trade extra work in exchange for simpler code.
func TestShortNewlyForkedSnapSyncingSetHead(t *testing.T) {
	testShortNewlyForkedSnapSyncingSetHead(t, false)
}
func TestShortNewlyForkedSnapSyncingSetHeadWithSnapshots(t *testing.T) {
	testShortNewlyForkedSnapSyncingSetHead(t, true)
}

func testShortNewlyForkedSnapSyncingSetHead(t *testing.T, snapshots bool) {
	// Chain:
	//   G->C1->C2->C3->C4->C5->C6->C7->C8->C9->C10 (HEAD)
	//   └->S1->S2->S3->S4->S5->S6->S7->S8
	//
	// Frozen: none
	// Commit: G
	// Pivot : C4
	//
	// SetHead(7)
	//
	// ------------------------------
	//
	// Expected in leveldb:
	//   G->C1->C2->C3->C4->C5->C6->C7
	//   └->S1->S2->S3->S4->S5->S6->S7
	//
	// Expected head header    : C7
	// Expected head fast block: C7
	// Expected head block     : G
	testSetHead(t, &rewindTest{
		canonicalBlocks:    10,
		sidechainBlocks:    8,
		freezeThreshold:    16,
		commitBlock:        0,
		pivotBlock:         uint64ptr(4),
		setheadBlock:       7,
		expCanonicalBlocks: 7,
		expSidechainBlocks: 7,
		expFrozen:          0,
		expHeadHeader:      7,
		expHeadFastBlock:   7,
		expHeadBlock:       0,
	}, snapshots)
}

// Tests a sethead for a short canonical chain and a longer side chain, where a
// recent block was already committed to disk and then sethead was called. In this
// case we expect the canonical full chain to be rolled back to the committed block.
// All data above the sethead point should be deleted. In between the committed
// block and the requested head the data can remain as "fast sync" data to avoid
// having to redownload it. The side chain should be truncated to the head set.
//
// The side chain could be left to be if the fork point was before the new head
// we are deleting to, but it would be exceedingly hard to detect that case and
// properly handle it, so we'll trade extra work in exchange for simpler code.
func TestShortReorgedSetHead(t *testing.T)              { testShortReorgedSetHead(t, false) }
func TestShortReorgedSetHeadWithSnapshots(t *testing.T) { testShortReorgedSetHead(t, true) }

func testShortReorgedSetHead(t *testing.T, snapshots bool) {
	// Chain:
	//   G->C1->C2->C3->C4->C5->C6->C7->C8 (HEAD)
	//   └->S1->S2->S3->S4->S5->S6->S7->S8->S9->S10
	//
	// Frozen: none
	// Commit: G, C4
	// Pivot : none
	//
	// SetHead(7)
	//
	// ------------------------------
	//
	// Expected in leveldb:
	//   G->C1->C2->C3->C4->C5->C6->C7
	//   └->S1->S2->S3->S4->S5->S6->S7
	//
	// Expected head header    : C7
	// Expected head fast block: C7
	// Expected head block     : C4
	testSetHead(t, &rewindTest{
		canonicalBlocks:    8,
		sidechainBlocks:    10,
		freezeThreshold:    16,
		commitBlock:        4,
		pivotBlock:         nil,
		setheadBlock:       7,
		expCanonicalBlocks: 7,
		expSidechainBlocks: 7,
		expFrozen:          0,
		expHeadHeader:      7,
		expHeadFastBlock:   7,
		expHeadBlock:       4,
	}, snapshots)
}

// Tests a sethead for a short canonical chain and a longer side chain, where
// the fast sync pivot point was already committed to disk and then sethead was
// called. In this case we expect the canonical full chain to be rolled back to
// the committed block. All data above the sethead point should be deleted. In
// between the committed block and the requested head the data can remain as
// "fast sync" data to avoid having to redownload it. The side chain should be
// truncated to the head set.
//
// The side chain could be left to be if the fork point was before the new head
// we are deleting to, but it would be exceedingly hard to detect that case and
// properly handle it, so we'll trade extra work in exchange for simpler code.
func TestShortReorgedSnapSyncedSetHead(t *testing.T) {
	testShortReorgedSnapSyncedSetHead(t, false)
}
func TestShortReorgedSnapSyncedSetHeadWithSnapshots(t *testing.T) {
	testShortReorgedSnapSyncedSetHead(t, true)
}

func testShortReorgedSnapSyncedSetHead(t *testing.T, snapshots bool) {
	// Chain:
	//   G->C1->C2->C3->C4->C5->C6->C7->C8 (HEAD)
	//   └->S1->S2->S3->S4->S5->S6->S7->S8->S9->S10
	//
	// Frozen: none
	// Commit: G, C4
	// Pivot : C4
	//
	// SetHead(7)
	//
	// ------------------------------
	//
	// Expected in leveldb:
	//   G->C1->C2->C3->C4->C5->C6->C7
	//   └->S1->S2->S3->S4->S5->S6->S7
	//
	// Expected head header    : C7
	// Expected head fast block: C7
	// Expected head block     : C4
	testSetHead(t, &rewindTest{
		canonicalBlocks:    8,
		sidechainBlocks:    10,
		freezeThreshold:    16,
		commitBlock:        4,
		pivotBlock:         uint64ptr(4),
		setheadBlock:       7,
		expCanonicalBlocks: 7,
		expSidechainBlocks: 7,
		expFrozen:          0,
		expHeadHeader:      7,
		expHeadFastBlock:   7,
		expHeadBlock:       4,
	}, snapshots)
}

// Tests a sethead for a short canonical chain and a longer side chain, where
// the fast sync pivot point was not yet committed, but sethead was called. In
// this case we expect the chain to detect that it was fast syncing and delete
// everything from the new head, since we can just pick up fast syncing from
// there.
//
// The side chain could be left to be if the fork point was before the new head
// we are deleting to, but it would be exceedingly hard to detect that case and
// properly handle it, so we'll trade extra work in exchange for simpler code.
func TestShortReorgedSnapSyncingSetHead(t *testing.T) {
	testShortReorgedSnapSyncingSetHead(t, false)
}
func TestShortReorgedSnapSyncingSetHeadWithSnapshots(t *testing.T) {
	testShortReorgedSnapSyncingSetHead(t, true)
}

func testShortReorgedSnapSyncingSetHead(t *testing.T, snapshots bool) {
	// Chain:
	//   G->C1->C2->C3->C4->C5->C6->C7->C8 (HEAD)
	//   └->S1->S2->S3->S4->S5->S6->S7->S8->S9->S10
	//
	// Frozen: none
	// Commit: G
	// Pivot : C4
	//
	// SetHead(7)
	//
	// ------------------------------
	//
	// Expected in leveldb:
	//   G->C1->C2->C3->C4->C5->C6->C7
	//   └->S1->S2->S3->S4->S5->S6->S7
	//
	// Expected head header    : C7
	// Expected head fast block: C7
	// Expected head block     : G
	testSetHead(t, &rewindTest{
		canonicalBlocks:    8,
		sidechainBlocks:    10,
		freezeThreshold:    16,
		commitBlock:        0,
		pivotBlock:         uint64ptr(4),
		setheadBlock:       7,
		expCanonicalBlocks: 7,
		expSidechainBlocks: 7,
		expFrozen:          0,
		expHeadHeader:      7,
		expHeadFastBlock:   7,
		expHeadBlock:       0,
	}, snapshots)
}

// Tests a sethead for a long canonical chain with frozen blocks where a recent
// block - newer than the ancient limit - was already committed to disk and then
// sethead was called. In this case we expect the full chain to be rolled back
// to the committed block. Everything above the sethead point should be deleted.
// In between the committed block and the requested head the data can remain as
// "fast sync" data to avoid redownloading it.
func TestLongShallowSetHead(t *testing.T)              { testLongShallowSetHead(t, false) }
func TestLongShallowSetHeadWithSnapshots(t *testing.T) { testLongShallowSetHead(t, true) }

func testLongShallowSetHead(t *testing.T, snapshots bool) {
	// Chain:
	//   G->C1->C2->C3->C4->C5->C6->C7->C8->C9->C10->C11->C12->C13->C14->C15->C16->C17->C18 (HEAD)
	//
	// Frozen:
	//   G->C1->C2
	//
	// Commit: G, C4
	// Pivot : none
	//
	// SetHead(6)
	//
	// ------------------------------
	//
	// Expected in freezer:
	//   G->C1->C2
	//
	// Expected in leveldb:
	//   C2)->C3->C4->C5->C6
	//
	// Expected head header    : C6
	// Expected head fast block: C6
	// Expected head block     : C4
	testSetHead(t, &rewindTest{
		canonicalBlocks:    18,
		sidechainBlocks:    0,
		freezeThreshold:    16,
		commitBlock:        4,
		pivotBlock:         nil,
		setheadBlock:       6,
		expCanonicalBlocks: 6,
		expSidechainBlocks: 0,
		expFrozen:          3,
		expHeadHeader:      6,
		expHeadFastBlock:   6,
		expHeadBlock:       4,
	}, snapshots)
}

// Tests a sethead for a long canonical chain with frozen blocks where a recent
// block - older than the ancient limit - was already committed to disk and then
// sethead was called. In this case we expect the full chain to be rolled back
// to the committed block. Since the ancient limit was underflown, everything
// needs to be deleted onwards to avoid creating a gap.
func TestLongDeepSetHead(t *testing.T)              { testLongDeepSetHead(t, false) }
func TestLongDeepSetHeadWithSnapshots(t *testing.T) { testLongDeepSetHead(t, true) }

func testLongDeepSetHead(t *testing.T, snapshots bool) {
	// Chain:
	//   G->C1->C2->C3->C4->C5->C6->C7->C8->C9->C10->C11->C12->C13->C14->C15->C16->C17->C18->C19->C20->C21->C22->C23->C24 (HEAD)
	//
	// Frozen:
	//   G->C1->C2->C3->C4->C5->C6->C7->C8
	//
	// Commit: G, C4
	// Pivot : none
	//
	// SetHead(6)
	//
	// ------------------------------
	//
	// Expected in freezer:
	//   G->C1->C2->C3->C4
	//
	// Expected in leveldb: none
	//
	// Expected head header    : C4
	// Expected head fast block: C4
	// Expected head block     : C4
	testSetHead(t, &rewindTest{
		canonicalBlocks:    24,
		sidechainBlocks:    0,
		freezeThreshold:    16,
		commitBlock:        4,
		pivotBlock:         nil,
		setheadBlock:       6,
		expCanonicalBlocks: 4,
		expSidechainBlocks: 0,
		expFrozen:          5,
		expHeadHeader:      4,
		expHeadFastBlock:   4,
		expHeadBlock:       4,
	}, snapshots)
}

// Tests a sethead for a long canonical chain with frozen blocks where the fast
// sync pivot point - newer than the ancient limit - was already committed, after
// which sethead was called. In this case we expect the full chain to be rolled
// back to the committed block. Everything above the sethead point should be
// deleted. In between the committed block and the requested head the data can
// remain as "fast sync" data to avoid redownloading it.
func TestLongSnapSyncedShallowSetHead(t *testing.T) {
	testLongSnapSyncedShallowSetHead(t, false)
}
func TestLongSnapSyncedShallowSetHeadWithSnapshots(t *testing.T) {
	testLongSnapSyncedShallowSetHead(t, true)
}

func testLongSnapSyncedShallowSetHead(t *testing.T, snapshots bool) {
	// Chain:
	//   G->C1->C2->C3->C4->C5->C6->C7->C8->C9->C10->C11->C12->C13->C14->C15->C16->C17->C18 (HEAD)
	//
	// Frozen:
	//   G->C1->C2
	//
	// Commit: G, C4
	// Pivot : C4
	//
	// SetHead(6)
	//
	// ------------------------------
	//
	// Expected in freezer:
	//   G->C1->C2
	//
	// Expected in leveldb:
	//   C2)->C3->C4->C5->C6
	//
	// Expected head header    : C6
	// Expected head fast block: C6
	// Expected head block     : C4
	testSetHead(t, &rewindTest{
		canonicalBlocks:    18,
		sidechainBlocks:    0,
		freezeThreshold:    16,
		commitBlock:        4,
		pivotBlock:         uint64ptr(4),
		setheadBlock:       6,
		expCanonicalBlocks: 6,
		expSidechainBlocks: 0,
		expFrozen:          3,
		expHeadHeader:      6,
		expHeadFastBlock:   6,
		expHeadBlock:       4,
	}, snapshots)
}

// Tests a sethead for a long canonical chain with frozen blocks where the fast
// sync pivot point - older than the ancient limit - was already committed, after
// which sethead was called. In this case we expect the full chain to be rolled
// back to the committed block. Since the ancient limit was underflown, everything
// needs to be deleted onwards to avoid creating a gap.
func TestLongSnapSyncedDeepSetHead(t *testing.T)              { testLongSnapSyncedDeepSetHead(t, false) }
func TestLongSnapSyncedDeepSetHeadWithSnapshots(t *testing.T) { testLongSnapSyncedDeepSetHead(t, true) }

func testLongSnapSyncedDeepSetHead(t *testing.T, snapshots bool) {
	// Chain:
	//   G->C1->C2->C3->C4->C5->C6->C7->C8->C9->C10->C11->C12->C13->C14->C15->C16->C17->C18->C19->C20->C21->C22->C23->C24 (HEAD)
	//
	// Frozen:
	//   G->C1->C2->C3->C4->C5->C6->C7->C8
	//
	// Commit: G, C4
	// Pivot : C4
	//
	// SetHead(6)
	//
	// ------------------------------
	//
	// Expected in freezer:
	//   G->C1->C2->C3->C4
	//
	// Expected in leveldb: none
	//
	// Expected head header    : C4
	// Expected head fast block: C4
	// Expected head block     : C4
	testSetHead(t, &rewindTest{
		canonicalBlocks:    24,
		sidechainBlocks:    0,
		freezeThreshold:    16,
		commitBlock:        4,
		pivotBlock:         uint64ptr(4),
		setheadBlock:       6,
		expCanonicalBlocks: 4,
		expSidechainBlocks: 0,
		expFrozen:          5,
		expHeadHeader:      4,
		expHeadFastBlock:   4,
		expHeadBlock:       4,
	}, snapshots)
}

// Tests a sethead for a long canonical chain with frozen blocks where the fast
// sync pivot point - newer than the ancient limit - was not yet committed, but
// sethead was called. In this case we expect the chain to detect that it was fast
// syncing and delete everything from the new head, since we can just pick up fast
// syncing from there.
func TestLongSnapSyncingShallowSetHead(t *testing.T) {
	testLongSnapSyncingShallowSetHead(t, false)
}
func TestLongSnapSyncingShallowSetHeadWithSnapshots(t *testing.T) {
	testLongSnapSyncingShallowSetHead(t, true)
}

func testLongSnapSyncingShallowSetHead(t *testing.T, snapshots bool) {
	// Chain:
	//   G->C1->C2->C3->C4->C5->C6->C7->C8->C9->C10->C11->C12->C13->C14->C15->C16->C17->C18 (HEAD)
	//
	// Frozen:
	//   G->C1->C2
	//
	// Commit: G
	// Pivot : C4
	//
	// SetHead(6)
	//
	// ------------------------------
	//
	// Expected in freezer:
	//   G->C1->C2
	//
	// Expected in leveldb:
	//   C2)->C3->C4->C5->C6
	//
	// Expected head header    : C6
	// Expected head fast block: C6
	// Expected head block     : G
	testSetHead(t, &rewindTest{
		canonicalBlocks:    18,
		sidechainBlocks:    0,
		freezeThreshold:    16,
		commitBlock:        0,
		pivotBlock:         uint64ptr(4),
		setheadBlock:       6,
		expCanonicalBlocks: 6,
		expSidechainBlocks: 0,
		expFrozen:          3,
		expHeadHeader:      6,
		expHeadFastBlock:   6,
		expHeadBlock:       0,
	}, snapshots)
}

// Tests a sethead for a long canonical chain with frozen blocks where the fast
// sync pivot point - older than the ancient limit - was not yet committed, but
// sethead was called. In this case we expect the chain to detect that it was fast
// syncing and delete everything from the new head, since we can just pick up fast
// syncing from there.
func TestLongSnapSyncingDeepSetHead(t *testing.T) {
	testLongSnapSyncingDeepSetHead(t, false)
}
func TestLongSnapSyncingDeepSetHeadWithSnapshots(t *testing.T) {
	testLongSnapSyncingDeepSetHead(t, true)
}

func testLongSnapSyncingDeepSetHead(t *testing.T, snapshots bool) {
	// Chain:
	//   G->C1->C2->C3->C4->C5->C6->C7->C8->C9->C10->C11->C12->C13->C14->C15->C16->C17->C18->C19->C20->C21->C22->C23->C24 (HEAD)
	//
	// Frozen:
	//   G->C1->C2->C3->C4->C5->C6->C7->C8
	//
	// Commit: G
	// Pivot : C4
	//
	// SetHead(6)
	//
	// ------------------------------
	//
	// Expected in freezer:
	//   G->C1->C2->C3->C4->C5->C6
	//
	// Expected in leveldb: none
	//
	// Expected head header    : C6
	// Expected head fast block: C6
	// Expected head block     : G
	testSetHead(t, &rewindTest{
		canonicalBlocks:    24,
		sidechainBlocks:    0,
		freezeThreshold:    16,
		commitBlock:        0,
		pivotBlock:         uint64ptr(4),
		setheadBlock:       6,
		expCanonicalBlocks: 6,
		expSidechainBlocks: 0,
		expFrozen:          7,
		expHeadHeader:      6,
		expHeadFastBlock:   6,
		expHeadBlock:       0,
	}, snapshots)
}

// Tests a sethead for a long canonical chain with frozen blocks and a shorter side
// chain, where a recent block - newer than the ancient limit - was already committed
// to disk and then sethead was called. In this case we expect the canonical full
// chain to be rolled back to the committed block. Everything above the sethead point
// should be deleted. In between the committed block and the requested head the data
// can remain as "fast sync" data to avoid redownloading it. The side chain is nuked
// by the freezer.
func TestLongOldForkedShallowSetHead(t *testing.T) {
	testLongOldForkedShallowSetHead(t, false)
}
func TestLongOldForkedShallowSetHeadWithSnapshots(t *testing.T) {
	testLongOldForkedShallowSetHead(t, true)
}

func testLongOldForkedShallowSetHead(t *testing.T, snapshots bool) {
	// Chain:
	//   G->C1->C2->C3->C4->C5->C6->C7->C8->C9->C10->C11->C12->C13->C14->C15->C16->C17->C18 (HEAD)
	//   └->S1->S2->S3
	//
	// Frozen:
	//   G->C1->C2
	//
	// Commit: G, C4
	// Pivot : none
	//
	// SetHead(6)
	//
	// ------------------------------
	//
	// Expected in freezer:
	//   G->C1->C2
	//
	// Expected in leveldb:
	//   C2)->C3->C4->C5->C6
	//
	// Expected head header    : C6
	// Expected head fast block: C6
	// Expected head block     : C4
	testSetHead(t, &rewindTest{
		canonicalBlocks:    18,
		sidechainBlocks:    3,
		freezeThreshold:    16,
		commitBlock:        4,
		pivotBlock:         nil,
		setheadBlock:       6,
		expCanonicalBlocks: 6,
		expSidechainBlocks: 0,
		expFrozen:          3,
		expHeadHeader:      6,
		expHeadFastBlock:   6,
		expHeadBlock:       4,
	}, snapshots)
}

// Tests a sethead for a long canonical chain with frozen blocks and a shorter side
// chain, where a recent block - older than the ancient limit - was already committed
// to disk and then sethead was called. In this case we expect the canonical full
// chain to be rolled back to the committed block. Since the ancient limit was
// underflown, everything needs to be deleted onwards to avoid creating a gap. The
// side chain is nuked by the freezer.
func TestLongOldForkedDeepSetHead(t *testing.T)              { testLongOldForkedDeepSetHead(t, false) }
func TestLongOldForkedDeepSetHeadWithSnapshots(t *testing.T) { testLongOldForkedDeepSetHead(t, true) }

func testLongOldForkedDeepSetHead(t *testing.T, snapshots bool) {
	// Chain:
	//   G->C1->C2->C3->C4->C5->C6->C7->C8->C9->C10->C11->C12->C13->C14->C15->C16->C17->C18->C19->C20->C21->C22->C23->C24 (HEAD)
	//   └->S1->S2->S3
	//
	// Frozen:
	//   G->C1->C2->C3->C4->C5->C6->C7->C8
	//
	// Commit: G, C4
	// Pivot : none
	//
	// SetHead(6)
	//
	// ------------------------------
	//
	// Expected in freezer:
	//   G->C1->C2->C3->C4
	//
	// Expected in leveldb: none
	//
	// Expected head header    : C4
	// Expected head fast block: C4
	// Expected head block     : C4
	testSetHead(t, &rewindTest{
		canonicalBlocks:    24,
		sidechainBlocks:    3,
		freezeThreshold:    16,
		commitBlock:        4,
		pivotBlock:         nil,
		setheadBlock:       6,
		expCanonicalBlocks: 4,
		expSidechainBlocks: 0,
		expFrozen:          5,
		expHeadHeader:      4,
		expHeadFastBlock:   4,
		expHeadBlock:       4,
	}, snapshots)
}

// Tests a sethead for a long canonical chain with frozen blocks and a shorter
// side chain, where the fast sync pivot point - newer than the ancient limit -
// was already committed to disk and then sethead was called. In this test scenario
// the side chain is below the committed block. In this case we expect the canonical
// full chain to be rolled back to the committed block. Everything above the
// sethead point should be deleted. In between the committed block and the
// requested head the data can remain as "fast sync" data to avoid redownloading
// it. The side chain is nuked by the freezer.
func TestLongOldForkedSnapSyncedShallowSetHead(t *testing.T) {
	testLongOldForkedSnapSyncedShallowSetHead(t, false)
}
func TestLongOldForkedSnapSyncedShallowSetHeadWithSnapshots(t *testing.T) {
	testLongOldForkedSnapSyncedShallowSetHead(t, true)
}

func testLongOldForkedSnapSyncedShallowSetHead(t *testing.T, snapshots bool) {
	// Chain:
	//   G->C1->C2->C3->C4->C5->C6->C7->C8->C9->C10->C11->C12->C13->C14->C15->C16->C17->C18 (HEAD)
	//   └->S1->S2->S3
	//
	// Frozen:
	//   G->C1->C2
	//
	// Commit: G, C4
	// Pivot : C4
	//
	// SetHead(6)
	//
	// ------------------------------
	//
	// Expected in freezer:
	//   G->C1->C2
	//
	// Expected in leveldb:
	//   C2)->C3->C4->C5->C6
	//
	// Expected head header    : C6
	// Expected head fast block: C6
	// Expected head block     : C4
	testSetHead(t, &rewindTest{
		canonicalBlocks:    18,
		sidechainBlocks:    3,
		freezeThreshold:    16,
		commitBlock:        4,
		pivotBlock:         uint64ptr(4),
		setheadBlock:       6,
		expCanonicalBlocks: 6,
		expSidechainBlocks: 0,
		expFrozen:          3,
		expHeadHeader:      6,
		expHeadFastBlock:   6,
		expHeadBlock:       4,
	}, snapshots)
}

// Tests a sethead for a long canonical chain with frozen blocks and a shorter
// side chain, where the fast sync pivot point - older than the ancient limit -
// was already committed to disk and then sethead was called. In this test scenario
// the side chain is below the committed block. In this case we expect the canonical
// full chain to be rolled back to the committed block. Since the ancient limit was
// underflown, everything needs to be deleted onwards to avoid creating a gap. The
// side chain is nuked by the freezer.
func TestLongOldForkedSnapSyncedDeepSetHead(t *testing.T) {
	testLongOldForkedSnapSyncedDeepSetHead(t, false)
}
func TestLongOldForkedSnapSyncedDeepSetHeadWithSnapshots(t *testing.T) {
	testLongOldForkedSnapSyncedDeepSetHead(t, true)
}

func testLongOldForkedSnapSyncedDeepSetHead(t *testing.T, snapshots bool) {
	// Chain:
	//   G->C1->C2->C3->C4->C5->C6->C7->C8->C9->C10->C11->C12->C13->C14->C15->C16->C17->C18->C19->C20->C21->C22->C23->C24 (HEAD)
	//   └->S1->S2->S3
	//
	// Frozen:
	//   G->C1->C2->C3->C4->C5->C6->C7->C8
	//
	// Commit: G, C4
	// Pivot : C4
	//
	// SetHead(6)
	//
	// ------------------------------
	//
	// Expected in freezer:
	//   G->C1->C2->C3->C4->C5->C6
	//
	// Expected in leveldb: none
	//
	// Expected head header    : C6
	// Expected head fast block: C6
	// Expected head block     : C4
	testSetHead(t, &rewindTest{
		canonicalBlocks:    24,
		sidechainBlocks:    3,
		freezeThreshold:    16,
		commitBlock:        4,
		pivotBlock:         uint64ptr(4),
		setheadBlock:       6,
		expCanonicalBlocks: 4,
		expSidechainBlocks: 0,
		expFrozen:          5,
		expHeadHeader:      4,
		expHeadFastBlock:   4,
		expHeadBlock:       4,
	}, snapshots)
}

// Tests a sethead for a long canonical chain with frozen blocks and a shorter
// side chain, where the fast sync pivot point - newer than the ancient limit -
// was not yet committed, but sethead was called. In this test scenario the side
// chain is below the committed block. In this case we expect the chain to detect
// that it was fast syncing and delete everything from the new head, since we can
// just pick up fast syncing from there. The side chain is completely nuked by the
// freezer.
func TestLongOldForkedSnapSyncingShallowSetHead(t *testing.T) {
	testLongOldForkedSnapSyncingShallowSetHead(t, false)
}
func TestLongOldForkedSnapSyncingShallowSetHeadWithSnapshots(t *testing.T) {
	testLongOldForkedSnapSyncingShallowSetHead(t, true)
}

func testLongOldForkedSnapSyncingShallowSetHead(t *testing.T, snapshots bool) {
	// Chain:
	//   G->C1->C2->C3->C4->C5->C6->C7->C8->C9->C10->C11->C12->C13->C14->C15->C16->C17->C18 (HEAD)
	//   └->S1->S2->S3
	//
	// Frozen:
	//   G->C1->C2
	//
	// Commit: G
	// Pivot : C4
	//
	// SetHead(6)
	//
	// ------------------------------
	//
	// Expected in freezer:
	//   G->C1->C2
	//
	// Expected in leveldb:
	//   C2)->C3->C4->C5->C6
	//
	// Expected head header    : C6
	// Expected head fast block: C6
	// Expected head block     : G
	testSetHead(t, &rewindTest{
		canonicalBlocks:    18,
		sidechainBlocks:    3,
		freezeThreshold:    16,
		commitBlock:        0,
		pivotBlock:         uint64ptr(4),
		setheadBlock:       6,
		expCanonicalBlocks: 6,
		expSidechainBlocks: 0,
		expFrozen:          3,
		expHeadHeader:      6,
		expHeadFastBlock:   6,
		expHeadBlock:       0,
	}, snapshots)
}

// Tests a sethead for a long canonical chain with frozen blocks and a shorter
// side chain, where the fast sync pivot point - older than the ancient limit -
// was not yet committed, but sethead was called. In this test scenario the side
// chain is below the committed block. In this case we expect the chain to detect
// that it was fast syncing and delete everything from the new head, since we can
// just pick up fast syncing from there. The side chain is completely nuked by the
// freezer.
func TestLongOldForkedSnapSyncingDeepSetHead(t *testing.T) {
	testLongOldForkedSnapSyncingDeepSetHead(t, false)
}
func TestLongOldForkedSnapSyncingDeepSetHeadWithSnapshots(t *testing.T) {
	testLongOldForkedSnapSyncingDeepSetHead(t, true)
}

func testLongOldForkedSnapSyncingDeepSetHead(t *testing.T, snapshots bool) {
	// Chain:
	//   G->C1->C2->C3->C4->C5->C6->C7->C8->C9->C10->C11->C12->C13->C14->C15->C16->C17->C18->C19->C20->C21->C22->C23->C24 (HEAD)
	//   └->S1->S2->S3
	//
	// Frozen:
	//   G->C1->C2->C3->C4->C5->C6->C7->C8
	//
	// Commit: G
	// Pivot : C4
	//
	// SetHead(6)
	//
	// ------------------------------
	//
	// Expected in freezer:
	//   G->C1->C2->C3->C4->C5->C6
	//
	// Expected in leveldb: none
	//
	// Expected head header    : C6
	// Expected head fast block: C6
	// Expected head block     : G
	testSetHead(t, &rewindTest{
		canonicalBlocks:    24,
		sidechainBlocks:    3,
		freezeThreshold:    16,
		commitBlock:        0,
		pivotBlock:         uint64ptr(4),
		setheadBlock:       6,
		expCanonicalBlocks: 6,
		expSidechainBlocks: 0,
		expFrozen:          7,
		expHeadHeader:      6,
		expHeadFastBlock:   6,
		expHeadBlock:       0,
	}, snapshots)
}

// Tests a sethead for a long canonical chain with frozen blocks and a shorter
// side chain, where a recent block - newer than the ancient limit - was already
// committed to disk and then sethead was called. In this test scenario the side
// chain is above the committed block. In this case the freezer will delete the
// sidechain since it's dangling, reverting to TestLongShallowSetHead.
func TestLongNewerForkedShallowSetHead(t *testing.T) {
	testLongNewerForkedShallowSetHead(t, false)
}
func TestLongNewerForkedShallowSetHeadWithSnapshots(t *testing.T) {
	testLongNewerForkedShallowSetHead(t, true)
}

func testLongNewerForkedShallowSetHead(t *testing.T, snapshots bool) {
	// Chain:
	//   G->C1->C2->C3->C4->C5->C6->C7->C8->C9->C10->C11->C12->C13->C14->C15->C16->C17->C18 (HEAD)
	//   └->S1->S2->S3->S4->S5->S6->S7->S8->S9->S10->S11->S12
	//
	// Frozen:
	//   G->C1->C2
	//
	// Commit: G, C4
	// Pivot : none
	//
	// SetHead(6)
	//
	// ------------------------------
	//
	// Expected in freezer:
	//   G->C1->C2
	//
	// Expected in leveldb:
	//   C2)->C3->C4->C5->C6
	//
	// Expected head header    : C6
	// Expected head fast block: C6
	// Expected head block     : C4
	testSetHead(t, &rewindTest{
		canonicalBlocks:    18,
		sidechainBlocks:    12,
		freezeThreshold:    16,
		commitBlock:        4,
		pivotBlock:         nil,
		setheadBlock:       6,
		expCanonicalBlocks: 6,
		expSidechainBlocks: 0,
		expFrozen:          3,
		expHeadHeader:      6,
		expHeadFastBlock:   6,
		expHeadBlock:       4,
	}, snapshots)
}

// Tests a sethead for a long canonical chain with frozen blocks and a shorter
// side chain, where a recent block - older than the ancient limit - was already
// committed to disk and then sethead was called. In this test scenario the side
// chain is above the committed block. In this case the freezer will delete the
// sidechain since it's dangling, reverting to TestLongDeepSetHead.
func TestLongNewerForkedDeepSetHead(t *testing.T) {
	testLongNewerForkedDeepSetHead(t, false)
}
func TestLongNewerForkedDeepSetHeadWithSnapshots(t *testing.T) {
	testLongNewerForkedDeepSetHead(t, true)
}

func testLongNewerForkedDeepSetHead(t *testing.T, snapshots bool) {
	// Chain:
	//   G->C1->C2->C3->C4->C5->C6->C7->C8->C9->C10->C11->C12->C13->C14->C15->C16->C17->C18->C19->C20->C21->C22->C23->C24 (HEAD)
	//   └->S1->S2->S3->S4->S5->S6->S7->S8->S9->S10->S11->S12
	//
	// Frozen:
	//   G->C1->C2->C3->C4->C5->C6->C7->C8
	//
	// Commit: G, C4
	// Pivot : none
	//
	// SetHead(6)
	//
	// ------------------------------
	//
	// Expected in freezer:
	//   G->C1->C2->C3->C4
	//
	// Expected in leveldb: none
	//
	// Expected head header    : C4
	// Expected head fast block: C4
	// Expected head block     : C4
	testSetHead(t, &rewindTest{
		canonicalBlocks:    24,
		sidechainBlocks:    12,
		freezeThreshold:    16,
		commitBlock:        4,
		pivotBlock:         nil,
		setheadBlock:       6,
		expCanonicalBlocks: 4,
		expSidechainBlocks: 0,
		expFrozen:          5,
		expHeadHeader:      4,
		expHeadFastBlock:   4,
		expHeadBlock:       4,
	}, snapshots)
}

// Tests a sethead for a long canonical chain with frozen blocks and a shorter
// side chain, where the fast sync pivot point - newer than the ancient limit -
// was already committed to disk and then sethead was called. In this test scenario
// the side chain is above the committed block. In this case the freezer will delete
// the sidechain since it's dangling, reverting to TestLongSnapSyncedShallowSetHead.
func TestLongNewerForkedSnapSyncedShallowSetHead(t *testing.T) {
	testLongNewerForkedSnapSyncedShallowSetHead(t, false)
}
func TestLongNewerForkedSnapSyncedShallowSetHeadWithSnapshots(t *testing.T) {
	testLongNewerForkedSnapSyncedShallowSetHead(t, true)
}

func testLongNewerForkedSnapSyncedShallowSetHead(t *testing.T, snapshots bool) {
	// Chain:
	//   G->C1->C2->C3->C4->C5->C6->C7->C8->C9->C10->C11->C12->C13->C14->C15->C16->C17->C18 (HEAD)
	//   └->S1->S2->S3->S4->S5->S6->S7->S8->S9->S10->S11->S12
	//
	// Frozen:
	//   G->C1->C2
	//
	// Commit: G, C4
	// Pivot : C4
	//
	// SetHead(6)
	//
	// ------------------------------
	//
	// Expected in freezer:
	//   G->C1->C2
	//
	// Expected in leveldb:
	//   C2)->C3->C4->C5->C6
	//
	// Expected head header    : C6
	// Expected head fast block: C6
	// Expected head block     : C4
	testSetHead(t, &rewindTest{
		canonicalBlocks:    18,
		sidechainBlocks:    12,
		freezeThreshold:    16,
		commitBlock:        4,
		pivotBlock:         uint64ptr(4),
		setheadBlock:       6,
		expCanonicalBlocks: 6,
		expSidechainBlocks: 0,
		expFrozen:          3,
		expHeadHeader:      6,
		expHeadFastBlock:   6,
		expHeadBlock:       4,
	}, snapshots)
}

// Tests a sethead for a long canonical chain with frozen blocks and a shorter
// side chain, where the fast sync pivot point - older than the ancient limit -
// was already committed to disk and then sethead was called. In this test scenario
// the side chain is above the committed block. In this case the freezer will delete
// the sidechain since it's dangling, reverting to TestLongSnapSyncedDeepSetHead.
func TestLongNewerForkedSnapSyncedDeepSetHead(t *testing.T) {
	testLongNewerForkedSnapSyncedDeepSetHead(t, false)
}
func TestLongNewerForkedSnapSyncedDeepSetHeadWithSnapshots(t *testing.T) {
	testLongNewerForkedSnapSyncedDeepSetHead(t, true)
}

func testLongNewerForkedSnapSyncedDeepSetHead(t *testing.T, snapshots bool) {
	// Chain:
	//   G->C1->C2->C3->C4->C5->C6->C7->C8->C9->C10->C11->C12->C13->C14->C15->C16->C17->C18->C19->C20->C21->C22->C23->C24 (HEAD)
	//   └->S1->S2->S3->S4->S5->S6->S7->S8->S9->S10->S11->S12
	//
	// Frozen:
	//   G->C1->C2->C3->C4->C5->C6->C7->C8
	//
	// Commit: G, C4
	// Pivot : C4
	//
	// SetHead(6)
	//
	// ------------------------------
	//
	// Expected in freezer:
	//   G->C1->C2->C3->C4
	//
	// Expected in leveldb: none
	//
	// Expected head header    : C4
	// Expected head fast block: C4
	// Expected head block     : C
	testSetHead(t, &rewindTest{
		canonicalBlocks:    24,
		sidechainBlocks:    12,
		freezeThreshold:    16,
		commitBlock:        4,
		pivotBlock:         uint64ptr(4),
		setheadBlock:       6,
		expCanonicalBlocks: 4,
		expSidechainBlocks: 0,
		expFrozen:          5,
		expHeadHeader:      4,
		expHeadFastBlock:   4,
		expHeadBlock:       4,
	}, snapshots)
}

// Tests a sethead for a long canonical chain with frozen blocks and a shorter
// side chain, where the fast sync pivot point - newer than the ancient limit -
// was not yet committed, but sethead was called. In this test scenario the side
// chain is above the committed block. In this case the freezer will delete the
// sidechain since it's dangling, reverting to TestLongSnapSyncinghallowSetHead.
func TestLongNewerForkedSnapSyncingShallowSetHead(t *testing.T) {
	testLongNewerForkedSnapSyncingShallowSetHead(t, false)
}
func TestLongNewerForkedSnapSyncingShallowSetHeadWithSnapshots(t *testing.T) {
	testLongNewerForkedSnapSyncingShallowSetHead(t, true)
}

func testLongNewerForkedSnapSyncingShallowSetHead(t *testing.T, snapshots bool) {
	// Chain:
	//   G->C1->C2->C3->C4->C5->C6->C7->C8->C9->C10->C11->C12->C13->C14->C15->C16->C17->C18 (HEAD)
	//   └->S1->S2->S3->S4->S5->S6->S7->S8->S9->S10->S11->S12
	//
	// Frozen:
	//   G->C1->C2
	//
	// Commit: G
	// Pivot : C4
	//
	// SetHead(6)
	//
	// ------------------------------
	//
	// Expected in freezer:
	//   G->C1->C2
	//
	// Expected in leveldb:
	//   C2)->C3->C4->C5->C6
	//
	// Expected head header    : C6
	// Expected head fast block: C6
	// Expected head block     : G
	testSetHead(t, &rewindTest{
		canonicalBlocks:    18,
		sidechainBlocks:    12,
		freezeThreshold:    16,
		commitBlock:        0,
		pivotBlock:         uint64ptr(4),
		setheadBlock:       6,
		expCanonicalBlocks: 6,
		expSidechainBlocks: 0,
		expFrozen:          3,
		expHeadHeader:      6,
		expHeadFastBlock:   6,
		expHeadBlock:       0,
	}, snapshots)
}

// Tests a sethead for a long canonical chain with frozen blocks and a shorter
// side chain, where the fast sync pivot point - older than the ancient limit -
// was not yet committed, but sethead was called. In this test scenario the side
// chain is above the committed block. In this case the freezer will delete the
// sidechain since it's dangling, reverting to TestLongSnapSyncingDeepSetHead.
func TestLongNewerForkedSnapSyncingDeepSetHead(t *testing.T) {
	testLongNewerForkedSnapSyncingDeepSetHead(t, false)
}
func TestLongNewerForkedSnapSyncingDeepSetHeadWithSnapshots(t *testing.T) {
	testLongNewerForkedSnapSyncingDeepSetHead(t, true)
}

func testLongNewerForkedSnapSyncingDeepSetHead(t *testing.T, snapshots bool) {
	// Chain:
	//   G->C1->C2->C3->C4->C5->C6->C7->C8->C9->C10->C11->C12->C13->C14->C15->C16->C17->C18->C19->C20->C21->C22->C23->C24 (HEAD)
	//   └->S1->S2->S3->S4->S5->S6->S7->S8->S9->S10->S11->S12
	//
	// Frozen:
	//   G->C1->C2->C3->C4->C5->C6->C7->C8
	//
	// Commit: G
	// Pivot : C4
	//
	// SetHead(6)
	//
	// ------------------------------
	//
	// Expected in freezer:
	//   G->C1->C2->C3->C4->C5->C6
	//
	// Expected in leveldb: none
	//
	// Expected head header    : C6
	// Expected head fast block: C6
	// Expected head block     : G
	testSetHead(t, &rewindTest{
		canonicalBlocks:    24,
		sidechainBlocks:    12,
		freezeThreshold:    16,
		commitBlock:        0,
		pivotBlock:         uint64ptr(4),
		setheadBlock:       6,
		expCanonicalBlocks: 6,
		expSidechainBlocks: 0,
		expFrozen:          7,
		expHeadHeader:      6,
		expHeadFastBlock:   6,
		expHeadBlock:       0,
	}, snapshots)
}

// Tests a sethead for a long canonical chain with frozen blocks and a longer side
// chain, where a recent block - newer than the ancient limit - was already committed
// to disk and then sethead was called. In this case the freezer will delete the
// sidechain since it's dangling, reverting to TestLongShallowSetHead.
func TestLongReorgedShallowSetHead(t *testing.T)              { testLongReorgedShallowSetHead(t, false) }
func TestLongReorgedShallowSetHeadWithSnapshots(t *testing.T) { testLongReorgedShallowSetHead(t, true) }

func testLongReorgedShallowSetHead(t *testing.T, snapshots bool) {
	// Chain:
	//   G->C1->C2->C3->C4->C5->C6->C7->C8->C9->C10->C11->C12->C13->C14->C15->C16->C17->C18 (HEAD)
	//   └->S1->S2->S3->S4->S5->S6->S7->S8->S9->S10->S11->S12->S13->S14->S15->S16->S17->S18->S19->S20->S21->S22->S23->S24->S25->S26
	//
	// Frozen:
	//   G->C1->C2
	//
	// Commit: G, C4
	// Pivot : none
	//
	// SetHead(6)
	//
	// ------------------------------
	//
	// Expected in freezer:
	//   G->C1->C2
	//
	// Expected in leveldb:
	//   C2)->C3->C4->C5->C6
	//
	// Expected head header    : C6
	// Expected head fast block: C6
	// Expected head block     : C4
	testSetHead(t, &rewindTest{
		canonicalBlocks:    18,
		sidechainBlocks:    26,
		freezeThreshold:    16,
		commitBlock:        4,
		pivotBlock:         nil,
		setheadBlock:       6,
		expCanonicalBlocks: 6,
		expSidechainBlocks: 0,
		expFrozen:          3,
		expHeadHeader:      6,
		expHeadFastBlock:   6,
		expHeadBlock:       4,
	}, snapshots)
}

// Tests a sethead for a long canonical chain with frozen blocks and a longer side
// chain, where a recent block - older than the ancient limit - was already committed
// to disk and then sethead was called. In this case the freezer will delete the
// sidechain since it's dangling, reverting to TestLongDeepSetHead.
func TestLongReorgedDeepSetHead(t *testing.T)              { testLongReorgedDeepSetHead(t, false) }
func TestLongReorgedDeepSetHeadWithSnapshots(t *testing.T) { testLongReorgedDeepSetHead(t, true) }

func testLongReorgedDeepSetHead(t *testing.T, snapshots bool) {
	// Chain:
	//   G->C1->C2->C3->C4->C5->C6->C7->C8->C9->C10->C11->C12->C13->C14->C15->C16->C17->C18->C19->C20->C21->C22->C23->C24 (HEAD)
	//   └->S1->S2->S3->S4->S5->S6->S7->S8->S9->S10->S11->S12->S13->S14->S15->S16->S17->S18->S19->S20->S21->S22->S23->S24->S25->S26
	//
	// Frozen:
	//   G->C1->C2->C3->C4->C5->C6->C7->C8
	//
	// Commit: G, C4
	// Pivot : none
	//
	// SetHead(6)
	//
	// ------------------------------
	//
	// Expected in freezer:
	//   G->C1->C2->C3->C4
	//
	// Expected in leveldb: none
	//
	// Expected head header    : C4
	// Expected head fast block: C4
	// Expected head block     : C4
	testSetHead(t, &rewindTest{
		canonicalBlocks:    24,
		sidechainBlocks:    26,
		freezeThreshold:    16,
		commitBlock:        4,
		pivotBlock:         nil,
		setheadBlock:       6,
		expCanonicalBlocks: 4,
		expSidechainBlocks: 0,
		expFrozen:          5,
		expHeadHeader:      4,
		expHeadFastBlock:   4,
		expHeadBlock:       4,
	}, snapshots)
}

// Tests a sethead for a long canonical chain with frozen blocks and a longer
// side chain, where the fast sync pivot point - newer than the ancient limit -
// was already committed to disk and then sethead was called. In this case the
// freezer will delete the sidechain since it's dangling, reverting to
// TestLongSnapSyncedShallowSetHead.
func TestLongReorgedSnapSyncedShallowSetHead(t *testing.T) {
	testLongReorgedSnapSyncedShallowSetHead(t, false)
}
func TestLongReorgedSnapSyncedShallowSetHeadWithSnapshots(t *testing.T) {
	testLongReorgedSnapSyncedShallowSetHead(t, true)
}

func testLongReorgedSnapSyncedShallowSetHead(t *testing.T, snapshots bool) {
	// Chain:
	//   G->C1->C2->C3->C4->C5->C6->C7->C8->C9->C10->C11->C12->C13->C14->C15->C16->C17->C18 (HEAD)
	//   └->S1->S2->S3->S4->S5->S6->S7->S8->S9->S10->S11->S12->S13->S14->S15->S16->S17->S18->S19->S20->S21->S22->S23->S24->S25->S26
	//
	// Frozen:
	//   G->C1->C2
	//
	// Commit: G, C4
	// Pivot : C4
	//
	// SetHead(6)
	//
	// ------------------------------
	//
	// Expected in freezer:
	//   G->C1->C2
	//
	// Expected in leveldb:
	//   C2)->C3->C4->C5->C6
	//
	// Expected head header    : C6
	// Expected head fast block: C6
	// Expected head block     : C4
	testSetHead(t, &rewindTest{
		canonicalBlocks:    18,
		sidechainBlocks:    26,
		freezeThreshold:    16,
		commitBlock:        4,
		pivotBlock:         uint64ptr(4),
		setheadBlock:       6,
		expCanonicalBlocks: 6,
		expSidechainBlocks: 0,
		expFrozen:          3,
		expHeadHeader:      6,
		expHeadFastBlock:   6,
		expHeadBlock:       4,
	}, snapshots)
}

// Tests a sethead for a long canonical chain with frozen blocks and a longer
// side chain, where the fast sync pivot point - older than the ancient limit -
// was already committed to disk and then sethead was called. In this case the
// freezer will delete the sidechain since it's dangling, reverting to
// TestLongSnapSyncedDeepSetHead.
func TestLongReorgedSnapSyncedDeepSetHead(t *testing.T) {
	testLongReorgedSnapSyncedDeepSetHead(t, false)
}
func TestLongReorgedSnapSyncedDeepSetHeadWithSnapshots(t *testing.T) {
	testLongReorgedSnapSyncedDeepSetHead(t, true)
}

func testLongReorgedSnapSyncedDeepSetHead(t *testing.T, snapshots bool) {
	// Chain:
	//   G->C1->C2->C3->C4->C5->C6->C7->C8->C9->C10->C11->C12->C13->C14->C15->C16->C17->C18->C19->C20->C21->C22->C23->C24 (HEAD)
	//   └->S1->S2->S3->S4->S5->S6->S7->S8->S9->S10->S11->S12->S13->S14->S15->S16->S17->S18->S19->S20->S21->S22->S23->S24->S25->S26
	//
	// Frozen:
	//   G->C1->C2->C3->C4->C5->C6->C7->C8
	//
	// Commit: G, C4
	// Pivot : C4
	//
	// SetHead(6)
	//
	// ------------------------------
	//
	// Expected in freezer:
	//   G->C1->C2->C3->C4
	//
	// Expected in leveldb: none
	//
	// Expected head header    : C4
	// Expected head fast block: C4
	// Expected head block     : C4
	testSetHead(t, &rewindTest{
		canonicalBlocks:    24,
		sidechainBlocks:    26,
		freezeThreshold:    16,
		commitBlock:        4,
		pivotBlock:         uint64ptr(4),
		setheadBlock:       6,
		expCanonicalBlocks: 4,
		expSidechainBlocks: 0,
		expFrozen:          5,
		expHeadHeader:      4,
		expHeadFastBlock:   4,
		expHeadBlock:       4,
	}, snapshots)
}

// Tests a sethead for a long canonical chain with frozen blocks and a longer
// side chain, where the fast sync pivot point - newer than the ancient limit -
// was not yet committed, but sethead was called. In this case we expect the
// chain to detect that it was fast syncing and delete everything from the new
// head, since we can just pick up fast syncing from there. The side chain is
// completely nuked by the freezer.
func TestLongReorgedSnapSyncingShallowSetHead(t *testing.T) {
	testLongReorgedSnapSyncingShallowSetHead(t, false)
}
func TestLongReorgedSnapSyncingShallowSetHeadWithSnapshots(t *testing.T) {
	testLongReorgedSnapSyncingShallowSetHead(t, true)
}

func testLongReorgedSnapSyncingShallowSetHead(t *testing.T, snapshots bool) {
	// Chain:
	//   G->C1->C2->C3->C4->C5->C6->C7->C8->C9->C10->C11->C12->C13->C14->C15->C16->C17->C18 (HEAD)
	//   └->S1->S2->S3->S4->S5->S6->S7->S8->S9->S10->S11->S12->S13->S14->S15->S16->S17->S18->S19->S20->S21->S22->S23->S24->S25->S26
	//
	// Frozen:
	//   G->C1->C2
	//
	// Commit: G
	// Pivot : C4
	//
	// SetHead(6)
	//
	// ------------------------------
	//
	// Expected in freezer:
	//   G->C1->C2
	//
	// Expected in leveldb:
	//   C2)->C3->C4->C5->C6
	//
	// Expected head header    : C6
	// Expected head fast block: C6
	// Expected head block     : G
	testSetHead(t, &rewindTest{
		canonicalBlocks:    18,
		sidechainBlocks:    26,
		freezeThreshold:    16,
		commitBlock:        0,
		pivotBlock:         uint64ptr(4),
		setheadBlock:       6,
		expCanonicalBlocks: 6,
		expSidechainBlocks: 0,
		expFrozen:          3,
		expHeadHeader:      6,
		expHeadFastBlock:   6,
		expHeadBlock:       0,
	}, snapshots)
}

// Tests a sethead for a long canonical chain with frozen blocks and a longer
// side chain, where the fast sync pivot point - older than the ancient limit -
// was not yet committed, but sethead was called. In this case we expect the
// chain to detect that it was fast syncing and delete everything from the new
// head, since we can just pick up fast syncing from there. The side chain is
// completely nuked by the freezer.
func TestLongReorgedSnapSyncingDeepSetHead(t *testing.T) {
	testLongReorgedSnapSyncingDeepSetHead(t, false)
}
func TestLongReorgedSnapSyncingDeepSetHeadWithSnapshots(t *testing.T) {
	testLongReorgedSnapSyncingDeepSetHead(t, true)
}

func testLongReorgedSnapSyncingDeepSetHead(t *testing.T, snapshots bool) {
	// Chain:
	//   G->C1->C2->C3->C4->C5->C6->C7->C8->C9->C10->C11->C12->C13->C14->C15->C16->C17->C18->C19->C20->C21->C22->C23->C24 (HEAD)
	//   └->S1->S2->S3->S4->S5->S6->S7->S8->S9->S10->S11->S12->S13->S14->S15->S16->S17->S18->S19->S20->S21->S22->S23->S24->S25->S26
	//
	// Frozen:
	//   G->C1->C2->C3->C4->C5->C6->C7->C8
	//
	// Commit: G
	// Pivot : C4
	//
	// SetHead(6)
	//
	// ------------------------------
	//
	// Expected in freezer:
	//   G->C1->C2->C3->C4->C5->C6
	//
	// Expected in leveldb: none
	//
	// Expected head header    : C6
	// Expected head fast block: C6
	// Expected head block     : G
	testSetHead(t, &rewindTest{
		canonicalBlocks:    24,
		sidechainBlocks:    26,
		freezeThreshold:    16,
		commitBlock:        0,
		pivotBlock:         uint64ptr(4),
		setheadBlock:       6,
		expCanonicalBlocks: 6,
		expSidechainBlocks: 0,
		expFrozen:          7,
		expHeadHeader:      6,
		expHeadFastBlock:   6,
		expHeadBlock:       0,
	}, snapshots)
}

func testSetHead(t *testing.T, tt *rewindTest, snapshots bool) {
	// It's hard to follow the test case, visualize the input
	// log.Root().SetHandler(log.LvlFilterHandler(log.LvlTrace, log.StreamHandler(os.Stderr, log.TerminalFormat(true))))
	// fmt.Println(tt.dump(false))

	// Create a temporary persistent database
	datadir := t.TempDir()

	db, err := rawdb.Open(rawdb.OpenOptions{
		Directory:         datadir,
		AncientsDirectory: datadir,
	})
	if err != nil {
		t.Fatalf("Failed to create persistent database: %v", err)
	}
	defer db.Close()

	// Initialize a fresh chain
	var (
<<<<<<< HEAD
		genesis = (&Genesis{BaseFee: big.NewInt(params.InitialBaseFee)}).MustCommit(db)
		engine  = ethash.NewFullFaker()
		config  = &CacheConfig{

			// Arbitrum
			TriesInMemory: 128,
			TrieRetention: 30 * time.Minute,

=======
		gspec = &Genesis{
			BaseFee: big.NewInt(params.InitialBaseFee),
			Config:  params.AllEthashProtocolChanges,
		}
		engine = ethash.NewFullFaker()
		config = &CacheConfig{
>>>>>>> 73b01f40
			TrieCleanLimit: 256,
			TrieDirtyLimit: 256,
			TrieTimeLimit:  5 * time.Minute,
			SnapshotLimit:  0, // Disable snapshot
		}
	)
	if snapshots {
		config.SnapshotLimit = 256
		config.SnapshotWait = true
	}
	chain, err := NewBlockChain(db, config, gspec, nil, engine, vm.Config{}, nil, nil)
	if err != nil {
		t.Fatalf("Failed to create chain: %v", err)
	}
	defer chain.Stop()

	// If sidechain blocks are needed, make a light chain and import it
	var sideblocks types.Blocks
	if tt.sidechainBlocks > 0 {
		sideblocks, _ = GenerateChain(gspec.Config, gspec.ToBlock(), engine, rawdb.NewMemoryDatabase(), tt.sidechainBlocks, func(i int, b *BlockGen) {
			b.SetCoinbase(common.Address{0x01})
		})
		if _, err := chain.InsertChain(sideblocks); err != nil {
			t.Fatalf("Failed to import side chain: %v", err)
		}
	}
	canonblocks, _ := GenerateChain(gspec.Config, gspec.ToBlock(), engine, rawdb.NewMemoryDatabase(), tt.canonicalBlocks, func(i int, b *BlockGen) {
		b.SetCoinbase(common.Address{0x02})
		b.SetDifficulty(big.NewInt(1000000))
	})
	if _, err := chain.InsertChain(canonblocks[:tt.commitBlock]); err != nil {
		t.Fatalf("Failed to import canonical chain start: %v", err)
	}
	if tt.commitBlock > 0 {
		chain.stateCache.TrieDB().Commit(canonblocks[tt.commitBlock-1].Root(), false)
		if snapshots {
			if err := chain.snaps.Cap(canonblocks[tt.commitBlock-1].Root(), 0); err != nil {
				t.Fatalf("Failed to flatten snapshots: %v", err)
			}
		}
	}
	if _, err := chain.InsertChain(canonblocks[tt.commitBlock:]); err != nil {
		t.Fatalf("Failed to import canonical chain tail: %v", err)
	}
	// Manually dereference anything not committed to not have to work with 128+ tries
	for _, block := range sideblocks {
		chain.stateCache.TrieDB().Dereference(block.Root())
	}
	for _, block := range canonblocks {
		chain.stateCache.TrieDB().Dereference(block.Root())
	}
	// Force run a freeze cycle
	type freezer interface {
		Freeze(threshold uint64) error
		Ancients() (uint64, error)
	}
	db.(freezer).Freeze(tt.freezeThreshold)

	// Set the simulated pivot block
	if tt.pivotBlock != nil {
		rawdb.WriteLastPivotNumber(db, *tt.pivotBlock)
	}
	// Set the head of the chain back to the requested number
	chain.SetHead(tt.setheadBlock)

	// Iterate over all the remaining blocks and ensure there are no gaps
	verifyNoGaps(t, chain, true, canonblocks)
	verifyNoGaps(t, chain, false, sideblocks)
	verifyCutoff(t, chain, true, canonblocks, tt.expCanonicalBlocks)
	verifyCutoff(t, chain, false, sideblocks, tt.expSidechainBlocks)

	if head := chain.CurrentHeader(); head.Number.Uint64() != tt.expHeadHeader {
		t.Errorf("Head header mismatch: have %d, want %d", head.Number, tt.expHeadHeader)
	}
	if head := chain.CurrentFastBlock(); head.NumberU64() != tt.expHeadFastBlock {
		t.Errorf("Head fast block mismatch: have %d, want %d", head.NumberU64(), tt.expHeadFastBlock)
	}
	if head := chain.CurrentBlock(); head.NumberU64() != tt.expHeadBlock {
		t.Errorf("Head block mismatch: have %d, want %d", head.NumberU64(), tt.expHeadBlock)
	}
	if frozen, err := db.(freezer).Ancients(); err != nil {
		t.Errorf("Failed to retrieve ancient count: %v\n", err)
	} else if int(frozen) != tt.expFrozen {
		t.Errorf("Frozen block count mismatch: have %d, want %d", frozen, tt.expFrozen)
	}
}

// verifyNoGaps checks that there are no gaps after the initial set of blocks in
// the database and errors if found.
func verifyNoGaps(t *testing.T, chain *BlockChain, canonical bool, inserted types.Blocks) {
	t.Helper()

	var end uint64
	for i := uint64(0); i <= uint64(len(inserted)); i++ {
		header := chain.GetHeaderByNumber(i)
		if header == nil && end == 0 {
			end = i
		}
		if header != nil && end > 0 {
			if canonical {
				t.Errorf("Canonical header gap between #%d-#%d", end, i-1)
			} else {
				t.Errorf("Sidechain header gap between #%d-#%d", end, i-1)
			}
			end = 0 // Reset for further gap detection
		}
	}
	end = 0
	for i := uint64(0); i <= uint64(len(inserted)); i++ {
		block := chain.GetBlockByNumber(i)
		if block == nil && end == 0 {
			end = i
		}
		if block != nil && end > 0 {
			if canonical {
				t.Errorf("Canonical block gap between #%d-#%d", end, i-1)
			} else {
				t.Errorf("Sidechain block gap between #%d-#%d", end, i-1)
			}
			end = 0 // Reset for further gap detection
		}
	}
	end = 0
	for i := uint64(1); i <= uint64(len(inserted)); i++ {
		receipts := chain.GetReceiptsByHash(inserted[i-1].Hash())
		if receipts == nil && end == 0 {
			end = i
		}
		if receipts != nil && end > 0 {
			if canonical {
				t.Errorf("Canonical receipt gap between #%d-#%d", end, i-1)
			} else {
				t.Errorf("Sidechain receipt gap between #%d-#%d", end, i-1)
			}
			end = 0 // Reset for further gap detection
		}
	}
}

// verifyCutoff checks that there are no chain data available in the chain after
// the specified limit, but that it is available before.
func verifyCutoff(t *testing.T, chain *BlockChain, canonical bool, inserted types.Blocks, head int) {
	t.Helper()

	for i := 1; i <= len(inserted); i++ {
		if i <= head {
			if header := chain.GetHeader(inserted[i-1].Hash(), uint64(i)); header == nil {
				if canonical {
					t.Errorf("Canonical header   #%2d [%x...] missing before cap %d", inserted[i-1].Number(), inserted[i-1].Hash().Bytes()[:3], head)
				} else {
					t.Errorf("Sidechain header   #%2d [%x...] missing before cap %d", inserted[i-1].Number(), inserted[i-1].Hash().Bytes()[:3], head)
				}
			}
			if block := chain.GetBlock(inserted[i-1].Hash(), uint64(i)); block == nil {
				if canonical {
					t.Errorf("Canonical block    #%2d [%x...] missing before cap %d", inserted[i-1].Number(), inserted[i-1].Hash().Bytes()[:3], head)
				} else {
					t.Errorf("Sidechain block    #%2d [%x...] missing before cap %d", inserted[i-1].Number(), inserted[i-1].Hash().Bytes()[:3], head)
				}
			}
			if receipts := chain.GetReceiptsByHash(inserted[i-1].Hash()); receipts == nil {
				if canonical {
					t.Errorf("Canonical receipts #%2d [%x...] missing before cap %d", inserted[i-1].Number(), inserted[i-1].Hash().Bytes()[:3], head)
				} else {
					t.Errorf("Sidechain receipts #%2d [%x...] missing before cap %d", inserted[i-1].Number(), inserted[i-1].Hash().Bytes()[:3], head)
				}
			}
		} else {
			if header := chain.GetHeader(inserted[i-1].Hash(), uint64(i)); header != nil {
				if canonical {
					t.Errorf("Canonical header   #%2d [%x...] present after cap %d", inserted[i-1].Number(), inserted[i-1].Hash().Bytes()[:3], head)
				} else {
					t.Errorf("Sidechain header   #%2d [%x...] present after cap %d", inserted[i-1].Number(), inserted[i-1].Hash().Bytes()[:3], head)
				}
			}
			if block := chain.GetBlock(inserted[i-1].Hash(), uint64(i)); block != nil {
				if canonical {
					t.Errorf("Canonical block    #%2d [%x...] present after cap %d", inserted[i-1].Number(), inserted[i-1].Hash().Bytes()[:3], head)
				} else {
					t.Errorf("Sidechain block    #%2d [%x...] present after cap %d", inserted[i-1].Number(), inserted[i-1].Hash().Bytes()[:3], head)
				}
			}
			if receipts := chain.GetReceiptsByHash(inserted[i-1].Hash()); receipts != nil {
				if canonical {
					t.Errorf("Canonical receipts #%2d [%x...] present after cap %d", inserted[i-1].Number(), inserted[i-1].Hash().Bytes()[:3], head)
				} else {
					t.Errorf("Sidechain receipts #%2d [%x...] present after cap %d", inserted[i-1].Number(), inserted[i-1].Hash().Bytes()[:3], head)
				}
			}
		}
	}
}

// uint64ptr is a weird helper to allow 1-line constant pointer creation.
func uint64ptr(n uint64) *uint64 {
	return &n
}<|MERGE_RESOLUTION|>--- conflicted
+++ resolved
@@ -1967,27 +1967,20 @@
 
 	// Initialize a fresh chain
 	var (
-<<<<<<< HEAD
-		genesis = (&Genesis{BaseFee: big.NewInt(params.InitialBaseFee)}).MustCommit(db)
-		engine  = ethash.NewFullFaker()
-		config  = &CacheConfig{
-
-			// Arbitrum
-			TriesInMemory: 128,
-			TrieRetention: 30 * time.Minute,
-
-=======
 		gspec = &Genesis{
 			BaseFee: big.NewInt(params.InitialBaseFee),
 			Config:  params.AllEthashProtocolChanges,
 		}
 		engine = ethash.NewFullFaker()
 		config = &CacheConfig{
->>>>>>> 73b01f40
 			TrieCleanLimit: 256,
 			TrieDirtyLimit: 256,
 			TrieTimeLimit:  5 * time.Minute,
 			SnapshotLimit:  0, // Disable snapshot
+
+			// Arbitrum
+			TriesInMemory: 128,
+			TrieRetention: 30 * time.Minute,
 		}
 	)
 	if snapshots {

--- conflicted
+++ resolved
@@ -181,17 +181,6 @@
 	return evm.interpreter
 }
 
-<<<<<<< HEAD
-// SetBlockContext updates the block context of the EVM.
-func (evm *EVM) SetBlockContext(blockCtx BlockContext) {
-	evm.Context = blockCtx
-	num := blockCtx.BlockNumber
-	timestamp := blockCtx.Time
-	evm.chainRules = evm.chainConfig.Rules(num, blockCtx.Random != nil, timestamp, blockCtx.ArbOSVersion)
-}
-
-=======
->>>>>>> 470dba8f
 // Call executes the contract associated with the addr with the given input as
 // parameters. It also handles any necessary value transfer required and takes
 // the necessary steps to create accounts and reverses the state in case of an

--- conflicted
+++ resolved
@@ -24,10 +24,7 @@
 	"github.com/holiman/uint256"
 
 	"github.com/ethereum/go-ethereum/common"
-<<<<<<< HEAD
 	"github.com/ethereum/go-ethereum/core/state"
-=======
->>>>>>> 35b2d07f
 	"github.com/ethereum/go-ethereum/core/tracing"
 	"github.com/ethereum/go-ethereum/core/types"
 	"github.com/ethereum/go-ethereum/crypto"
@@ -47,13 +44,10 @@
 func (evm *EVM) precompile(addr common.Address) (PrecompiledContract, bool) {
 	var precompiles map[common.Address]PrecompiledContract
 	switch {
-<<<<<<< HEAD
 	case evm.chainRules.IsStylus:
 		precompiles = PrecompiledContractsArbOS30
 	case evm.chainRules.IsArbitrum:
 		precompiles = PrecompiledContractsArbitrum
-=======
->>>>>>> 35b2d07f
 	case evm.chainRules.IsPrague:
 		precompiles = PrecompiledContractsPrague
 	case evm.chainRules.IsCancun:
@@ -472,11 +466,7 @@
 	}
 	// Ensure there's no existing contract already at the designated address.
 	// Account is regarded as existent if any of these three conditions is met:
-<<<<<<< HEAD
-	// - the nonce is nonzero
-=======
 	// - the nonce is non-zero
->>>>>>> 35b2d07f
 	// - the code is non-empty
 	// - the storage is non-empty
 	contractHash := evm.StateDB.GetCodeHash(address)
@@ -605,7 +595,6 @@
 // to the tracers.
 func (evm *EVM) GetVMContext() *tracing.VMContext {
 	return &tracing.VMContext{
-<<<<<<< HEAD
 		Coinbase:     evm.Context.Coinbase,
 		BlockNumber:  evm.Context.BlockNumber,
 		Time:         evm.Context.Time,
@@ -614,14 +603,5 @@
 		ChainConfig:  evm.ChainConfig(),
 		StateDB:      evm.StateDB,
 		ArbOSVersion: evm.Context.ArbOSVersion,
-=======
-		Coinbase:    evm.Context.Coinbase,
-		BlockNumber: evm.Context.BlockNumber,
-		Time:        evm.Context.Time,
-		Random:      evm.Context.Random,
-		GasPrice:    evm.TxContext.GasPrice,
-		ChainConfig: evm.ChainConfig(),
-		StateDB:     evm.StateDB,
->>>>>>> 35b2d07f
 	}
 }
--- conflicted
+++ resolved
@@ -17,11 +17,8 @@
 package vm
 
 import (
-<<<<<<< HEAD
+	"math"
 	"math/big"
-=======
-	"math"
->>>>>>> 7f131dcb
 
 	"github.com/ethereum/go-ethereum/common"
 	"github.com/ethereum/go-ethereum/core/state"

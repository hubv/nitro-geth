// Copyright 2014 The go-ethereum Authors
// This file is part of the go-ethereum library.
//
// The go-ethereum library is free software: you can redistribute it and/or modify
// it under the terms of the GNU Lesser General Public License as published by
// the Free Software Foundation, either version 3 of the License, or
// (at your option) any later version.
//
// The go-ethereum library is distributed in the hope that it will be useful,
// but WITHOUT ANY WARRANTY; without even the implied warranty of
// MERCHANTABILITY or FITNESS FOR A PARTICULAR PURPOSE. See the
// GNU Lesser General Public License for more details.
//
// You should have received a copy of the GNU Lesser General Public License
// along with the go-ethereum library. If not, see <http://www.gnu.org/licenses/>.

package core

import (
	"errors"
	"fmt"
	"math"
	"math/big"

	"github.com/ethereum/go-ethereum/common"
	cmath "github.com/ethereum/go-ethereum/common/math"
	"github.com/ethereum/go-ethereum/consensus/misc"
	"github.com/ethereum/go-ethereum/core/types"
	"github.com/ethereum/go-ethereum/core/vm"
	"github.com/ethereum/go-ethereum/params"
)

// ExecutionResult includes all output after executing given evm
// message no matter the execution itself is successful or not.
type ExecutionResult struct {
	UsedGas    uint64 // Total used gas but include the refunded gas
	Err        error  // Any error encountered during the execution(listed in core/vm/errors.go)
	ReturnData []byte // Returned data from evm(function result or data supplied with revert opcode)

	// Arbitrum: a tx may yield others that need to run afterward (see retryables)
	ScheduledTxes types.Transactions
	// Arbitrum: the contract deployed from the top-level transaction, or nil if not a contract creation tx
	TopLevelDeployed *common.Address
}

// Unwrap returns the internal evm error which allows us for further
// analysis outside.
func (result *ExecutionResult) Unwrap() error {
	return result.Err
}

// Failed returns the indicator whether the execution is successful or not
func (result *ExecutionResult) Failed() bool { return result.Err != nil }

// Return is a helper function to help caller distinguish between revert reason
// and function return. Return returns the data after execution if no error occurs.
func (result *ExecutionResult) Return() []byte {
	if result.Err != nil {
		return nil
	}
	return common.CopyBytes(result.ReturnData)
}

// Revert returns the concrete revert reason if the execution is aborted by `REVERT`
// opcode. Note the reason can be nil if no data supplied with revert opcode.
func (result *ExecutionResult) Revert() []byte {
	if result.Err != vm.ErrExecutionReverted {
		return nil
	}
	return common.CopyBytes(result.ReturnData)
}

// IntrinsicGas computes the 'intrinsic gas' for a message with the given data.
func IntrinsicGas(data []byte, accessList types.AccessList, isContractCreation bool, isHomestead, isEIP2028 bool, isEIP3860 bool) (uint64, error) {
	// Set the starting gas for the raw transaction
	var gas uint64
	if isContractCreation && isHomestead {
		gas = params.TxGasContractCreation
	} else {
		gas = params.TxGas
	}
	dataLen := uint64(len(data))
	// Bump the required gas by the amount of transactional data
	if dataLen > 0 {
		// Zero and non-zero bytes are priced differently
		var nz uint64
		for _, byt := range data {
			if byt != 0 {
				nz++
			}
		}
		// Make sure we don't exceed uint64 for all data combinations
		nonZeroGas := params.TxDataNonZeroGasFrontier
		if isEIP2028 {
			nonZeroGas = params.TxDataNonZeroGasEIP2028
		}
		if (math.MaxUint64-gas)/nonZeroGas < nz {
			return 0, ErrGasUintOverflow
		}
		gas += nz * nonZeroGas

		z := dataLen - nz
		if (math.MaxUint64-gas)/params.TxDataZeroGas < z {
			return 0, ErrGasUintOverflow
		}
		gas += z * params.TxDataZeroGas

		if isContractCreation && isEIP3860 {
			lenWords := toWordSize(dataLen)
			if (math.MaxUint64-gas)/params.InitCodeWordGas < lenWords {
				return 0, ErrGasUintOverflow
			}
			gas += lenWords * params.InitCodeWordGas
		}
	}
	if accessList != nil {
		gas += uint64(len(accessList)) * params.TxAccessListAddressGas
		gas += uint64(accessList.StorageKeys()) * params.TxAccessListStorageKeyGas
	}
	return gas, nil
}

// toWordSize returns the ceiled word size required for init code payment calculation.
func toWordSize(size uint64) uint64 {
	if size > math.MaxUint64-31 {
		return math.MaxUint64/32 + 1
	}

	return (size + 31) / 32
}

// A Message contains the data derived from a single transaction that is relevant to state
// processing.
type Message struct {
<<<<<<< HEAD
	// Arbitrum-specific
	TxRunMode MessageRunMode
	Tx        *types.Transaction

	To         *common.Address
	From       common.Address
	Nonce      uint64
	Value      *big.Int
	GasLimit   uint64
	GasPrice   *big.Int
	GasFeeCap  *big.Int
	GasTipCap  *big.Int
	Data       []byte
	AccessList types.AccessList
	BlobHashes []common.Hash
=======
	To            *common.Address
	From          common.Address
	Nonce         uint64
	Value         *big.Int
	GasLimit      uint64
	GasPrice      *big.Int
	GasFeeCap     *big.Int
	GasTipCap     *big.Int
	Data          []byte
	AccessList    types.AccessList
	BlobGasFeeCap *big.Int
	BlobHashes    []common.Hash
>>>>>>> b058cf45

	// When SkipAccountChecks is true, the message nonce is not checked against the
	// account nonce in state. It also disables checking that the sender is an EOA.
	// This field will be set to true for operations like RPC eth_call.
	SkipAccountChecks bool
}

type MessageRunMode uint8

const (
	MessageCommitMode MessageRunMode = iota
	MessageGasEstimationMode
	MessageEthcallMode
)

// TransactionToMessage converts a transaction into a Message.
func TransactionToMessage(tx *types.Transaction, s types.Signer, baseFee *big.Int) (*Message, error) {
	msg := &Message{
		Tx: tx,

		Nonce:             tx.Nonce(),
		GasLimit:          tx.Gas(),
		GasPrice:          new(big.Int).Set(tx.GasPrice()),
		GasFeeCap:         new(big.Int).Set(tx.GasFeeCap()),
		GasTipCap:         new(big.Int).Set(tx.GasTipCap()),
		To:                tx.To(),
		Value:             tx.Value(),
		Data:              tx.Data(),
		AccessList:        tx.AccessList(),
		SkipAccountChecks: tx.SkipAccountChecks(), // TODO Arbitrum upstream this was init'd to false
		BlobHashes:        tx.BlobHashes(),
		BlobGasFeeCap:     tx.BlobGasFeeCap(),
	}
	// If baseFee provided, set gasPrice to effectiveGasPrice.
	if baseFee != nil {
		msg.GasPrice = cmath.BigMin(msg.GasPrice.Add(msg.GasTipCap, baseFee), msg.GasFeeCap)
	}
	var err error
	msg.From, err = types.Sender(s, tx)
	return msg, err
}

// ApplyMessage computes the new state by applying the given message
// against the old state within the environment.
//
// ApplyMessage returns the bytes returned by any EVM execution (if it took place),
// the gas used (which includes gas refunds) and an error if it failed. An error always
// indicates a core error meaning that the message would always fail for that particular
// state and would never be accepted within a block.
func ApplyMessage(evm *vm.EVM, msg *Message, gp *GasPool) (*ExecutionResult, error) {
	return NewStateTransition(evm, msg, gp).TransitionDb()
}

// StateTransition represents a state transition.
//
// == The State Transitioning Model
//
// A state transition is a change made when a transaction is applied to the current world
// state. The state transitioning model does all the necessary work to work out a valid new
// state root.
//
//  1. Nonce handling
//  2. Pre pay gas
//  3. Create a new state object if the recipient is nil
//  4. Value transfer
//
// == If contract creation ==
//
//	4a. Attempt to run transaction data
//	4b. If valid, use result as code for the new state object
//
// == end ==
//
//  5. Run Script section
//  6. Derive new state root
type StateTransition struct {
	gp           *GasPool
	msg          *Message
	gasRemaining uint64
	initialGas   uint64
	state        vm.StateDB
	evm          *vm.EVM
}

// NewStateTransition initialises and returns a new state transition object.
func NewStateTransition(evm *vm.EVM, msg *Message, gp *GasPool) *StateTransition {
	if ReadyEVMForL2 != nil {
		ReadyEVMForL2(evm, msg)
	}

	return &StateTransition{
		gp:    gp,
		evm:   evm,
		msg:   msg,
		state: evm.StateDB,
	}
}

// to returns the recipient of the message.
func (st *StateTransition) to() common.Address {
	if st.msg == nil || st.msg.To == nil /* contract creation */ {
		return common.Address{}
	}
	return *st.msg.To
}

func (st *StateTransition) buyGas() error {
	mgval := new(big.Int).SetUint64(st.msg.GasLimit)
	mgval = mgval.Mul(mgval, st.msg.GasPrice)
	balanceCheck := new(big.Int).Set(mgval)
	if st.msg.GasFeeCap != nil {
		balanceCheck.SetUint64(st.msg.GasLimit)
		balanceCheck = balanceCheck.Mul(balanceCheck, st.msg.GasFeeCap)
		balanceCheck.Add(balanceCheck, st.msg.Value)
	}
	if st.evm.ChainConfig().IsCancun(st.evm.Context.BlockNumber, st.evm.Context.Time) {
		if dataGas := st.dataGasUsed(); dataGas > 0 {
			if st.evm.Context.ExcessDataGas == nil {
				// programming error
				panic("missing field excess data gas")
			}
			// Check that the user has enough funds to cover dataGasUsed * tx.BlobGasFeeCap
			blobBalanceCheck := new(big.Int).SetUint64(dataGas)
			blobBalanceCheck.Mul(blobBalanceCheck, st.msg.BlobGasFeeCap)
			balanceCheck.Add(balanceCheck, blobBalanceCheck)
			// Pay for dataGasUsed * actual blob fee
			blobFee := new(big.Int).SetUint64(dataGas)
			blobFee.Mul(blobFee, misc.CalcBlobFee(*st.evm.Context.ExcessDataGas))
			mgval.Add(mgval, blobFee)
		}
	}
	if have, want := st.state.GetBalance(st.msg.From), balanceCheck; have.Cmp(want) < 0 {
		return fmt.Errorf("%w: address %v have %v want %v", ErrInsufficientFunds, st.msg.From.Hex(), have, want)
	}
	if err := st.gp.SubGas(st.msg.GasLimit); err != nil {
		return err
	}
	st.gasRemaining += st.msg.GasLimit

	st.initialGas = st.msg.GasLimit
	st.state.SubBalance(st.msg.From, mgval)

	// Arbitrum: record fee payment
	if tracer := st.evm.Config.Tracer; tracer != nil {
		tracer.CaptureArbitrumTransfer(st.evm, &st.msg.From, nil, mgval, true, "feePayment")
	}

	return nil
}

func (st *StateTransition) preCheck() error {
	// Only check transactions that are not fake
	msg := st.msg
	if !msg.SkipAccountChecks {
		// Make sure this transaction's nonce is correct.
		stNonce := st.state.GetNonce(msg.From)
		if msgNonce := msg.Nonce; stNonce < msgNonce {
			return fmt.Errorf("%w: address %v, tx: %d state: %d", ErrNonceTooHigh,
				msg.From.Hex(), msgNonce, stNonce)
		} else if stNonce > msgNonce {
			return fmt.Errorf("%w: address %v, tx: %d state: %d", ErrNonceTooLow,
				msg.From.Hex(), msgNonce, stNonce)
		} else if stNonce+1 < stNonce {
			return fmt.Errorf("%w: address %v, nonce: %d", ErrNonceMax,
				msg.From.Hex(), stNonce)
		}
		// Make sure the sender is an EOA
		codeHash := st.state.GetCodeHash(msg.From)
		if codeHash != (common.Hash{}) && codeHash != types.EmptyCodeHash {
			return fmt.Errorf("%w: address %v, codehash: %s", ErrSenderNoEOA,
				msg.From.Hex(), codeHash)
		}
	}

	// Make sure that transaction gasFeeCap is greater than the baseFee (post london)
	if st.evm.ChainConfig().IsLondon(st.evm.Context.BlockNumber) {
		// Skip the checks if gas fields are zero and baseFee was explicitly disabled (eth_call)
		if !st.evm.Config.NoBaseFee || msg.GasFeeCap.BitLen() > 0 || msg.GasTipCap.BitLen() > 0 {
			if l := msg.GasFeeCap.BitLen(); l > 256 {
				return fmt.Errorf("%w: address %v, maxFeePerGas bit length: %d", ErrFeeCapVeryHigh,
					msg.From.Hex(), l)
			}
			if l := msg.GasTipCap.BitLen(); l > 256 {
				return fmt.Errorf("%w: address %v, maxPriorityFeePerGas bit length: %d", ErrTipVeryHigh,
					msg.From.Hex(), l)
			}
			if msg.GasFeeCap.Cmp(msg.GasTipCap) < 0 {
				return fmt.Errorf("%w: address %v, maxPriorityFeePerGas: %s, maxFeePerGas: %s", ErrTipAboveFeeCap,
					msg.From.Hex(), msg.GasTipCap, msg.GasFeeCap)
			}
			// This will panic if baseFee is nil, but basefee presence is verified
			// as part of header validation.
			if msg.GasFeeCap.Cmp(st.evm.Context.BaseFee) < 0 {
				return fmt.Errorf("%w: address %v, maxFeePerGas: %s baseFee: %s", ErrFeeCapTooLow,
					msg.From.Hex(), msg.GasFeeCap, st.evm.Context.BaseFee)
			}
		}
	}
	// Check the blob version validity
	if msg.BlobHashes != nil {
		if len(msg.BlobHashes) == 0 {
			return errors.New("blob transaction missing blob hashes")
		}
		for i, hash := range msg.BlobHashes {
			if hash[0] != params.BlobTxHashVersion {
				return fmt.Errorf("blob %d hash version mismatch (have %d, supported %d)",
					i, hash[0], params.BlobTxHashVersion)
			}
		}
	}

	if st.evm.ChainConfig().IsCancun(st.evm.Context.BlockNumber, st.evm.Context.Time) {
		if st.dataGasUsed() > 0 {
			// Check that the user is paying at least the current blob fee
			if have, want := st.msg.BlobGasFeeCap, misc.CalcBlobFee(*st.evm.Context.ExcessDataGas); have.Cmp(want) < 0 {
				return fmt.Errorf("%w: address %v have %v want %v", ErrBlobFeeCapTooLow, st.msg.From.Hex(), have, want)
			}
		}
	}

	return st.buyGas()
}

// TransitionDb will transition the state by applying the current message and
// returning the evm execution result with following fields.
//
//   - used gas: total gas used (including gas being refunded)
//   - returndata: the returned data from evm
//   - concrete execution error: various EVM errors which abort the execution, e.g.
//     ErrOutOfGas, ErrExecutionReverted
//
// However if any consensus issue encountered, return the error directly with
// nil evm execution result.
func (st *StateTransition) TransitionDb() (*ExecutionResult, error) {
	endTxNow, startHookUsedGas, err, returnData := st.evm.ProcessingHook.StartTxHook()
	if endTxNow {
		return &ExecutionResult{
			UsedGas:       startHookUsedGas,
			Err:           err,
			ReturnData:    returnData,
			ScheduledTxes: st.evm.ProcessingHook.ScheduledTxes(),
		}, nil
	}

	// First check this message satisfies all consensus rules before
	// applying the message. The rules include these clauses
	//
	// 1. the nonce of the message caller is correct
	// 2. caller has enough balance to cover transaction fee(gaslimit * gasprice)
	// 3. the amount of gas required is available in the block
	// 4. the purchased gas is enough to cover intrinsic usage
	// 5. there is no overflow when calculating intrinsic gas
	// 6. caller has enough balance to cover asset transfer for **topmost** call

	// Arbitrum: drop tip for delayed (and old) messages
	if st.evm.ProcessingHook.DropTip() && st.msg.GasPrice.Cmp(st.evm.Context.BaseFee) > 0 {
		st.msg.GasPrice = st.evm.Context.BaseFee
		st.msg.GasTipCap = common.Big0
	}

	// Check clauses 1-3, buy gas if everything is correct
	if err := st.preCheck(); err != nil {
		return nil, err
	}

	if tracer := st.evm.Config.Tracer; tracer != nil {
		tracer.CaptureTxStart(st.initialGas)
		defer func() {
			tracer.CaptureTxEnd(st.gasRemaining)
		}()
	}

	var (
		msg              = st.msg
		sender           = vm.AccountRef(msg.From)
		rules            = st.evm.ChainConfig().Rules(st.evm.Context.BlockNumber, st.evm.Context.Random != nil, st.evm.Context.Time, st.evm.Context.ArbOSVersion)
		contractCreation = msg.To == nil
	)

	// Check clauses 4-5, subtract intrinsic gas if everything is correct
	gas, err := IntrinsicGas(msg.Data, msg.AccessList, contractCreation, rules.IsHomestead, rules.IsIstanbul, rules.IsShanghai)
	if err != nil {
		return nil, err
	}
	if st.gasRemaining < gas {
		return nil, fmt.Errorf("%w: have %d, want %d", ErrIntrinsicGas, st.gasRemaining, gas)
	}
	st.gasRemaining -= gas

	tipAmount := big.NewInt(0)
	tipReceipient, err := st.evm.ProcessingHook.GasChargingHook(&st.gasRemaining)
	if err != nil {
		return nil, err
	}

	// Check clause 6
	if msg.Value.Sign() > 0 && !st.evm.Context.CanTransfer(st.state, msg.From, msg.Value) {
		return nil, fmt.Errorf("%w: address %v", ErrInsufficientFundsForTransfer, msg.From.Hex())
	}

	// Check whether the init code size has been exceeded.
	if rules.IsShanghai && contractCreation && len(msg.Data) > params.MaxInitCodeSize {
		return nil, fmt.Errorf("%w: code size %v limit %v", ErrMaxInitCodeSizeExceeded, len(msg.Data), params.MaxInitCodeSize)
	}

	// Execute the preparatory steps for state transition which includes:
	// - prepare accessList(post-berlin)
	// - reset transient storage(eip 1153)
	st.state.Prepare(rules, msg.From, st.evm.Context.Coinbase, msg.To, vm.ActivePrecompiles(rules), msg.AccessList)

	var deployedContract *common.Address

	var (
		ret   []byte
		vmerr error // vm errors do not effect consensus and are therefore not assigned to err
	)
	if contractCreation {
		deployedContract = &common.Address{}
		ret, *deployedContract, st.gasRemaining, vmerr = st.evm.Create(sender, msg.Data, st.gasRemaining, msg.Value)
	} else {
		// Increment the nonce for the next transaction
		st.state.SetNonce(msg.From, st.state.GetNonce(sender.Address())+1)
		ret, st.gasRemaining, vmerr = st.evm.Call(sender, st.to(), msg.Data, st.gasRemaining, msg.Value)
	}

	if !rules.IsLondon {
		// Before EIP-3529: refunds were capped to gasUsed / 2
		st.refundGas(params.RefundQuotient)
	} else {
		// After EIP-3529: refunds are capped to gasUsed / 5
		st.refundGas(params.RefundQuotientEIP3529)
	}
	effectiveTip := msg.GasPrice
	if rules.IsLondon {
		effectiveTip = cmath.BigMin(msg.GasTipCap, new(big.Int).Sub(msg.GasFeeCap, st.evm.Context.BaseFee))
	}

	if st.evm.Config.NoBaseFee && msg.GasFeeCap.Sign() == 0 && msg.GasTipCap.Sign() == 0 {
		// Skip fee payment when NoBaseFee is set and the fee fields
		// are 0. This avoids a negative effectiveTip being applied to
		// the coinbase when simulating calls.
	} else {
		fee := new(big.Int).SetUint64(st.gasUsed())
		fee.Mul(fee, effectiveTip)
		st.state.AddBalance(tipReceipient, fee)
		tipAmount = fee
	}

	// Arbitrum: record the tip
	if tracer := st.evm.Config.Tracer; tracer != nil && !st.evm.ProcessingHook.DropTip() {
		tracer.CaptureArbitrumTransfer(st.evm, nil, &tipReceipient, tipAmount, false, "tip")
	}

	st.evm.ProcessingHook.EndTxHook(st.gasRemaining, vmerr == nil)

	// Arbitrum: record self destructs
	if tracer := st.evm.Config.Tracer; tracer != nil {
		suicides := st.evm.StateDB.GetSelfDestructs()
		for i, address := range suicides {
			balance := st.evm.StateDB.GetBalance(address)
			tracer.CaptureArbitrumTransfer(st.evm, &suicides[i], nil, balance, false, "selfDestruct")
		}
	}

	return &ExecutionResult{
		UsedGas:          st.gasUsed(),
		Err:              vmerr,
		ReturnData:       ret,
		ScheduledTxes:    st.evm.ProcessingHook.ScheduledTxes(),
		TopLevelDeployed: deployedContract,
	}, nil
}

func (st *StateTransition) refundGas(refundQuotient uint64) {
	st.gasRemaining += st.evm.ProcessingHook.ForceRefundGas()

	nonrefundable := st.evm.ProcessingHook.NonrefundableGas()
	if nonrefundable < st.gasUsed() {
		// Apply refund counter, capped to a refund quotient
		refund := (st.gasUsed() - nonrefundable) / refundQuotient
		if refund > st.state.GetRefund() {
			refund = st.state.GetRefund()
		}
		st.gasRemaining += refund
	}

	// Return ETH for remaining gas, exchanged at the original rate.
	remaining := new(big.Int).Mul(new(big.Int).SetUint64(st.gasRemaining), st.msg.GasPrice)
	st.state.AddBalance(st.msg.From, remaining)

	// Arbitrum: record the gas refund
	if tracer := st.evm.Config.Tracer; tracer != nil {
		tracer.CaptureArbitrumTransfer(st.evm, nil, &st.msg.From, remaining, false, "gasRefund")
	}

	// Also return remaining gas to the block gas counter so it is
	// available for the next transaction.
	st.gp.AddGas(st.gasRemaining)
}

// gasUsed returns the amount of gas used up by the state transition.
func (st *StateTransition) gasUsed() uint64 {
	return st.initialGas - st.gasRemaining
}

// dataGasUsed returns the amount of data gas used by the message.
func (st *StateTransition) dataGasUsed() uint64 {
	return uint64(len(st.msg.BlobHashes) * params.BlobTxDataGasPerBlob)
}<|MERGE_RESOLUTION|>--- conflicted
+++ resolved
@@ -132,23 +132,10 @@
 // A Message contains the data derived from a single transaction that is relevant to state
 // processing.
 type Message struct {
-<<<<<<< HEAD
 	// Arbitrum-specific
 	TxRunMode MessageRunMode
 	Tx        *types.Transaction
 
-	To         *common.Address
-	From       common.Address
-	Nonce      uint64
-	Value      *big.Int
-	GasLimit   uint64
-	GasPrice   *big.Int
-	GasFeeCap  *big.Int
-	GasTipCap  *big.Int
-	Data       []byte
-	AccessList types.AccessList
-	BlobHashes []common.Hash
-=======
 	To            *common.Address
 	From          common.Address
 	Nonce         uint64
@@ -161,7 +148,6 @@
 	AccessList    types.AccessList
 	BlobGasFeeCap *big.Int
 	BlobHashes    []common.Hash
->>>>>>> b058cf45
 
 	// When SkipAccountChecks is true, the message nonce is not checked against the
 	// account nonce in state. It also disables checking that the sender is an EOA.

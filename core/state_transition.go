// Copyright 2014 The go-ethereum Authors
// This file is part of the go-ethereum library.
//
// The go-ethereum library is free software: you can redistribute it and/or modify
// it under the terms of the GNU Lesser General Public License as published by
// the Free Software Foundation, either version 3 of the License, or
// (at your option) any later version.
//
// The go-ethereum library is distributed in the hope that it will be useful,
// but WITHOUT ANY WARRANTY; without even the implied warranty of
// MERCHANTABILITY or FITNESS FOR A PARTICULAR PURPOSE. See the
// GNU Lesser General Public License for more details.
//
// You should have received a copy of the GNU Lesser General Public License
// along with the go-ethereum library. If not, see <http://www.gnu.org/licenses/>.

package core

import (
	"fmt"
	"math"
	"math/big"

	"github.com/ethereum/go-ethereum/common"
	cmath "github.com/ethereum/go-ethereum/common/math"
	"github.com/ethereum/go-ethereum/core/types"
	"github.com/ethereum/go-ethereum/core/vm"
	"github.com/ethereum/go-ethereum/crypto"
	"github.com/ethereum/go-ethereum/params"
)

var emptyCodeHash = crypto.Keccak256Hash(nil)

// StateTransition represents a state transition.
//
// == The State Transitioning Model
//
// A state transition is a change made when a transaction is applied to the current world
// state. The state transitioning model does all the necessary work to work out a valid new
// state root.
//
//  1. Nonce handling
//  2. Pre pay gas
//  3. Create a new state object if the recipient is nil
//  4. Value transfer
//
// == If contract creation ==
//
//	4a. Attempt to run transaction data
//	4b. If valid, use result as code for the new state object
//
// == end ==
//
//  5. Run Script section
//  6. Derive new state root
type StateTransition struct {
	gp         *GasPool
	msg        Message
	gas        uint64
	gasPrice   *big.Int
	gasFeeCap  *big.Int
	gasTipCap  *big.Int
	initialGas uint64
	value      *big.Int
	data       []byte
	state      vm.StateDB
	evm        *vm.EVM
}

// Message represents a message sent to a contract.
type Message interface {
	UnderlyingTransaction() *types.Transaction
	RunMode() types.MessageRunMode
	From() common.Address
	To() *common.Address

	GasPrice() *big.Int
	GasFeeCap() *big.Int
	GasTipCap() *big.Int
	Gas() uint64
	Value() *big.Int

	Nonce() uint64
	IsFake() bool
	Data() []byte
	AccessList() types.AccessList
}

// ExecutionResult includes all output after executing given evm
// message no matter the execution itself is successful or not.
type ExecutionResult struct {
	UsedGas    uint64 // Total used gas but include the refunded gas
	Err        error  // Any error encountered during the execution(listed in core/vm/errors.go)
	ReturnData []byte // Returned data from evm(function result or data supplied with revert opcode)

	// Arbitrum: a tx may yield others that need to run afterward (see retryables)
	ScheduledTxes types.Transactions
	// Arbitrum: the contract deployed from the top-level transaction, or nil if not a contract creation tx
	TopLevelDeployed *common.Address
}

// Unwrap returns the internal evm error which allows us for further
// analysis outside.
func (result *ExecutionResult) Unwrap() error {
	return result.Err
}

// Failed returns the indicator whether the execution is successful or not
func (result *ExecutionResult) Failed() bool { return result.Err != nil }

// Return is a helper function to help caller distinguish between revert reason
// and function return. Return returns the data after execution if no error occurs.
func (result *ExecutionResult) Return() []byte {
	if result.Err != nil {
		return nil
	}
	return common.CopyBytes(result.ReturnData)
}

// Revert returns the concrete revert reason if the execution is aborted by `REVERT`
// opcode. Note the reason can be nil if no data supplied with revert opcode.
func (result *ExecutionResult) Revert() []byte {
	if result.Err != vm.ErrExecutionReverted {
		return nil
	}
	return common.CopyBytes(result.ReturnData)
}

// IntrinsicGas computes the 'intrinsic gas' for a message with the given data.
func IntrinsicGas(data []byte, accessList types.AccessList, isContractCreation bool, isHomestead, isEIP2028 bool, isEIP3860 bool) (uint64, error) {
	// Set the starting gas for the raw transaction
	var gas uint64
	if isContractCreation && isHomestead {
		gas = params.TxGasContractCreation
	} else {
		gas = params.TxGas
	}
	dataLen := uint64(len(data))
	// Bump the required gas by the amount of transactional data
	if dataLen > 0 {
		// Zero and non-zero bytes are priced differently
		var nz uint64
		for _, byt := range data {
			if byt != 0 {
				nz++
			}
		}
		// Make sure we don't exceed uint64 for all data combinations
		nonZeroGas := params.TxDataNonZeroGasFrontier
		if isEIP2028 {
			nonZeroGas = params.TxDataNonZeroGasEIP2028
		}
		if (math.MaxUint64-gas)/nonZeroGas < nz {
			return 0, ErrGasUintOverflow
		}
		gas += nz * nonZeroGas

		z := dataLen - nz
		if (math.MaxUint64-gas)/params.TxDataZeroGas < z {
			return 0, ErrGasUintOverflow
		}
		gas += z * params.TxDataZeroGas

		if isContractCreation && isEIP3860 {
			lenWords := toWordSize(dataLen)
			if (math.MaxUint64-gas)/params.InitCodeWordGas < lenWords {
				return 0, ErrGasUintOverflow
			}
			gas += lenWords * params.InitCodeWordGas
		}
	}
	if accessList != nil {
		gas += uint64(len(accessList)) * params.TxAccessListAddressGas
		gas += uint64(accessList.StorageKeys()) * params.TxAccessListStorageKeyGas
	}
	return gas, nil
}

// toWordSize returns the ceiled word size required for init code payment calculation.
func toWordSize(size uint64) uint64 {
	if size > math.MaxUint64-31 {
		return math.MaxUint64/32 + 1
	}

	return (size + 31) / 32
}

// NewStateTransition initialises and returns a new state transition object.
func NewStateTransition(evm *vm.EVM, msg Message, gp *GasPool) *StateTransition {
	if ReadyEVMForL2 != nil {
		ReadyEVMForL2(evm, msg)
	}
	return &StateTransition{
		gp:        gp,
		evm:       evm,
		msg:       msg,
		gasPrice:  msg.GasPrice(),
		gasFeeCap: msg.GasFeeCap(),
		gasTipCap: msg.GasTipCap(),
		value:     msg.Value(),
		data:      msg.Data(),
		state:     evm.StateDB,
	}
}

// ApplyMessage computes the new state by applying the given message
// against the old state within the environment.
//
// ApplyMessage returns the bytes returned by any EVM execution (if it took place),
// the gas used (which includes gas refunds) and an error if it failed. An error always
// indicates a core error meaning that the message would always fail for that particular
// state and would never be accepted within a block.
func ApplyMessage(evm *vm.EVM, msg Message, gp *GasPool) (*ExecutionResult, error) {
	return NewStateTransition(evm, msg, gp).TransitionDb()
}

// to returns the recipient of the message.
func (st *StateTransition) to() common.Address {
	if st.msg == nil || st.msg.To() == nil /* contract creation */ {
		return common.Address{}
	}
	return *st.msg.To()
}

func (st *StateTransition) buyGas() error {
	mgval := new(big.Int).SetUint64(st.msg.Gas())
	mgval = mgval.Mul(mgval, st.gasPrice)
	balanceCheck := mgval
	if st.gasFeeCap != nil {
		balanceCheck = new(big.Int).SetUint64(st.msg.Gas())
		balanceCheck = balanceCheck.Mul(balanceCheck, st.gasFeeCap)
		balanceCheck.Add(balanceCheck, st.value)
	}
	if have, want := st.state.GetBalance(st.msg.From()), balanceCheck; have.Cmp(want) < 0 {
		return fmt.Errorf("%w: address %v have %v want %v", ErrInsufficientFunds, st.msg.From().Hex(), have, want)
	}
	if err := st.gp.SubGas(st.msg.Gas()); err != nil {
		return err
	}
	st.gas += st.msg.Gas()

	st.initialGas = st.msg.Gas()
	st.state.SubBalance(st.msg.From(), mgval)

	// Arbitrum: record fee payment
	if st.evm.Config.Debug {
		from := st.msg.From()
		st.evm.Config.Tracer.CaptureArbitrumTransfer(st.evm, &from, nil, mgval, true, "feePayment")
	}

	return nil
}

func (st *StateTransition) preCheck() error {
	// Only check transactions that are not fake
	if !st.msg.IsFake() {
		// Make sure this transaction's nonce is correct.
		stNonce := st.state.GetNonce(st.msg.From())
		if msgNonce := st.msg.Nonce(); stNonce < msgNonce {
			return fmt.Errorf("%w: address %v, tx: %d state: %d", ErrNonceTooHigh,
				st.msg.From().Hex(), msgNonce, stNonce)
		} else if stNonce > msgNonce {
			return fmt.Errorf("%w: address %v, tx: %d state: %d", ErrNonceTooLow,
				st.msg.From().Hex(), msgNonce, stNonce)
		} else if stNonce+1 < stNonce {
			return fmt.Errorf("%w: address %v, nonce: %d", ErrNonceMax,
				st.msg.From().Hex(), stNonce)
		}
		// Make sure the sender is an EOA
		if codeHash := st.state.GetCodeHash(st.msg.From()); codeHash != emptyCodeHash && codeHash != (common.Hash{}) {
			return fmt.Errorf("%w: address %v, codehash: %s", ErrSenderNoEOA,
				st.msg.From().Hex(), codeHash)
		}
	}
	// Make sure that transaction gasFeeCap is greater than the baseFee (post london)
	if st.evm.ChainConfig().IsLondon(st.evm.Context.BlockNumber) {
		// Skip the checks if gas fields are zero and baseFee was explicitly disabled (eth_call)
		if !st.evm.Config.NoBaseFee || st.gasFeeCap.BitLen() > 0 || st.gasTipCap.BitLen() > 0 {
			if l := st.gasFeeCap.BitLen(); l > 256 {
				return fmt.Errorf("%w: address %v, maxFeePerGas bit length: %d", ErrFeeCapVeryHigh,
					st.msg.From().Hex(), l)
			}
			if l := st.gasTipCap.BitLen(); l > 256 {
				return fmt.Errorf("%w: address %v, maxPriorityFeePerGas bit length: %d", ErrTipVeryHigh,
					st.msg.From().Hex(), l)
			}
			if st.gasFeeCap.Cmp(st.gasTipCap) < 0 {
				return fmt.Errorf("%w: address %v, maxPriorityFeePerGas: %s, maxFeePerGas: %s", ErrTipAboveFeeCap,
					st.msg.From().Hex(), st.gasTipCap, st.gasFeeCap)
			}
			// This will panic if baseFee is nil, but basefee presence is verified
			// as part of header validation.
			if st.gasFeeCap.Cmp(st.evm.Context.BaseFee) < 0 {
				return fmt.Errorf("%w: address %v, maxFeePerGas: %s baseFee: %s", ErrFeeCapTooLow,
					st.msg.From().Hex(), st.gasFeeCap, st.evm.Context.BaseFee)
			}
		}
	}
	return st.buyGas()
}

// TransitionDb will transition the state by applying the current message and
// returning the evm execution result with following fields.
//
//   - used gas: total gas used (including gas being refunded)
//   - returndata: the returned data from evm
//   - concrete execution error: various EVM errors which abort the execution, e.g.
//     ErrOutOfGas, ErrExecutionReverted
//
// However if any consensus issue encountered, return the error directly with
// nil evm execution result.
func (st *StateTransition) TransitionDb() (*ExecutionResult, error) {
	endTxNow, startHookUsedGas, err, returnData := st.evm.ProcessingHook.StartTxHook()
	if endTxNow {
		return &ExecutionResult{
			UsedGas:       startHookUsedGas,
			Err:           err,
			ReturnData:    returnData,
			ScheduledTxes: st.evm.ProcessingHook.ScheduledTxes(),
		}, nil
	}

	// First check this message satisfies all consensus rules before
	// applying the message. The rules include these clauses
	//
	// 1. the nonce of the message caller is correct
	// 2. caller has enough balance to cover transaction fee(gaslimit * gasprice)
	// 3. the amount of gas required is available in the block
	// 4. the purchased gas is enough to cover intrinsic usage
	// 5. there is no overflow when calculating intrinsic gas
	// 6. caller has enough balance to cover asset transfer for **topmost** call

	// Arbitrum: drop tip for delayed (and old) messages
	if st.evm.ProcessingHook.DropTip() && st.gasPrice.Cmp(st.evm.Context.BaseFee) > 0 {
		st.gasPrice = st.evm.Context.BaseFee
		st.gasTipCap = common.Big0
	}

	// Check clauses 1-3, buy gas if everything is correct
	if err := st.preCheck(); err != nil {
		return nil, err
	}

	if st.evm.Config.Debug {
		st.evm.Config.Tracer.CaptureTxStart(st.initialGas)
		defer func() {
			st.evm.Config.Tracer.CaptureTxEnd(st.gas)
		}()
	}

	var (
		msg              = st.msg
		sender           = vm.AccountRef(msg.From())
		rules            = st.evm.ChainConfig().Rules(st.evm.Context.BlockNumber, st.evm.Context.Random != nil, st.evm.Context.Time)
		contractCreation = msg.To() == nil
	)

	// Check clauses 4-5, subtract intrinsic gas if everything is correct
	gas, err := IntrinsicGas(st.data, st.msg.AccessList(), contractCreation, rules.IsHomestead, rules.IsIstanbul, rules.IsShanghai)
	if err != nil {
		return nil, err
	}
	if st.gas < gas {
		return nil, fmt.Errorf("%w: have %d, want %d", ErrIntrinsicGas, st.gas, gas)
	}
	st.gas -= gas

	tipAmount := big.NewInt(0)
	tipReceipient, err := st.evm.ProcessingHook.GasChargingHook(&st.gas)
	if err != nil {
		return nil, err
	}

	// Check clause 6
	if msg.Value().Sign() > 0 && !st.evm.Context.CanTransfer(st.state, msg.From(), msg.Value()) {
		return nil, fmt.Errorf("%w: address %v", ErrInsufficientFundsForTransfer, msg.From().Hex())
	}

	// Check whether the init code size has been exceeded.
	if rules.IsShanghai && contractCreation && len(st.data) > params.MaxInitCodeSize {
		return nil, fmt.Errorf("%w: code size %v limit %v", ErrMaxInitCodeSizeExceeded, len(st.data), params.MaxInitCodeSize)
	}
<<<<<<< HEAD

	// Execute the preparatory steps for state transition which includes:
	// - prepare accessList(post-berlin)
	// - reset transient storage(eip 1153)
	st.state.Prepare(rules, msg.From(), st.evm.Context.Coinbase, msg.To(), vm.ActivePrecompiles(rules), msg.AccessList())

=======
	var deployedContract *common.Address
>>>>>>> d62d1b40
	var (
		ret   []byte
		vmerr error // vm errors do not effect consensus and are therefore not assigned to err
	)
	if contractCreation {
		deployedContract = &common.Address{}
		ret, *deployedContract, st.gas, vmerr = st.evm.Create(sender, st.data, st.gas, st.value)
	} else {
		// Increment the nonce for the next transaction
		st.state.SetNonce(msg.From(), st.state.GetNonce(sender.Address())+1)
		ret, st.gas, vmerr = st.evm.Call(sender, st.to(), st.data, st.gas, st.value)
	}

	if !rules.IsLondon {
		// Before EIP-3529: refunds were capped to gasUsed / 2
		st.refundGas(params.RefundQuotient)
	} else {
		// After EIP-3529: refunds are capped to gasUsed / 5
		st.refundGas(params.RefundQuotientEIP3529)
	}
	effectiveTip := st.gasPrice
	if rules.IsLondon {
		effectiveTip = cmath.BigMin(st.gasTipCap, new(big.Int).Sub(st.gasFeeCap, st.evm.Context.BaseFee))
	}
	if st.evm.Config.NoBaseFee && st.gasFeeCap.Sign() == 0 && st.gasTipCap.Sign() == 0 {
		// Skip fee payment when NoBaseFee is set and the fee fields
		// are 0. This avoids a negative effectiveTip being applied to
		// the coinbase when simulating calls.
	} else {
		fee := new(big.Int).SetUint64(st.gasUsed())
		fee.Mul(fee, effectiveTip)
		st.state.AddBalance(tipReceipient, fee)
		tipAmount = fee
	}

	// Arbitrum: record the tip
	if st.evm.Config.Debug && !st.evm.ProcessingHook.DropTip() {
		st.evm.Config.Tracer.CaptureArbitrumTransfer(st.evm, nil, &tipReceipient, tipAmount, false, "tip")
	}

	st.evm.ProcessingHook.EndTxHook(st.gas, vmerr == nil)

	// Arbitrum: record self destructs
	if st.evm.Config.Debug {
		for _, address := range st.evm.StateDB.GetSuicides() {
			balance := st.evm.StateDB.GetBalance(address)
			st.evm.Config.Tracer.CaptureArbitrumTransfer(st.evm, &address, nil, balance, false, "selfDestruct")
		}
	}

	return &ExecutionResult{
		UsedGas:          st.gasUsed(),
		Err:              vmerr,
		ReturnData:       ret,
		ScheduledTxes:    st.evm.ProcessingHook.ScheduledTxes(),
		TopLevelDeployed: deployedContract,
	}, nil
}

func (st *StateTransition) refundGas(refundQuotient uint64) {

	st.gas += st.evm.ProcessingHook.ForceRefundGas()

	nonrefundable := st.evm.ProcessingHook.NonrefundableGas()
	if nonrefundable < st.gasUsed() {
		// Apply refund counter, capped to a refund quotient
		refund := (st.gasUsed() - nonrefundable) / refundQuotient
		if refund > st.state.GetRefund() {
			refund = st.state.GetRefund()
		}
		st.gas += refund
	}

	// Return ETH for remaining gas, exchanged at the original rate.
	remaining := new(big.Int).Mul(new(big.Int).SetUint64(st.gas), st.gasPrice)
	st.state.AddBalance(st.msg.From(), remaining)

	// Arbitrum: record the gas refund
	if st.evm.Config.Debug {
		from := st.msg.From()
		st.evm.Config.Tracer.CaptureArbitrumTransfer(st.evm, nil, &from, remaining, false, "gasRefund")
	}

	// Also return remaining gas to the block gas counter so it is
	// available for the next transaction.
	st.gp.AddGas(st.gas)
}

// gasUsed returns the amount of gas used up by the state transition.
func (st *StateTransition) gasUsed() uint64 {
	return st.initialGas - st.gas
}<|MERGE_RESOLUTION|>--- conflicted
+++ resolved
@@ -380,16 +380,14 @@
 	if rules.IsShanghai && contractCreation && len(st.data) > params.MaxInitCodeSize {
 		return nil, fmt.Errorf("%w: code size %v limit %v", ErrMaxInitCodeSizeExceeded, len(st.data), params.MaxInitCodeSize)
 	}
-<<<<<<< HEAD
 
 	// Execute the preparatory steps for state transition which includes:
 	// - prepare accessList(post-berlin)
 	// - reset transient storage(eip 1153)
 	st.state.Prepare(rules, msg.From(), st.evm.Context.Coinbase, msg.To(), vm.ActivePrecompiles(rules), msg.AccessList())
 
-=======
 	var deployedContract *common.Address
->>>>>>> d62d1b40
+
 	var (
 		ret   []byte
 		vmerr error // vm errors do not effect consensus and are therefore not assigned to err

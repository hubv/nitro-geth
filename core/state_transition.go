--- conflicted
+++ resolved
@@ -174,12 +174,8 @@
 		Value:             tx.Value(),
 		Data:              tx.Data(),
 		AccessList:        tx.AccessList(),
-<<<<<<< HEAD
-		SkipAccountChecks: tx.SkipAccountChecks(),
-=======
-		SkipAccountChecks: false,
+		SkipAccountChecks: tx.SkipAccountChecks(), // TODO Arbitrum upstream this was init'd to false
 		BlobHashes:        tx.BlobHashes(),
->>>>>>> c537ace2
 	}
 	// If baseFee provided, set gasPrice to effectiveGasPrice.
 	if baseFee != nil {

// Copyright 2014 The go-ethereum Authors
// This file is part of the go-ethereum library.
//
// The go-ethereum library is free software: you can redistribute it and/or modify
// it under the terms of the GNU Lesser General Public License as published by
// the Free Software Foundation, either version 3 of the License, or
// (at your option) any later version.
//
// The go-ethereum library is distributed in the hope that it will be useful,
// but WITHOUT ANY WARRANTY; without even the implied warranty of
// MERCHANTABILITY or FITNESS FOR A PARTICULAR PURPOSE. See the
// GNU Lesser General Public License for more details.
//
// You should have received a copy of the GNU Lesser General Public License
// along with the go-ethereum library. If not, see <http://www.gnu.org/licenses/>.

package core

import (
	"fmt"
	"math"
	"math/big"

	"github.com/ethereum/go-ethereum/common"
	cmath "github.com/ethereum/go-ethereum/common/math"
	"github.com/ethereum/go-ethereum/core/tracing"
	"github.com/ethereum/go-ethereum/core/types"
	"github.com/ethereum/go-ethereum/core/vm"
	"github.com/ethereum/go-ethereum/crypto/kzg4844"
	"github.com/ethereum/go-ethereum/params"
	"github.com/holiman/uint256"
)

// ExecutionResult includes all output after executing given evm
// message no matter the execution itself is successful or not.
type ExecutionResult struct {
	UsedGas     uint64 // Total used gas but include the refunded gas
	RefundedGas uint64 // Total gas refunded after execution
	Err         error  // Any error encountered during the execution(listed in core/vm/errors.go)
	ReturnData  []byte // Returned data from evm(function result or data supplied with revert opcode)

	// Arbitrum: a tx may yield others that need to run afterward (see retryables)
	ScheduledTxes types.Transactions
	// Arbitrum: the contract deployed from the top-level transaction, or nil if not a contract creation tx
	TopLevelDeployed *common.Address
}

// Unwrap returns the internal evm error which allows us for further
// analysis outside.
func (result *ExecutionResult) Unwrap() error {
	return result.Err
}

// Failed returns the indicator whether the execution is successful or not
func (result *ExecutionResult) Failed() bool { return result.Err != nil }

// Return is a helper function to help caller distinguish between revert reason
// and function return. Return returns the data after execution if no error occurs.
func (result *ExecutionResult) Return() []byte {
	if result.Err != nil {
		return nil
	}
	return common.CopyBytes(result.ReturnData)
}

// Revert returns the concrete revert reason if the execution is aborted by `REVERT`
// opcode. Note the reason can be nil if no data supplied with revert opcode.
func (result *ExecutionResult) Revert() []byte {
	if result.Err != vm.ErrExecutionReverted {
		return nil
	}
	return common.CopyBytes(result.ReturnData)
}

// IntrinsicGas computes the 'intrinsic gas' for a message with the given data.
func IntrinsicGas(data []byte, accessList types.AccessList, isContractCreation bool, isHomestead, isEIP2028, isEIP3860 bool) (uint64, error) {
	// Set the starting gas for the raw transaction
	var gas uint64
	if isContractCreation && isHomestead {
		gas = params.TxGasContractCreation
	} else {
		gas = params.TxGas
	}
	dataLen := uint64(len(data))
	// Bump the required gas by the amount of transactional data
	if dataLen > 0 {
		// Zero and non-zero bytes are priced differently
		var nz uint64
		for _, byt := range data {
			if byt != 0 {
				nz++
			}
		}
		// Make sure we don't exceed uint64 for all data combinations
		nonZeroGas := params.TxDataNonZeroGasFrontier
		if isEIP2028 {
			nonZeroGas = params.TxDataNonZeroGasEIP2028
		}
		if (math.MaxUint64-gas)/nonZeroGas < nz {
			return 0, ErrGasUintOverflow
		}
		gas += nz * nonZeroGas

		z := dataLen - nz
		if (math.MaxUint64-gas)/params.TxDataZeroGas < z {
			return 0, ErrGasUintOverflow
		}
		gas += z * params.TxDataZeroGas

		if isContractCreation && isEIP3860 {
			lenWords := toWordSize(dataLen)
			if (math.MaxUint64-gas)/params.InitCodeWordGas < lenWords {
				return 0, ErrGasUintOverflow
			}
			gas += lenWords * params.InitCodeWordGas
		}
	}
	if accessList != nil {
		gas += uint64(len(accessList)) * params.TxAccessListAddressGas
		gas += uint64(accessList.StorageKeys()) * params.TxAccessListStorageKeyGas
	}
	return gas, nil
}

// toWordSize returns the ceiled word size required for init code payment calculation.
func toWordSize(size uint64) uint64 {
	if size > math.MaxUint64-31 {
		return math.MaxUint64/32 + 1
	}

	return (size + 31) / 32
}

// A Message contains the data derived from a single transaction that is relevant to state
// processing.
type Message struct {
	// Arbitrum-specific
	TxRunMode MessageRunMode
	Tx        *types.Transaction

	To            *common.Address
	From          common.Address
	Nonce         uint64
	Value         *big.Int
	GasLimit      uint64
	GasPrice      *big.Int
	GasFeeCap     *big.Int
	GasTipCap     *big.Int
	Data          []byte
	AccessList    types.AccessList
	BlobGasFeeCap *big.Int
	BlobHashes    []common.Hash

	// When SkipAccountChecks is true, the message nonce is not checked against the
	// account nonce in state. It also disables checking that the sender is an EOA.
	// This field will be set to true for operations like RPC eth_call.
	SkipAccountChecks bool
	// L1 charging is disabled when SkipL1Charging is true.
	// This field might be set to true for operations like RPC eth_call.
	SkipL1Charging bool
}

type MessageRunMode uint8

const (
	MessageCommitMode MessageRunMode = iota
	MessageGasEstimationMode
	MessageEthcallMode
	MessageReplayMode
)

// these message modes are executed onchain so cannot make any gas shortcuts
func (m MessageRunMode) ExecutedOnChain() bool {
	return m == MessageCommitMode || m == MessageReplayMode
}

// TransactionToMessage converts a transaction into a Message.
func TransactionToMessage(tx *types.Transaction, s types.Signer, baseFee *big.Int, runmode MessageRunMode) (*Message, error) {
	msg := &Message{
		TxRunMode: runmode,

		Tx: tx,

		Nonce:             tx.Nonce(),
		GasLimit:          tx.Gas(),
		GasPrice:          new(big.Int).Set(tx.GasPrice()),
		GasFeeCap:         new(big.Int).Set(tx.GasFeeCap()),
		GasTipCap:         new(big.Int).Set(tx.GasTipCap()),
		To:                tx.To(),
		Value:             tx.Value(),
		Data:              tx.Data(),
		AccessList:        tx.AccessList(),
		SkipAccountChecks: tx.SkipAccountChecks(), // TODO Arbitrum upstream this was init'd to false
		BlobHashes:        tx.BlobHashes(),
		BlobGasFeeCap:     tx.BlobGasFeeCap(),
	}
	// If baseFee provided, set gasPrice to effectiveGasPrice.
	if baseFee != nil {
		msg.GasPrice = cmath.BigMin(msg.GasPrice.Add(msg.GasTipCap, baseFee), msg.GasFeeCap)
	}
	var err error
	msg.From, err = types.Sender(s, tx)
	return msg, err
}

// ApplyMessage computes the new state by applying the given message
// against the old state within the environment.
//
// ApplyMessage returns the bytes returned by any EVM execution (if it took place),
// the gas used (which includes gas refunds) and an error if it failed. An error always
// indicates a core error meaning that the message would always fail for that particular
// state and would never be accepted within a block.
func ApplyMessage(evm *vm.EVM, msg *Message, gp *GasPool) (*ExecutionResult, error) {
	return NewStateTransition(evm, msg, gp).TransitionDb()
}

// StateTransition represents a state transition.
//
// == The State Transitioning Model
//
// A state transition is a change made when a transaction is applied to the current world
// state. The state transitioning model does all the necessary work to work out a valid new
// state root.
//
//  1. Nonce handling
//  2. Pre pay gas
//  3. Create a new state object if the recipient is nil
//  4. Value transfer
//
// == If contract creation ==
//
//	4a. Attempt to run transaction data
//	4b. If valid, use result as code for the new state object
//
// == end ==
//
//  5. Run Script section
//  6. Derive new state root
type StateTransition struct {
	gp           *GasPool
	msg          *Message
	gasRemaining uint64
	initialGas   uint64
	state        vm.StateDB
	evm          *vm.EVM
}

// NewStateTransition initialises and returns a new state transition object.
func NewStateTransition(evm *vm.EVM, msg *Message, gp *GasPool) *StateTransition {
	if ReadyEVMForL2 != nil {
		ReadyEVMForL2(evm, msg)
	}

	return &StateTransition{
		gp:    gp,
		evm:   evm,
		msg:   msg,
		state: evm.StateDB,
	}
}

// to returns the recipient of the message.
func (st *StateTransition) to() common.Address {
	if st.msg == nil || st.msg.To == nil /* contract creation */ {
		return common.Address{}
	}
	return *st.msg.To
}

func (st *StateTransition) buyGas() error {
	mgval := new(big.Int).SetUint64(st.msg.GasLimit)
	mgval.Mul(mgval, st.msg.GasPrice)
	balanceCheck := new(big.Int).Set(mgval)
	if st.msg.GasFeeCap != nil {
		balanceCheck.SetUint64(st.msg.GasLimit)
		balanceCheck = balanceCheck.Mul(balanceCheck, st.msg.GasFeeCap)
		balanceCheck.Add(balanceCheck, st.msg.Value)
	}
	if st.evm.ChainConfig().IsCancun(st.evm.Context.BlockNumber, st.evm.Context.Time, st.evm.Context.ArbOSVersion) {
		if blobGas := st.blobGasUsed(); blobGas > 0 {
			// Check that the user has enough funds to cover blobGasUsed * tx.BlobGasFeeCap
			blobBalanceCheck := new(big.Int).SetUint64(blobGas)
			blobBalanceCheck.Mul(blobBalanceCheck, st.msg.BlobGasFeeCap)
			balanceCheck.Add(balanceCheck, blobBalanceCheck)
			// Pay for blobGasUsed * actual blob fee
			blobFee := new(big.Int).SetUint64(blobGas)
			blobFee.Mul(blobFee, st.evm.Context.BlobBaseFee)
			mgval.Add(mgval, blobFee)
		}
	}
	balanceCheckU256, overflow := uint256.FromBig(balanceCheck)
	if overflow {
		return fmt.Errorf("%w: address %v required balance exceeds 256 bits", ErrInsufficientFunds, st.msg.From.Hex())
	}
	if have, want := st.state.GetBalance(st.msg.From), balanceCheckU256; have.Cmp(want) < 0 {
		return fmt.Errorf("%w: address %v have %v want %v", ErrInsufficientFunds, st.msg.From.Hex(), have, want)
	}
	if err := st.gp.SubGas(st.msg.GasLimit); err != nil {
		return err
	}

	if st.evm.Config.Tracer != nil && st.evm.Config.Tracer.OnGasChange != nil {
		st.evm.Config.Tracer.OnGasChange(0, st.msg.GasLimit, tracing.GasChangeTxInitialBalance)
	}
	st.gasRemaining = st.msg.GasLimit

	st.initialGas = st.msg.GasLimit
	mgvalU256, _ := uint256.FromBig(mgval)
	st.state.SubBalance(st.msg.From, mgvalU256, tracing.BalanceDecreaseGasBuy)
<<<<<<< HEAD

	// Arbitrum: record fee payment
	if tracer := st.evm.Config.Tracer; tracer != nil {
		tracer.CaptureArbitrumTransfer(&st.msg.From, nil, mgval, true, "feePayment")
	}

=======
>>>>>>> 35b2d07f
	return nil
}

func (st *StateTransition) preCheck() error {
	// Only check transactions that are not fake
	msg := st.msg
	if !msg.SkipAccountChecks {
		// Make sure this transaction's nonce is correct.
		stNonce := st.state.GetNonce(msg.From)
		if msgNonce := msg.Nonce; stNonce < msgNonce {
			return fmt.Errorf("%w: address %v, tx: %d state: %d", ErrNonceTooHigh,
				msg.From.Hex(), msgNonce, stNonce)
		} else if stNonce > msgNonce {
			return fmt.Errorf("%w: address %v, tx: %d state: %d", ErrNonceTooLow,
				msg.From.Hex(), msgNonce, stNonce)
		} else if stNonce+1 < stNonce {
			return fmt.Errorf("%w: address %v, nonce: %d", ErrNonceMax,
				msg.From.Hex(), stNonce)
		}
		// Make sure the sender is an EOA
		codeHash := st.state.GetCodeHash(msg.From)
		if codeHash != (common.Hash{}) && codeHash != types.EmptyCodeHash {
			return fmt.Errorf("%w: address %v, codehash: %s", ErrSenderNoEOA,
				msg.From.Hex(), codeHash)
		}
	}

	// Make sure that transaction gasFeeCap is greater than the baseFee (post london)
	if st.evm.ChainConfig().IsLondon(st.evm.Context.BlockNumber) {
		// Skip the checks if gas fields are zero and baseFee was explicitly disabled (eth_call)
		skipCheck := st.evm.Config.NoBaseFee && msg.GasFeeCap.BitLen() == 0 && msg.GasTipCap.BitLen() == 0
		if !skipCheck {
			if l := msg.GasFeeCap.BitLen(); l > 256 {
				return fmt.Errorf("%w: address %v, maxFeePerGas bit length: %d", ErrFeeCapVeryHigh,
					msg.From.Hex(), l)
			}
			if l := msg.GasTipCap.BitLen(); l > 256 {
				return fmt.Errorf("%w: address %v, maxPriorityFeePerGas bit length: %d", ErrTipVeryHigh,
					msg.From.Hex(), l)
			}
			if msg.GasFeeCap.Cmp(msg.GasTipCap) < 0 {
				return fmt.Errorf("%w: address %v, maxPriorityFeePerGas: %s, maxFeePerGas: %s", ErrTipAboveFeeCap,
					msg.From.Hex(), msg.GasTipCap, msg.GasFeeCap)
			}
			// This will panic if baseFee is nil, but basefee presence is verified
			// as part of header validation.
			if msg.GasFeeCap.Cmp(st.evm.Context.BaseFee) < 0 {
				return fmt.Errorf("%w: address %v, maxFeePerGas: %s, baseFee: %s", ErrFeeCapTooLow,
					msg.From.Hex(), msg.GasFeeCap, st.evm.Context.BaseFee)
			}
		}
	}
	// Check the blob version validity
	if msg.BlobHashes != nil {
		// The to field of a blob tx type is mandatory, and a `BlobTx` transaction internally
		// has it as a non-nillable value, so any msg derived from blob transaction has it non-nil.
		// However, messages created through RPC (eth_call) don't have this restriction.
		if msg.To == nil {
			return ErrBlobTxCreate
		}
		if len(msg.BlobHashes) == 0 {
			return ErrMissingBlobHashes
		}
		for i, hash := range msg.BlobHashes {
			if !kzg4844.IsValidVersionedHash(hash[:]) {
				return fmt.Errorf("blob %d has invalid hash version", i)
			}
		}
	}
	// Check that the user is paying at least the current blob fee
	if st.evm.ChainConfig().IsCancun(st.evm.Context.BlockNumber, st.evm.Context.Time, st.evm.Context.ArbOSVersion) {
		if st.blobGasUsed() > 0 {
			// Skip the checks if gas fields are zero and blobBaseFee was explicitly disabled (eth_call)
			skipCheck := st.evm.Config.NoBaseFee && msg.BlobGasFeeCap.BitLen() == 0
			if !skipCheck {
				// This will panic if blobBaseFee is nil, but blobBaseFee presence
				// is verified as part of header validation.
				if msg.BlobGasFeeCap.Cmp(st.evm.Context.BlobBaseFee) < 0 {
					return fmt.Errorf("%w: address %v blobGasFeeCap: %v, blobBaseFee: %v", ErrBlobFeeCapTooLow,
						msg.From.Hex(), msg.BlobGasFeeCap, st.evm.Context.BlobBaseFee)
				}
			}
		}
	}
	return st.buyGas()
}

// TransitionDb will transition the state by applying the current message and
// returning the evm execution result with following fields.
//
//   - used gas: total gas used (including gas being refunded)
//   - returndata: the returned data from evm
//   - concrete execution error: various EVM errors which abort the execution, e.g.
//     ErrOutOfGas, ErrExecutionReverted
//
// However if any consensus issue encountered, return the error directly with
// nil evm execution result.
func (st *StateTransition) TransitionDb() (*ExecutionResult, error) {
	endTxNow, startHookUsedGas, err, returnData := st.evm.ProcessingHook.StartTxHook()
	if endTxNow {
		return &ExecutionResult{
			UsedGas:       startHookUsedGas,
			Err:           err,
			ReturnData:    returnData,
			ScheduledTxes: st.evm.ProcessingHook.ScheduledTxes(),
		}, nil
	}

	// First check this message satisfies all consensus rules before
	// applying the message. The rules include these clauses
	//
	// 1. the nonce of the message caller is correct
	// 2. caller has enough balance to cover transaction fee(gaslimit * gasprice)
	// 3. the amount of gas required is available in the block
	// 4. the purchased gas is enough to cover intrinsic usage
	// 5. there is no overflow when calculating intrinsic gas
	// 6. caller has enough balance to cover asset transfer for **topmost** call

	// Arbitrum: drop tip for delayed (and old) messages
	if st.evm.ProcessingHook.DropTip() && st.msg.GasPrice.Cmp(st.evm.Context.BaseFee) > 0 {
		st.msg.GasPrice = st.evm.Context.BaseFee
		st.msg.GasTipCap = common.Big0
	}

	// Check clauses 1-3, buy gas if everything is correct
	if err := st.preCheck(); err != nil {
		return nil, err
	}

	var (
		msg              = st.msg
		sender           = vm.AccountRef(msg.From)
		rules            = st.evm.ChainConfig().Rules(st.evm.Context.BlockNumber, st.evm.Context.Random != nil, st.evm.Context.Time, st.evm.Context.ArbOSVersion)
		contractCreation = msg.To == nil
	)

	// Check clauses 4-5, subtract intrinsic gas if everything is correct
	gas, err := IntrinsicGas(msg.Data, msg.AccessList, contractCreation, rules.IsHomestead, rules.IsIstanbul, rules.IsShanghai)
	if err != nil {
		return nil, err
	}
	if st.gasRemaining < gas {
		return nil, fmt.Errorf("%w: have %d, want %d", ErrIntrinsicGas, st.gasRemaining, gas)
	}
	if t := st.evm.Config.Tracer; t != nil && t.OnGasChange != nil {
		t.OnGasChange(st.gasRemaining, st.gasRemaining-gas, tracing.GasChangeTxIntrinsicGas)
	}
	st.gasRemaining -= gas

	tipAmount := big.NewInt(0)
	tipReceipient, err := st.evm.ProcessingHook.GasChargingHook(&st.gasRemaining)
	if err != nil {
		return nil, err
	}

	// Check clause 6
	value, overflow := uint256.FromBig(msg.Value)
	if overflow {
		return nil, fmt.Errorf("%w: address %v", ErrInsufficientFundsForTransfer, msg.From.Hex())
	}
	if !value.IsZero() && !st.evm.Context.CanTransfer(st.state, msg.From, value) {
		return nil, fmt.Errorf("%w: address %v", ErrInsufficientFundsForTransfer, msg.From.Hex())
	}

	// Check whether the init code size has been exceeded.
	if rules.IsShanghai && contractCreation && len(msg.Data) > int(st.evm.ChainConfig().MaxInitCodeSize()) {
		return nil, fmt.Errorf("%w: code size %v limit %v", ErrMaxInitCodeSizeExceeded, len(msg.Data), int(st.evm.ChainConfig().MaxInitCodeSize()))
	}

	// Execute the preparatory steps for state transition which includes:
	// - prepare accessList(post-berlin)
	// - reset transient storage(eip 1153)
	st.state.Prepare(rules, msg.From, st.evm.Context.Coinbase, msg.To, vm.ActivePrecompiles(rules), msg.AccessList)

	var deployedContract *common.Address

	var (
		ret   []byte
		vmerr error // vm errors do not effect consensus and are therefore not assigned to err
	)
	if contractCreation {
		deployedContract = &common.Address{}
		ret, *deployedContract, st.gasRemaining, vmerr = st.evm.Create(sender, msg.Data, st.gasRemaining, value)
	} else {
		// Increment the nonce for the next transaction
		st.state.SetNonce(msg.From, st.state.GetNonce(sender.Address())+1)
		ret, st.gasRemaining, vmerr = st.evm.Call(sender, st.to(), msg.Data, st.gasRemaining, value)
	}

	var gasRefund uint64
	if !rules.IsLondon {
		// Before EIP-3529: refunds were capped to gasUsed / 2
		gasRefund = st.refundGas(params.RefundQuotient)
	} else {
		// After EIP-3529: refunds are capped to gasUsed / 5
		gasRefund = st.refundGas(params.RefundQuotientEIP3529)
	}
	effectiveTip := msg.GasPrice
	if rules.IsLondon {
		effectiveTip = cmath.BigMin(msg.GasTipCap, new(big.Int).Sub(msg.GasFeeCap, st.evm.Context.BaseFee))
	}
	effectiveTipU256, _ := uint256.FromBig(effectiveTip)

	if st.evm.Config.NoBaseFee && msg.GasFeeCap.Sign() == 0 && msg.GasTipCap.Sign() == 0 {
		// Skip fee payment when NoBaseFee is set and the fee fields
		// are 0. This avoids a negative effectiveTip being applied to
		// the coinbase when simulating calls.
	} else {
		fee := new(uint256.Int).SetUint64(st.gasUsed())
		fee.Mul(fee, effectiveTipU256)
<<<<<<< HEAD
		st.state.AddBalance(tipReceipient, fee, tracing.BalanceIncreaseRewardTransactionFee)
		tipAmount = fee.ToBig()
	}

	// Arbitrum: record the tip
	if tracer := st.evm.Config.Tracer; tracer != nil && !st.evm.ProcessingHook.DropTip() {
		tracer.CaptureArbitrumTransfer(nil, &tipReceipient, tipAmount, false, "tip")
	}

	st.evm.ProcessingHook.EndTxHook(st.gasRemaining, vmerr == nil)

	// Arbitrum: record self destructs
	if tracer := st.evm.Config.Tracer; tracer != nil {
		suicides := st.evm.StateDB.GetSelfDestructs()
		for i, address := range suicides {
			balance := st.evm.StateDB.GetBalance(address)
			tracer.CaptureArbitrumTransfer(&suicides[i], nil, balance.ToBig(), false, "selfDestruct")
		}
=======
		st.state.AddBalance(st.evm.Context.Coinbase, fee, tracing.BalanceIncreaseRewardTransactionFee)
>>>>>>> 35b2d07f
	}

	return &ExecutionResult{
		UsedGas:          st.gasUsed(),
		RefundedGas:      gasRefund,
		Err:              vmerr,
		ReturnData:       ret,
		ScheduledTxes:    st.evm.ProcessingHook.ScheduledTxes(),
		TopLevelDeployed: deployedContract,
	}, nil
}

func (st *StateTransition) refundGas(refundQuotient uint64) uint64 {
	st.gasRemaining += st.evm.ProcessingHook.ForceRefundGas()
	nonrefundable := st.evm.ProcessingHook.NonrefundableGas()
	var refund uint64
	if nonrefundable < st.gasUsed() {
		// Apply refund counter, capped to a refund quotient
		refund := (st.gasUsed() - nonrefundable) / refundQuotient
		if refund > st.state.GetRefund() {
			refund = st.state.GetRefund()
		}
		st.gasRemaining += refund
	}

	if st.evm.Config.Tracer != nil && st.evm.Config.Tracer.OnGasChange != nil && refund > 0 {
		st.evm.Config.Tracer.OnGasChange(st.gasRemaining, st.gasRemaining+refund, tracing.GasChangeTxRefunds)
	}

	st.gasRemaining += refund

	// Return ETH for remaining gas, exchanged at the original rate.
	remaining := uint256.NewInt(st.gasRemaining)
	remaining.Mul(remaining, uint256.MustFromBig(st.msg.GasPrice))
	st.state.AddBalance(st.msg.From, remaining, tracing.BalanceIncreaseGasReturn)

	if st.evm.Config.Tracer != nil && st.evm.Config.Tracer.OnGasChange != nil && st.gasRemaining > 0 {
		st.evm.Config.Tracer.OnGasChange(st.gasRemaining, 0, tracing.GasChangeTxLeftOverReturned)
	}
<<<<<<< HEAD

	// Arbitrum: record the gas refund
	if tracer := st.evm.Config.Tracer; tracer != nil {
		tracer.CaptureArbitrumTransfer(nil, &st.msg.From, remaining.ToBig(), false, "gasRefund")
	}
=======
>>>>>>> 35b2d07f

	// Also return remaining gas to the block gas counter so it is
	// available for the next transaction.
	st.gp.AddGas(st.gasRemaining)

	return refund
}

// gasUsed returns the amount of gas used up by the state transition.
func (st *StateTransition) gasUsed() uint64 {
	return st.initialGas - st.gasRemaining
}

// blobGasUsed returns the amount of blob gas used by the message.
func (st *StateTransition) blobGasUsed() uint64 {
	return uint64(len(st.msg.BlobHashes) * params.BlobTxBlobGasPerBlob)
}<|MERGE_RESOLUTION|>--- conflicted
+++ resolved
@@ -307,15 +307,12 @@
 	st.initialGas = st.msg.GasLimit
 	mgvalU256, _ := uint256.FromBig(mgval)
 	st.state.SubBalance(st.msg.From, mgvalU256, tracing.BalanceDecreaseGasBuy)
-<<<<<<< HEAD
 
 	// Arbitrum: record fee payment
 	if tracer := st.evm.Config.Tracer; tracer != nil {
 		tracer.CaptureArbitrumTransfer(&st.msg.From, nil, mgval, true, "feePayment")
 	}
 
-=======
->>>>>>> 35b2d07f
 	return nil
 }
 
@@ -526,9 +523,7 @@
 	} else {
 		fee := new(uint256.Int).SetUint64(st.gasUsed())
 		fee.Mul(fee, effectiveTipU256)
-<<<<<<< HEAD
-		st.state.AddBalance(tipReceipient, fee, tracing.BalanceIncreaseRewardTransactionFee)
-		tipAmount = fee.ToBig()
+		st.state.AddBalance(st.evm.Context.Coinbase, fee, tracing.BalanceIncreaseRewardTransactionFee)
 	}
 
 	// Arbitrum: record the tip
@@ -545,9 +540,6 @@
 			balance := st.evm.StateDB.GetBalance(address)
 			tracer.CaptureArbitrumTransfer(&suicides[i], nil, balance.ToBig(), false, "selfDestruct")
 		}
-=======
-		st.state.AddBalance(st.evm.Context.Coinbase, fee, tracing.BalanceIncreaseRewardTransactionFee)
->>>>>>> 35b2d07f
 	}
 
 	return &ExecutionResult{
@@ -587,14 +579,11 @@
 	if st.evm.Config.Tracer != nil && st.evm.Config.Tracer.OnGasChange != nil && st.gasRemaining > 0 {
 		st.evm.Config.Tracer.OnGasChange(st.gasRemaining, 0, tracing.GasChangeTxLeftOverReturned)
 	}
-<<<<<<< HEAD
 
 	// Arbitrum: record the gas refund
 	if tracer := st.evm.Config.Tracer; tracer != nil {
 		tracer.CaptureArbitrumTransfer(nil, &st.msg.From, remaining.ToBig(), false, "gasRefund")
 	}
-=======
->>>>>>> 35b2d07f
 
 	// Also return remaining gas to the block gas counter so it is
 	// available for the next transaction.

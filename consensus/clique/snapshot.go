// Copyright 2017 The go-ethereum Authors
// This file is part of the go-ethereum library.
//
// The go-ethereum library is free software: you can redistribute it and/or modify
// it under the terms of the GNU Lesser General Public License as published by
// the Free Software Foundation, either version 3 of the License, or
// (at your option) any later version.
//
// The go-ethereum library is distributed in the hope that it will be useful,
// but WITHOUT ANY WARRANTY; without even the implied warranty of
// MERCHANTABILITY or FITNESS FOR A PARTICULAR PURPOSE. See the
// GNU Lesser General Public License for more details.
//
// You should have received a copy of the GNU Lesser General Public License
// along with the go-ethereum library. If not, see <http://www.gnu.org/licenses/>.

package clique

import (
	"bytes"
	"encoding/json"
<<<<<<< HEAD
=======
	"maps"
>>>>>>> 35b2d07f
	"slices"
	"time"

	"github.com/ethereum/go-ethereum/common"
	"github.com/ethereum/go-ethereum/common/lru"
	"github.com/ethereum/go-ethereum/core/rawdb"
	"github.com/ethereum/go-ethereum/core/types"
	"github.com/ethereum/go-ethereum/ethdb"
	"github.com/ethereum/go-ethereum/log"
	"github.com/ethereum/go-ethereum/params"
)

// Vote represents a single vote that an authorized signer made to modify the
// list of authorizations.
type Vote struct {
	Signer    common.Address `json:"signer"`    // Authorized signer that cast this vote
	Block     uint64         `json:"block"`     // Block number the vote was cast in (expire old votes)
	Address   common.Address `json:"address"`   // Account being voted on to change its authorization
	Authorize bool           `json:"authorize"` // Whether to authorize or deauthorize the voted account
}

// Tally is a simple vote tally to keep the current score of votes. Votes that
// go against the proposal aren't counted since it's equivalent to not voting.
type Tally struct {
	Authorize bool `json:"authorize"` // Whether the vote is about authorizing or kicking someone
	Votes     int  `json:"votes"`     // Number of votes until now wanting to pass the proposal
}

type sigLRU = lru.Cache[common.Hash, common.Address]

// Snapshot is the state of the authorization voting at a given point in time.
type Snapshot struct {
	config   *params.CliqueConfig // Consensus engine parameters to fine tune behavior
	sigcache *sigLRU              // Cache of recent block signatures to speed up ecrecover

	Number  uint64                      `json:"number"`  // Block number where the snapshot was created
	Hash    common.Hash                 `json:"hash"`    // Block hash where the snapshot was created
	Signers map[common.Address]struct{} `json:"signers"` // Set of authorized signers at this moment
	Recents map[uint64]common.Address   `json:"recents"` // Set of recent signers for spam protections
	Votes   []*Vote                     `json:"votes"`   // List of votes cast in chronological order
	Tally   map[common.Address]Tally    `json:"tally"`   // Current vote tally to avoid recalculating
}

// newSnapshot creates a new snapshot with the specified startup parameters. This
// method does not initialize the set of recent signers, so only ever use if for
// the genesis block.
func newSnapshot(config *params.CliqueConfig, sigcache *sigLRU, number uint64, hash common.Hash, signers []common.Address) *Snapshot {
	snap := &Snapshot{
		config:   config,
		sigcache: sigcache,
		Number:   number,
		Hash:     hash,
		Signers:  make(map[common.Address]struct{}),
		Recents:  make(map[uint64]common.Address),
		Tally:    make(map[common.Address]Tally),
	}
	for _, signer := range signers {
		snap.Signers[signer] = struct{}{}
	}
	return snap
}

// loadSnapshot loads an existing snapshot from the database.
func loadSnapshot(config *params.CliqueConfig, sigcache *sigLRU, db ethdb.Database, hash common.Hash) (*Snapshot, error) {
	blob, err := db.Get(append(rawdb.CliqueSnapshotPrefix, hash[:]...))
	if err != nil {
		return nil, err
	}
	snap := new(Snapshot)
	if err := json.Unmarshal(blob, snap); err != nil {
		return nil, err
	}
	snap.config = config
	snap.sigcache = sigcache

	return snap, nil
}

// store inserts the snapshot into the database.
func (s *Snapshot) store(db ethdb.Database) error {
	blob, err := json.Marshal(s)
	if err != nil {
		return err
	}
	return db.Put(append(rawdb.CliqueSnapshotPrefix, s.Hash[:]...), blob)
}

// copy creates a deep copy of the snapshot, though not the individual votes.
func (s *Snapshot) copy() *Snapshot {
	return &Snapshot{
		config:   s.config,
		sigcache: s.sigcache,
		Number:   s.Number,
		Hash:     s.Hash,
		Signers:  maps.Clone(s.Signers),
		Recents:  maps.Clone(s.Recents),
		Votes:    slices.Clone(s.Votes),
		Tally:    maps.Clone(s.Tally),
	}
}

// validVote returns whether it makes sense to cast the specified vote in the
// given snapshot context (e.g. don't try to add an already authorized signer).
func (s *Snapshot) validVote(address common.Address, authorize bool) bool {
	_, signer := s.Signers[address]
	return (signer && !authorize) || (!signer && authorize)
}

// cast adds a new vote into the tally.
func (s *Snapshot) cast(address common.Address, authorize bool) bool {
	// Ensure the vote is meaningful
	if !s.validVote(address, authorize) {
		return false
	}
	// Cast the vote into an existing or new tally
	if old, ok := s.Tally[address]; ok {
		old.Votes++
		s.Tally[address] = old
	} else {
		s.Tally[address] = Tally{Authorize: authorize, Votes: 1}
	}
	return true
}

// uncast removes a previously cast vote from the tally.
func (s *Snapshot) uncast(address common.Address, authorize bool) bool {
	// If there's no tally, it's a dangling vote, just drop
	tally, ok := s.Tally[address]
	if !ok {
		return false
	}
	// Ensure we only revert counted votes
	if tally.Authorize != authorize {
		return false
	}
	// Otherwise revert the vote
	if tally.Votes > 1 {
		tally.Votes--
		s.Tally[address] = tally
	} else {
		delete(s.Tally, address)
	}
	return true
}

// apply creates a new authorization snapshot by applying the given headers to
// the original one.
func (s *Snapshot) apply(headers []*types.Header) (*Snapshot, error) {
	// Allow passing in no headers for cleaner code
	if len(headers) == 0 {
		return s, nil
	}
	// Sanity check that the headers can be applied
	for i := 0; i < len(headers)-1; i++ {
		if headers[i+1].Number.Uint64() != headers[i].Number.Uint64()+1 {
			return nil, errInvalidVotingChain
		}
	}
	if headers[0].Number.Uint64() != s.Number+1 {
		return nil, errInvalidVotingChain
	}
	// Iterate through the headers and create a new snapshot
	snap := s.copy()

	var (
		start  = time.Now()
		logged = time.Now()
	)
	for i, header := range headers {
		// Remove any votes on checkpoint blocks
		number := header.Number.Uint64()
		if number%s.config.Epoch == 0 {
			snap.Votes = nil
			snap.Tally = make(map[common.Address]Tally)
		}
		// Delete the oldest signer from the recent list to allow it signing again
		if limit := uint64(len(snap.Signers)/2 + 1); number >= limit {
			delete(snap.Recents, number-limit)
		}
		// Resolve the authorization key and check against signers
		signer, err := ecrecover(header, s.sigcache)
		if err != nil {
			return nil, err
		}
		if _, ok := snap.Signers[signer]; !ok {
			return nil, errUnauthorizedSigner
		}
		for _, recent := range snap.Recents {
			if recent == signer {
				return nil, errRecentlySigned
			}
		}
		snap.Recents[number] = signer

		// Header authorized, discard any previous votes from the signer
		for i, vote := range snap.Votes {
			if vote.Signer == signer && vote.Address == header.Coinbase {
				// Uncast the vote from the cached tally
				snap.uncast(vote.Address, vote.Authorize)

				// Uncast the vote from the chronological list
				snap.Votes = append(snap.Votes[:i], snap.Votes[i+1:]...)
				break // only one vote allowed
			}
		}
		// Tally up the new vote from the signer
		var authorize bool
		switch {
		case bytes.Equal(header.Nonce[:], nonceAuthVote):
			authorize = true
		case bytes.Equal(header.Nonce[:], nonceDropVote):
			authorize = false
		default:
			return nil, errInvalidVote
		}
		if snap.cast(header.Coinbase, authorize) {
			snap.Votes = append(snap.Votes, &Vote{
				Signer:    signer,
				Block:     number,
				Address:   header.Coinbase,
				Authorize: authorize,
			})
		}
		// If the vote passed, update the list of signers
		if tally := snap.Tally[header.Coinbase]; tally.Votes > len(snap.Signers)/2 {
			if tally.Authorize {
				snap.Signers[header.Coinbase] = struct{}{}
			} else {
				delete(snap.Signers, header.Coinbase)

				// Signer list shrunk, delete any leftover recent caches
				if limit := uint64(len(snap.Signers)/2 + 1); number >= limit {
					delete(snap.Recents, number-limit)
				}
				// Discard any previous votes the deauthorized signer cast
				for i := 0; i < len(snap.Votes); i++ {
					if snap.Votes[i].Signer == header.Coinbase {
						// Uncast the vote from the cached tally
						snap.uncast(snap.Votes[i].Address, snap.Votes[i].Authorize)

						// Uncast the vote from the chronological list
						snap.Votes = append(snap.Votes[:i], snap.Votes[i+1:]...)

						i--
					}
				}
			}
			// Discard any previous votes around the just changed account
			for i := 0; i < len(snap.Votes); i++ {
				if snap.Votes[i].Address == header.Coinbase {
					snap.Votes = append(snap.Votes[:i], snap.Votes[i+1:]...)
					i--
				}
			}
			delete(snap.Tally, header.Coinbase)
		}
		// If we're taking too much time (ecrecover), notify the user once a while
		if time.Since(logged) > 8*time.Second {
			log.Info("Reconstructing voting history", "processed", i, "total", len(headers), "elapsed", common.PrettyDuration(time.Since(start)))
			logged = time.Now()
		}
	}
	if time.Since(start) > 8*time.Second {
		log.Info("Reconstructed voting history", "processed", len(headers), "elapsed", common.PrettyDuration(time.Since(start)))
	}
	snap.Number += uint64(len(headers))
	snap.Hash = headers[len(headers)-1].Hash()

	return snap, nil
}

// signers retrieves the list of authorized signers in ascending order.
func (s *Snapshot) signers() []common.Address {
	sigs := make([]common.Address, 0, len(s.Signers))
	for sig := range s.Signers {
		sigs = append(sigs, sig)
	}
	slices.SortFunc(sigs, common.Address.Cmp)
	return sigs
}

// inturn returns if a signer at a given block height is in-turn or not.
func (s *Snapshot) inturn(number uint64, signer common.Address) bool {
	signers, offset := s.signers(), 0
	for offset < len(signers) && signers[offset] != signer {
		offset++
	}
	return (number % uint64(len(signers))) == uint64(offset)
}<|MERGE_RESOLUTION|>--- conflicted
+++ resolved
@@ -19,10 +19,7 @@
 import (
 	"bytes"
 	"encoding/json"
-<<<<<<< HEAD
-=======
 	"maps"
->>>>>>> 35b2d07f
 	"slices"
 	"time"
 

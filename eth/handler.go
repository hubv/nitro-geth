--- conflicted
+++ resolved
@@ -42,7 +42,6 @@
 	"github.com/ethereum/go-ethereum/p2p"
 	"github.com/ethereum/go-ethereum/p2p/enode"
 	"github.com/ethereum/go-ethereum/triedb/pathdb"
-	"golang.org/x/crypto/sha3"
 )
 
 const (
@@ -480,11 +479,7 @@
 
 	var (
 		signer = types.LatestSignerForChainID(h.chain.Config().ChainID) // Don't care about chain status, we just need *a* sender
-<<<<<<< HEAD
-		hasher = sha3.NewLegacyKeccak256().(crypto.KeccakState)
-=======
 		hasher = crypto.NewKeccakState()
->>>>>>> 35b2d07f
 		hash   = make([]byte, 32)
 	)
 	for _, tx := range txs {

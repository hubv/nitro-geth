// Copyright 2017 The go-ethereum Authors
// This file is part of the go-ethereum library.
//
// The go-ethereum library is free software: you can redistribute it and/or modify
// it under the terms of the GNU Lesser General Public License as published by
// the Free Software Foundation, either version 3 of the License, or
// (at your option) any later version.
//
// The go-ethereum library is distributed in the hope that it will be useful,
// but WITHOUT ANY WARRANTY; without even the implied warranty of
// MERCHANTABILITY or FITNESS FOR A PARTICULAR PURPOSE. See the
// GNU Lesser General Public License for more details.
//
// You should have received a copy of the GNU Lesser General Public License
// along with the go-ethereum library. If not, see <http://www.gnu.org/licenses/>.

package tracers

import (
	"math/big"
	"testing"

	"github.com/ethereum/go-ethereum/common"
	"github.com/ethereum/go-ethereum/core"
	"github.com/ethereum/go-ethereum/core/rawdb"
	"github.com/ethereum/go-ethereum/core/types"
	"github.com/ethereum/go-ethereum/core/vm"
	"github.com/ethereum/go-ethereum/crypto"
	"github.com/ethereum/go-ethereum/eth/tracers/logger"
	"github.com/ethereum/go-ethereum/params"
	"github.com/ethereum/go-ethereum/tests"
)

func BenchmarkTransactionTrace(b *testing.B) {
	key, _ := crypto.HexToECDSA("b71c71a67e1177ad4e901695e1b4b9ee17ae16c6668d313eac2f96dbcda3f291")
	from := crypto.PubkeyToAddress(key.PublicKey)
	gas := uint64(1000000) // 1M gas
	to := common.HexToAddress("0x00000000000000000000000000000000deadbeef")
	signer := types.LatestSignerForChainID(big.NewInt(1337))
	tx, err := types.SignNewTx(key, signer,
		&types.LegacyTx{
			Nonce:    1,
			GasPrice: big.NewInt(500),
			Gas:      gas,
			To:       &to,
		})
	if err != nil {
		b.Fatal(err)
	}
	txContext := vm.TxContext{
		Origin:   from,
		GasPrice: tx.GasPrice(),
	}
	context := vm.BlockContext{
		CanTransfer: core.CanTransfer,
		Transfer:    core.Transfer,
		Coinbase:    common.Address{},
		BlockNumber: new(big.Int).SetUint64(uint64(5)),
		Time:        5,
		Difficulty:  big.NewInt(0xffffffff),
		GasLimit:    gas,
		BaseFee:     big.NewInt(8),
	}
	alloc := types.GenesisAlloc{}
	// The code pushes 'deadbeef' into memory, then the other params, and calls CREATE2, then returns
	// the address
	loop := []byte{
		byte(vm.JUMPDEST), //  [ count ]
		byte(vm.PUSH1), 0, // jumpdestination
		byte(vm.JUMP),
	}
	alloc[common.HexToAddress("0x00000000000000000000000000000000deadbeef")] = types.Account{
		Nonce:   1,
		Code:    loop,
		Balance: big.NewInt(1),
	}
	alloc[from] = types.Account{
		Nonce:   1,
		Code:    []byte{},
		Balance: big.NewInt(500000000000000),
	}
	state := tests.MakePreState(rawdb.NewMemoryDatabase(), alloc, false, rawdb.HashScheme)
	defer state.Close()

	// Create the tracer, the EVM environment and run it
	tracer := logger.NewStructLogger(&logger.Config{
		Debug: false,
		//DisableStorage: true,
		//EnableMemory: false,
		//EnableReturnData: false,
	})
<<<<<<< HEAD
	evm := vm.NewEVM(context, txContext, statedb, params.AllEthashProtocolChanges, vm.Config{Tracer: tracer})
	msg, err := core.TransactionToMessage(tx, signer, context.BaseFee, core.MessageReplayMode)
=======
	evm := vm.NewEVM(context, txContext, state.StateDB, params.AllEthashProtocolChanges, vm.Config{Tracer: tracer})
	msg, err := core.TransactionToMessage(tx, signer, context.BaseFee)
>>>>>>> 7f131dcb
	if err != nil {
		b.Fatalf("failed to prepare transaction for tracing: %v", err)
	}
	b.ResetTimer()
	b.ReportAllocs()

	for i := 0; i < b.N; i++ {
		snap := state.StateDB.Snapshot()
		st := core.NewStateTransition(evm, msg, new(core.GasPool).AddGas(tx.Gas()))
		_, err = st.TransitionDb()
		if err != nil {
			b.Fatal(err)
		}
		state.StateDB.RevertToSnapshot(snap)
		if have, want := len(tracer.StructLogs()), 244752; have != want {
			b.Fatalf("trace wrong, want %d steps, have %d", want, have)
		}
		tracer.Reset()
	}
}

func TestMemCopying(t *testing.T) {
	for i, tc := range []struct {
		memsize  int64
		offset   int64
		size     int64
		wantErr  string
		wantSize int
	}{
		{0, 0, 100, "", 100},    // Should pad up to 100
		{0, 100, 0, "", 0},      // No need to pad (0 size)
		{100, 50, 100, "", 100}, // Should pad 100-150
		{100, 50, 5, "", 5},     // Wanted range fully within memory
		{100, -50, 0, "offset or size must not be negative", 0},                        // Error
		{0, 1, 1024*1024 + 1, "reached limit for padding memory slice: 1048578", 0},    // Error
		{10, 0, 1024*1024 + 100, "reached limit for padding memory slice: 1048666", 0}, // Error

	} {
		mem := vm.NewMemory()
		mem.Resize(uint64(tc.memsize))
		cpy, err := GetMemoryCopyPadded(mem, tc.offset, tc.size)
		if want := tc.wantErr; want != "" {
			if err == nil {
				t.Fatalf("test %d: want '%v' have no error", i, want)
			}
			if have := err.Error(); want != have {
				t.Fatalf("test %d: want '%v' have '%v'", i, want, have)
			}
			continue
		}
		if err != nil {
			t.Fatalf("test %d: unexpected error: %v", i, err)
		}
		if want, have := tc.wantSize, len(cpy); have != want {
			t.Fatalf("test %d: want %v have %v", i, want, have)
		}
	}
}<|MERGE_RESOLUTION|>--- conflicted
+++ resolved
@@ -89,13 +89,8 @@
 		//EnableMemory: false,
 		//EnableReturnData: false,
 	})
-<<<<<<< HEAD
-	evm := vm.NewEVM(context, txContext, statedb, params.AllEthashProtocolChanges, vm.Config{Tracer: tracer})
+	evm := vm.NewEVM(context, txContext, state.StateDB, params.AllEthashProtocolChanges, vm.Config{Tracer: tracer})
 	msg, err := core.TransactionToMessage(tx, signer, context.BaseFee, core.MessageReplayMode)
-=======
-	evm := vm.NewEVM(context, txContext, state.StateDB, params.AllEthashProtocolChanges, vm.Config{Tracer: tracer})
-	msg, err := core.TransactionToMessage(tx, signer, context.BaseFee)
->>>>>>> 7f131dcb
 	if err != nil {
 		b.Fatalf("failed to prepare transaction for tracing: %v", err)
 	}

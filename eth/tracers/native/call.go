--- conflicted
+++ resolved
@@ -42,23 +42,10 @@
 }
 
 type callFrame struct {
-<<<<<<< HEAD
 	// Arbitrum: we add these here due to the tracer returning the top frame
 	BeforeEVMTransfers *[]arbitrumTransfer `json:"beforeEVMTransfers,omitempty"`
 	AfterEVMTransfers  *[]arbitrumTransfer `json:"afterEVMTransfers,omitempty"`
 
-	Type         vm.OpCode      `json:"-"`
-	From         common.Address `json:"from"`
-	Gas          uint64         `json:"gas"`
-	GasUsed      uint64         `json:"gasUsed"`
-	To           common.Address `json:"to,omitempty" rlp:"optional"`
-	Input        []byte         `json:"input" rlp:"optional"`
-	Output       []byte         `json:"output,omitempty" rlp:"optional"`
-	Error        string         `json:"error,omitempty" rlp:"optional"`
-	RevertReason string         `json:"revertReason,omitempty"`
-	Calls        []callFrame    `json:"calls,omitempty" rlp:"optional"`
-	Logs         []callLog      `json:"logs,omitempty" rlp:"optional"`
-=======
 	Type         vm.OpCode       `json:"-"`
 	From         common.Address  `json:"from"`
 	Gas          uint64          `json:"gas"`
@@ -70,7 +57,7 @@
 	RevertReason string          `json:"revertReason,omitempty"`
 	Calls        []callFrame     `json:"calls,omitempty" rlp:"optional"`
 	Logs         []callLog       `json:"logs,omitempty" rlp:"optional"`
->>>>>>> 5ed08c47
+
 	// Placed at end on purpose. The RLP will be decoded to 0 instead of
 	// nil if there are non-empty elements after in the struct.
 	Value *big.Int `json:"value,omitempty" rlp:"optional"`
@@ -269,16 +256,12 @@
 		return nil, errors.New("incorrect number of top-level calls")
 	}
 
-<<<<<<< HEAD
 	// Arbitrum: populate the top-level call with additional info
 	call := t.callstack[0]
 	call.BeforeEVMTransfers = &t.beforeEVMTransfers
 	call.AfterEVMTransfers = &t.afterEVMTransfers
 
-	res, err := json.Marshal(call)
-=======
 	res, err := json.Marshal(t.callstack[0])
->>>>>>> 5ed08c47
 	if err != nil {
 		return nil, err
 	}

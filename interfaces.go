--- conflicted
+++ resolved
@@ -176,16 +176,12 @@
 	Value     *big.Int        // amount of wei sent along with the call
 	Data      []byte          // input data, usually an ABI-encoded contract method invocation
 
-<<<<<<< HEAD
 	AccessList     types.AccessList // EIP-2930 access list.
 	SkipL1Charging bool             // L1 charging is disabled when SkipL1Charging is true
-=======
-	AccessList types.AccessList // EIP-2930 access list.
 
 	// For BlobTxType
 	BlobGasFeeCap *big.Int
 	BlobHashes    []common.Hash
->>>>>>> 7f131dcb
 }
 
 // A ContractCaller provides contract calls, essentially transactions that are executed by

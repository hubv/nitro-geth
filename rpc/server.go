--- conflicted
+++ resolved
@@ -67,7 +67,6 @@
 	return server
 }
 
-<<<<<<< HEAD
 // SetBatchLimits sets limits applied to batch requests. There are two limits: 'itemLimit'
 // is the maximum number of items in a batch. 'maxResponseSize' is the maximum number of
 // response bytes across all requests in a batch.
@@ -77,10 +76,10 @@
 func (s *Server) SetBatchLimits(itemLimit, maxResponseSize int) {
 	s.batchItemLimit = itemLimit
 	s.batchResponseLimit = maxResponseSize
-=======
+}
+
 func (s *Server) ApplyAPIFilter(apiFilter map[string]bool) {
 	s.services.apiFilter = apiFilter
->>>>>>> adc6054a
 }
 
 // RegisterName creates a service for the given receiver type under the given name. When no

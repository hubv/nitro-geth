--- conflicted
+++ resolved
@@ -189,16 +189,14 @@
 	}
 }
 
-<<<<<<< HEAD
 const (
 	// Arbitrum blocks are usually smaller, so use more blocks per bloom section
 	ArbBloomBitsBlocks uint64 = BloomBitsBlocks * 16
 )
-=======
+
 var ArbitrumSupportedChainConfigs = []*ChainConfig{
 	ArbitrumOneChainConfig(),
 	ArbitrumTestnetChainConfig(),
 	ArbitrumDevTestChainConfig(),
 	ArbitrumDevTestDASChainConfig(),
-}
->>>>>>> ca523002
+}
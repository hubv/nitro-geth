--- conflicted
+++ resolved
@@ -80,69 +80,6 @@
 	return nil
 }
 
-<<<<<<< HEAD
-=======
-func ArbitrumOneParams() ArbitrumChainParams {
-	return ArbitrumChainParams{
-		EnableArbOS:               true,
-		AllowDebugPrecompiles:     false,
-		DataAvailabilityCommittee: false,
-		InitialArbOSVersion:       6,
-		InitialChainOwner:         common.HexToAddress("0xd345e41ae2cb00311956aa7109fc801ae8c81a52"),
-	}
-}
-
-func ArbitrumNovaParams() ArbitrumChainParams {
-	return ArbitrumChainParams{
-		EnableArbOS:               true,
-		AllowDebugPrecompiles:     false,
-		DataAvailabilityCommittee: true,
-		InitialArbOSVersion:       1,
-		InitialChainOwner:         common.HexToAddress("0x9C040726F2A657226Ed95712245DeE84b650A1b5"),
-	}
-}
-
-func ArbitrumRollupGoerliTestnetParams() ArbitrumChainParams {
-	return ArbitrumChainParams{
-		EnableArbOS:               true,
-		AllowDebugPrecompiles:     false,
-		DataAvailabilityCommittee: false,
-		InitialArbOSVersion:       2,
-		InitialChainOwner:         common.HexToAddress("0x186B56023d42B2B4E7616589a5C62EEf5FCa21DD"),
-	}
-}
-
-func ArbitrumDevTestParams() ArbitrumChainParams {
-	return ArbitrumChainParams{
-		EnableArbOS:               true,
-		AllowDebugPrecompiles:     true,
-		DataAvailabilityCommittee: false,
-		InitialArbOSVersion:       32,
-		InitialChainOwner:         common.Address{},
-	}
-}
-
-func ArbitrumDevTestDASParams() ArbitrumChainParams {
-	return ArbitrumChainParams{
-		EnableArbOS:               true,
-		AllowDebugPrecompiles:     true,
-		DataAvailabilityCommittee: true,
-		InitialArbOSVersion:       32,
-		InitialChainOwner:         common.Address{},
-	}
-}
-
-func ArbitrumAnytrustGoerliTestnetParams() ArbitrumChainParams {
-	return ArbitrumChainParams{
-		EnableArbOS:               true,
-		AllowDebugPrecompiles:     false,
-		DataAvailabilityCommittee: true,
-		InitialArbOSVersion:       2,
-		InitialChainOwner:         common.HexToAddress("0x186B56023d42B2B4E7616589a5C62EEf5FCa21DD"),
-	}
-}
-
->>>>>>> ed53c04a
 func DisableArbitrumParams() ArbitrumChainParams {
 	return ArbitrumChainParams{
 		EnableArbOS:               false,

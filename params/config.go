// Copyright 2016 The go-ethereum Authors
// This file is part of the go-ethereum library.
//
// The go-ethereum library is free software: you can redistribute it and/or modify
// it under the terms of the GNU Lesser General Public License as published by
// the Free Software Foundation, either version 3 of the License, or
// (at your option) any later version.
//
// The go-ethereum library is distributed in the hope that it will be useful,
// but WITHOUT ANY WARRANTY; without even the implied warranty of
// MERCHANTABILITY or FITNESS FOR A PARTICULAR PURPOSE. See the
// GNU Lesser General Public License for more details.
//
// You should have received a copy of the GNU Lesser General Public License
// along with the go-ethereum library. If not, see <http://www.gnu.org/licenses/>.

package params

import (
	"fmt"
	"math/big"

	"github.com/ethereum/go-ethereum/common"
	"github.com/ethereum/go-ethereum/params/forks"
)

// Genesis hashes to enforce below configs on.
var (
	MainnetGenesisHash = common.HexToHash("0xd4e56740f876aef8c010b86a40d5f56745a118d0906a34e69aec8c0db1cb8fa3")
	HoleskyGenesisHash = common.HexToHash("0xb5f7f912443c940f21fd611f12828d75b534364ed9e95ca4e307729a4661bde4")
	SepoliaGenesisHash = common.HexToHash("0x25a5cc106eea7138acab33231d7160d69cb777ee0c2c553fcddf5138993e6dd9")
	GoerliGenesisHash  = common.HexToHash("0xbf7e331f7f7c1dd2e05159666b3bf8bc7a8a3a9eb1d518969eab529dd9b88c1a")
)

func newUint64(val uint64) *uint64 { return &val }

var (
	MainnetTerminalTotalDifficulty, _ = new(big.Int).SetString("58_750_000_000_000_000_000_000", 0)

	// MainnetChainConfig is the chain parameters to run a node on the main network.
	MainnetChainConfig = &ChainConfig{
		ChainID:                       big.NewInt(1),
		HomesteadBlock:                big.NewInt(1_150_000),
		DAOForkBlock:                  big.NewInt(1_920_000),
		DAOForkSupport:                true,
		EIP150Block:                   big.NewInt(2_463_000),
		EIP155Block:                   big.NewInt(2_675_000),
		EIP158Block:                   big.NewInt(2_675_000),
		ByzantiumBlock:                big.NewInt(4_370_000),
		ConstantinopleBlock:           big.NewInt(7_280_000),
		PetersburgBlock:               big.NewInt(7_280_000),
		IstanbulBlock:                 big.NewInt(9_069_000),
		MuirGlacierBlock:              big.NewInt(9_200_000),
		BerlinBlock:                   big.NewInt(12_244_000),
		LondonBlock:                   big.NewInt(12_965_000),
		ArrowGlacierBlock:             big.NewInt(13_773_000),
		GrayGlacierBlock:              big.NewInt(15_050_000),
		TerminalTotalDifficulty:       MainnetTerminalTotalDifficulty, // 58_750_000_000_000_000_000_000
		TerminalTotalDifficultyPassed: true,
		ShanghaiTime:                  newUint64(1681338455),
		CancunTime:                    newUint64(1710338135),
		Ethash:                        new(EthashConfig),
	}
	// HoleskyChainConfig contains the chain parameters to run a node on the Holesky test network.
	HoleskyChainConfig = &ChainConfig{
		ChainID:                       big.NewInt(17000),
		HomesteadBlock:                big.NewInt(0),
		DAOForkBlock:                  nil,
		DAOForkSupport:                true,
		EIP150Block:                   big.NewInt(0),
		EIP155Block:                   big.NewInt(0),
		EIP158Block:                   big.NewInt(0),
		ByzantiumBlock:                big.NewInt(0),
		ConstantinopleBlock:           big.NewInt(0),
		PetersburgBlock:               big.NewInt(0),
		IstanbulBlock:                 big.NewInt(0),
		MuirGlacierBlock:              nil,
		BerlinBlock:                   big.NewInt(0),
		LondonBlock:                   big.NewInt(0),
		ArrowGlacierBlock:             nil,
		GrayGlacierBlock:              nil,
		TerminalTotalDifficulty:       big.NewInt(0),
		TerminalTotalDifficultyPassed: true,
		MergeNetsplitBlock:            nil,
		ShanghaiTime:                  newUint64(1696000704),
		CancunTime:                    newUint64(1707305664),
		Ethash:                        new(EthashConfig),
	}
	// SepoliaChainConfig contains the chain parameters to run a node on the Sepolia test network.
	SepoliaChainConfig = &ChainConfig{
		ChainID:                       big.NewInt(11155111),
		HomesteadBlock:                big.NewInt(0),
		DAOForkBlock:                  nil,
		DAOForkSupport:                true,
		EIP150Block:                   big.NewInt(0),
		EIP155Block:                   big.NewInt(0),
		EIP158Block:                   big.NewInt(0),
		ByzantiumBlock:                big.NewInt(0),
		ConstantinopleBlock:           big.NewInt(0),
		PetersburgBlock:               big.NewInt(0),
		IstanbulBlock:                 big.NewInt(0),
		MuirGlacierBlock:              big.NewInt(0),
		BerlinBlock:                   big.NewInt(0),
		LondonBlock:                   big.NewInt(0),
		ArrowGlacierBlock:             nil,
		GrayGlacierBlock:              nil,
		TerminalTotalDifficulty:       big.NewInt(17_000_000_000_000_000),
		TerminalTotalDifficultyPassed: true,
		MergeNetsplitBlock:            big.NewInt(1735371),
		ShanghaiTime:                  newUint64(1677557088),
		CancunTime:                    newUint64(1706655072),
		Ethash:                        new(EthashConfig),
	}
	// GoerliChainConfig contains the chain parameters to run a node on the Görli test network.
	GoerliChainConfig = &ChainConfig{
		ChainID:                       big.NewInt(5),
		HomesteadBlock:                big.NewInt(0),
		DAOForkBlock:                  nil,
		DAOForkSupport:                true,
		EIP150Block:                   big.NewInt(0),
		EIP155Block:                   big.NewInt(0),
		EIP158Block:                   big.NewInt(0),
		ByzantiumBlock:                big.NewInt(0),
		ConstantinopleBlock:           big.NewInt(0),
		PetersburgBlock:               big.NewInt(0),
		IstanbulBlock:                 big.NewInt(1_561_651),
		MuirGlacierBlock:              nil,
		BerlinBlock:                   big.NewInt(4_460_644),
		LondonBlock:                   big.NewInt(5_062_605),
		ArrowGlacierBlock:             nil,
		TerminalTotalDifficulty:       big.NewInt(10_790_000),
		TerminalTotalDifficultyPassed: true,
		ShanghaiTime:                  newUint64(1678832736),
		CancunTime:                    newUint64(1705473120),
		Clique: &CliqueConfig{
			Period: 15,
			Epoch:  30000,
		},
	}
	// AllEthashProtocolChanges contains every protocol change (EIPs) introduced
	// and accepted by the Ethereum core developers into the Ethash consensus.
	AllEthashProtocolChanges = &ChainConfig{
		ChainID:                       big.NewInt(1337),
		HomesteadBlock:                big.NewInt(0),
		DAOForkBlock:                  nil,
		DAOForkSupport:                false,
		EIP150Block:                   big.NewInt(0),
		EIP155Block:                   big.NewInt(0),
		EIP158Block:                   big.NewInt(0),
		ByzantiumBlock:                big.NewInt(0),
		ConstantinopleBlock:           big.NewInt(0),
		PetersburgBlock:               big.NewInt(0),
		IstanbulBlock:                 big.NewInt(0),
		MuirGlacierBlock:              big.NewInt(0),
		BerlinBlock:                   big.NewInt(0),
		LondonBlock:                   big.NewInt(0),
		ArrowGlacierBlock:             big.NewInt(0),
		GrayGlacierBlock:              big.NewInt(0),
		MergeNetsplitBlock:            nil,
		ShanghaiTime:                  nil,
		CancunTime:                    nil,
		PragueTime:                    nil,
		VerkleTime:                    nil,
		TerminalTotalDifficulty:       nil,
		TerminalTotalDifficultyPassed: true,
		Ethash:                        new(EthashConfig),
		Clique:                        nil,
		ArbitrumChainParams:           DisableArbitrumParams(),
	}

	AllDevChainProtocolChanges = &ChainConfig{
		ChainID:                       big.NewInt(1337),
		HomesteadBlock:                big.NewInt(0),
		EIP150Block:                   big.NewInt(0),
		EIP155Block:                   big.NewInt(0),
		EIP158Block:                   big.NewInt(0),
		ByzantiumBlock:                big.NewInt(0),
		ConstantinopleBlock:           big.NewInt(0),
		PetersburgBlock:               big.NewInt(0),
		IstanbulBlock:                 big.NewInt(0),
		MuirGlacierBlock:              big.NewInt(0),
		BerlinBlock:                   big.NewInt(0),
		LondonBlock:                   big.NewInt(0),
		ArrowGlacierBlock:             big.NewInt(0),
		GrayGlacierBlock:              big.NewInt(0),
		ShanghaiTime:                  newUint64(0),
		CancunTime:                    newUint64(0),
		TerminalTotalDifficulty:       big.NewInt(0),
		TerminalTotalDifficultyPassed: true,
	}

	// AllCliqueProtocolChanges contains every protocol change (EIPs) introduced
	// and accepted by the Ethereum core developers into the Clique consensus.
	AllCliqueProtocolChanges = &ChainConfig{
		ChainID:                       big.NewInt(1337),
		HomesteadBlock:                big.NewInt(0),
		DAOForkBlock:                  nil,
		DAOForkSupport:                false,
		EIP150Block:                   big.NewInt(0),
		EIP155Block:                   big.NewInt(0),
		EIP158Block:                   big.NewInt(0),
		ByzantiumBlock:                big.NewInt(0),
		ConstantinopleBlock:           big.NewInt(0),
		PetersburgBlock:               big.NewInt(0),
		IstanbulBlock:                 big.NewInt(0),
		MuirGlacierBlock:              big.NewInt(0),
		BerlinBlock:                   big.NewInt(0),
		LondonBlock:                   big.NewInt(0),
		ArrowGlacierBlock:             nil,
		GrayGlacierBlock:              nil,
		MergeNetsplitBlock:            nil,
		ShanghaiTime:                  nil,
		CancunTime:                    nil,
		PragueTime:                    nil,
		VerkleTime:                    nil,
		TerminalTotalDifficulty:       nil,
		TerminalTotalDifficultyPassed: false,
		Ethash:                        nil,
		Clique:                        &CliqueConfig{Period: 0, Epoch: 30000},
		ArbitrumChainParams:           DisableArbitrumParams(),
	}

	// TestChainConfig contains every protocol change (EIPs) introduced
	// and accepted by the Ethereum core developers for testing purposes.
	TestChainConfig = &ChainConfig{
		ChainID:                       big.NewInt(1),
		HomesteadBlock:                big.NewInt(0),
		DAOForkBlock:                  nil,
		DAOForkSupport:                false,
		EIP150Block:                   big.NewInt(0),
		EIP155Block:                   big.NewInt(0),
		EIP158Block:                   big.NewInt(0),
		ByzantiumBlock:                big.NewInt(0),
		ConstantinopleBlock:           big.NewInt(0),
		PetersburgBlock:               big.NewInt(0),
		IstanbulBlock:                 big.NewInt(0),
		MuirGlacierBlock:              big.NewInt(0),
		BerlinBlock:                   big.NewInt(0),
		LondonBlock:                   big.NewInt(0),
		ArrowGlacierBlock:             big.NewInt(0),
		GrayGlacierBlock:              big.NewInt(0),
		MergeNetsplitBlock:            nil,
		ShanghaiTime:                  nil,
		CancunTime:                    nil,
		PragueTime:                    nil,
		VerkleTime:                    nil,
		TerminalTotalDifficulty:       nil,
		TerminalTotalDifficultyPassed: false,
		Ethash:                        new(EthashConfig),
		Clique:                        nil,
		ArbitrumChainParams:           DisableArbitrumParams(),
	}

	// MergedTestChainConfig contains every protocol change (EIPs) introduced
	// and accepted by the Ethereum core developers for testing purposes.
	MergedTestChainConfig = &ChainConfig{
		ChainID:                       big.NewInt(1),
		HomesteadBlock:                big.NewInt(0),
		DAOForkBlock:                  nil,
		DAOForkSupport:                false,
		EIP150Block:                   big.NewInt(0),
		EIP155Block:                   big.NewInt(0),
		EIP158Block:                   big.NewInt(0),
		ByzantiumBlock:                big.NewInt(0),
		ConstantinopleBlock:           big.NewInt(0),
		PetersburgBlock:               big.NewInt(0),
		IstanbulBlock:                 big.NewInt(0),
		MuirGlacierBlock:              big.NewInt(0),
		BerlinBlock:                   big.NewInt(0),
		LondonBlock:                   big.NewInt(0),
		ArrowGlacierBlock:             big.NewInt(0),
		GrayGlacierBlock:              big.NewInt(0),
		MergeNetsplitBlock:            big.NewInt(0),
		ShanghaiTime:                  newUint64(0),
		CancunTime:                    newUint64(0),
		PragueTime:                    nil,
		VerkleTime:                    nil,
		TerminalTotalDifficulty:       big.NewInt(0),
		TerminalTotalDifficultyPassed: true,
		Ethash:                        new(EthashConfig),
		Clique:                        nil,
	}

	// NonActivatedConfig defines the chain configuration without activating
	// any protocol change (EIPs).
	NonActivatedConfig = &ChainConfig{
		ChainID:                       big.NewInt(1),
		HomesteadBlock:                nil,
		DAOForkBlock:                  nil,
		DAOForkSupport:                false,
		EIP150Block:                   nil,
		EIP155Block:                   nil,
		EIP158Block:                   nil,
		ByzantiumBlock:                nil,
		ConstantinopleBlock:           nil,
		PetersburgBlock:               nil,
		IstanbulBlock:                 nil,
		MuirGlacierBlock:              nil,
		BerlinBlock:                   nil,
		LondonBlock:                   nil,
		ArrowGlacierBlock:             nil,
		GrayGlacierBlock:              nil,
		MergeNetsplitBlock:            nil,
		ShanghaiTime:                  nil,
		CancunTime:                    nil,
		PragueTime:                    nil,
		VerkleTime:                    nil,
		TerminalTotalDifficulty:       nil,
		TerminalTotalDifficultyPassed: false,
		Ethash:                        new(EthashConfig),
		Clique:                        nil,
		ArbitrumChainParams:           DisableArbitrumParams(),
	}
	TestRules = TestChainConfig.Rules(new(big.Int), false, 0, 0)
)

// NetworkNames are user friendly names to use in the chain spec banner.
var NetworkNames = map[string]string{
	MainnetChainConfig.ChainID.String(): "mainnet",
	GoerliChainConfig.ChainID.String():  "goerli",
	SepoliaChainConfig.ChainID.String(): "sepolia",
	HoleskyChainConfig.ChainID.String(): "holesky",
}

// ChainConfig is the core config which determines the blockchain settings.
//
// ChainConfig is stored in the database on a per block basis. This means
// that any network, identified by its genesis block, can have its own
// set of configuration options.
type ChainConfig struct {
	ChainID *big.Int `json:"chainId"` // chainId identifies the current chain and is used for replay protection

	HomesteadBlock *big.Int `json:"homesteadBlock,omitempty"` // Homestead switch block (nil = no fork, 0 = already homestead)

	DAOForkBlock   *big.Int `json:"daoForkBlock,omitempty"`   // TheDAO hard-fork switch block (nil = no fork)
	DAOForkSupport bool     `json:"daoForkSupport,omitempty"` // Whether the nodes supports or opposes the DAO hard-fork

	// EIP150 implements the Gas price changes (https://github.com/ethereum/EIPs/issues/150)
	EIP150Block *big.Int `json:"eip150Block,omitempty"` // EIP150 HF block (nil = no fork)
	EIP155Block *big.Int `json:"eip155Block,omitempty"` // EIP155 HF block
	EIP158Block *big.Int `json:"eip158Block,omitempty"` // EIP158 HF block

	ByzantiumBlock      *big.Int `json:"byzantiumBlock,omitempty"`      // Byzantium switch block (nil = no fork, 0 = already on byzantium)
	ConstantinopleBlock *big.Int `json:"constantinopleBlock,omitempty"` // Constantinople switch block (nil = no fork, 0 = already activated)
	PetersburgBlock     *big.Int `json:"petersburgBlock,omitempty"`     // Petersburg switch block (nil = same as Constantinople)
	IstanbulBlock       *big.Int `json:"istanbulBlock,omitempty"`       // Istanbul switch block (nil = no fork, 0 = already on istanbul)
	MuirGlacierBlock    *big.Int `json:"muirGlacierBlock,omitempty"`    // Eip-2384 (bomb delay) switch block (nil = no fork, 0 = already activated)
	BerlinBlock         *big.Int `json:"berlinBlock,omitempty"`         // Berlin switch block (nil = no fork, 0 = already on berlin)
	LondonBlock         *big.Int `json:"londonBlock,omitempty"`         // London switch block (nil = no fork, 0 = already on london)
	ArrowGlacierBlock   *big.Int `json:"arrowGlacierBlock,omitempty"`   // Eip-4345 (bomb delay) switch block (nil = no fork, 0 = already activated)
	GrayGlacierBlock    *big.Int `json:"grayGlacierBlock,omitempty"`    // Eip-5133 (bomb delay) switch block (nil = no fork, 0 = already activated)
	MergeNetsplitBlock  *big.Int `json:"mergeNetsplitBlock,omitempty"`  // Virtual fork after The Merge to use as a network splitter

	// Fork scheduling was switched from blocks to timestamps here

	ShanghaiTime *uint64 `json:"shanghaiTime,omitempty"` // Shanghai switch time (nil = no fork, 0 = already on shanghai)
	CancunTime   *uint64 `json:"cancunTime,omitempty"`   // Cancun switch time (nil = no fork, 0 = already on cancun)
	PragueTime   *uint64 `json:"pragueTime,omitempty"`   // Prague switch time (nil = no fork, 0 = already on prague)
	VerkleTime   *uint64 `json:"verkleTime,omitempty"`   // Verkle switch time (nil = no fork, 0 = already on verkle)

	// TerminalTotalDifficulty is the amount of total difficulty reached by
	// the network that triggers the consensus upgrade.
	TerminalTotalDifficulty *big.Int `json:"terminalTotalDifficulty,omitempty"`

	// TerminalTotalDifficultyPassed is a flag specifying that the network already
	// passed the terminal total difficulty. Its purpose is to disable legacy sync
	// even without having seen the TTD locally (safer long term).
	//
	// TODO(karalabe): Drop this field eventually (always assuming PoS mode)
	TerminalTotalDifficultyPassed bool `json:"terminalTotalDifficultyPassed,omitempty"`

	// Various consensus engines
	Ethash *EthashConfig `json:"ethash,omitempty"`
	Clique *CliqueConfig `json:"clique,omitempty"`

	ArbitrumChainParams ArbitrumChainParams `json:"arbitrum,omitempty"`
}

// EthashConfig is the consensus engine configs for proof-of-work based sealing.
type EthashConfig struct{}

// String implements the stringer interface, returning the consensus engine details.
func (c EthashConfig) String() string {
	return "ethash"
}

// CliqueConfig is the consensus engine configs for proof-of-authority based sealing.
type CliqueConfig struct {
	Period uint64 `json:"period"` // Number of seconds between blocks to enforce
	Epoch  uint64 `json:"epoch"`  // Epoch length to reset votes and checkpoint
}

// String implements the stringer interface, returning the consensus engine details.
func (c CliqueConfig) String() string {
	return fmt.Sprintf("clique(period: %d, epoch: %d)", c.Period, c.Epoch)
}

// Description returns a human-readable description of ChainConfig.
func (c *ChainConfig) Description() string {
	var banner string

	// Create some basic network config output
	network := NetworkNames[c.ChainID.String()]
	if network == "" {
		network = "unknown"
	}
	banner += fmt.Sprintf("Chain ID:  %v (%s)\n", c.ChainID, network)
	switch {
	case c.Ethash != nil:
		if c.TerminalTotalDifficulty == nil {
			banner += "Consensus: Ethash (proof-of-work)\n"
		} else if !c.TerminalTotalDifficultyPassed {
			banner += "Consensus: Beacon (proof-of-stake), merging from Ethash (proof-of-work)\n"
		} else {
			banner += "Consensus: Beacon (proof-of-stake), merged from Ethash (proof-of-work)\n"
		}
	case c.Clique != nil:
		if c.TerminalTotalDifficulty == nil {
			banner += "Consensus: Clique (proof-of-authority)\n"
		} else if !c.TerminalTotalDifficultyPassed {
			banner += "Consensus: Beacon (proof-of-stake), merging from Clique (proof-of-authority)\n"
		} else {
			banner += "Consensus: Beacon (proof-of-stake), merged from Clique (proof-of-authority)\n"
		}
	default:
		banner += "Consensus: unknown\n"
	}
	banner += "\n"

	// Create a list of forks with a short description of them. Forks that only
	// makes sense for mainnet should be optional at printing to avoid bloating
	// the output for testnets and private networks.
	banner += "Pre-Merge hard forks (block based):\n"
	banner += fmt.Sprintf(" - Homestead:                   #%-8v (https://github.com/ethereum/execution-specs/blob/master/network-upgrades/mainnet-upgrades/homestead.md)\n", c.HomesteadBlock)
	if c.DAOForkBlock != nil {
		banner += fmt.Sprintf(" - DAO Fork:                    #%-8v (https://github.com/ethereum/execution-specs/blob/master/network-upgrades/mainnet-upgrades/dao-fork.md)\n", c.DAOForkBlock)
	}
	banner += fmt.Sprintf(" - Tangerine Whistle (EIP 150): #%-8v (https://github.com/ethereum/execution-specs/blob/master/network-upgrades/mainnet-upgrades/tangerine-whistle.md)\n", c.EIP150Block)
	banner += fmt.Sprintf(" - Spurious Dragon/1 (EIP 155): #%-8v (https://github.com/ethereum/execution-specs/blob/master/network-upgrades/mainnet-upgrades/spurious-dragon.md)\n", c.EIP155Block)
	banner += fmt.Sprintf(" - Spurious Dragon/2 (EIP 158): #%-8v (https://github.com/ethereum/execution-specs/blob/master/network-upgrades/mainnet-upgrades/spurious-dragon.md)\n", c.EIP155Block)
	banner += fmt.Sprintf(" - Byzantium:                   #%-8v (https://github.com/ethereum/execution-specs/blob/master/network-upgrades/mainnet-upgrades/byzantium.md)\n", c.ByzantiumBlock)
	banner += fmt.Sprintf(" - Constantinople:              #%-8v (https://github.com/ethereum/execution-specs/blob/master/network-upgrades/mainnet-upgrades/constantinople.md)\n", c.ConstantinopleBlock)
	banner += fmt.Sprintf(" - Petersburg:                  #%-8v (https://github.com/ethereum/execution-specs/blob/master/network-upgrades/mainnet-upgrades/petersburg.md)\n", c.PetersburgBlock)
	banner += fmt.Sprintf(" - Istanbul:                    #%-8v (https://github.com/ethereum/execution-specs/blob/master/network-upgrades/mainnet-upgrades/istanbul.md)\n", c.IstanbulBlock)
	if c.MuirGlacierBlock != nil {
		banner += fmt.Sprintf(" - Muir Glacier:                #%-8v (https://github.com/ethereum/execution-specs/blob/master/network-upgrades/mainnet-upgrades/muir-glacier.md)\n", c.MuirGlacierBlock)
	}
	banner += fmt.Sprintf(" - Berlin:                      #%-8v (https://github.com/ethereum/execution-specs/blob/master/network-upgrades/mainnet-upgrades/berlin.md)\n", c.BerlinBlock)
	banner += fmt.Sprintf(" - London:                      #%-8v (https://github.com/ethereum/execution-specs/blob/master/network-upgrades/mainnet-upgrades/london.md)\n", c.LondonBlock)
	if c.ArrowGlacierBlock != nil {
		banner += fmt.Sprintf(" - Arrow Glacier:               #%-8v (https://github.com/ethereum/execution-specs/blob/master/network-upgrades/mainnet-upgrades/arrow-glacier.md)\n", c.ArrowGlacierBlock)
	}
	if c.GrayGlacierBlock != nil {
		banner += fmt.Sprintf(" - Gray Glacier:                #%-8v (https://github.com/ethereum/execution-specs/blob/master/network-upgrades/mainnet-upgrades/gray-glacier.md)\n", c.GrayGlacierBlock)
	}
	banner += "\n"

	// Add a special section for the merge as it's non-obvious
	if c.TerminalTotalDifficulty == nil {
		banner += "The Merge is not yet available for this network!\n"
		banner += " - Hard-fork specification: https://github.com/ethereum/execution-specs/blob/master/network-upgrades/mainnet-upgrades/paris.md\n"
	} else {
		banner += "Merge configured:\n"
		banner += " - Hard-fork specification:    https://github.com/ethereum/execution-specs/blob/master/network-upgrades/mainnet-upgrades/paris.md\n"
		banner += fmt.Sprintf(" - Network known to be merged: %v\n", c.TerminalTotalDifficultyPassed)
		banner += fmt.Sprintf(" - Total terminal difficulty:  %v\n", c.TerminalTotalDifficulty)
		if c.MergeNetsplitBlock != nil {
			banner += fmt.Sprintf(" - Merge netsplit block:       #%-8v\n", c.MergeNetsplitBlock)
		}
	}
	banner += "\n"

	// Create a list of forks post-merge
	banner += "Post-Merge hard forks (timestamp based):\n"
	if c.ShanghaiTime != nil {
		banner += fmt.Sprintf(" - Shanghai:                    @%-10v (https://github.com/ethereum/execution-specs/blob/master/network-upgrades/mainnet-upgrades/shanghai.md)\n", *c.ShanghaiTime)
	}
	if c.CancunTime != nil {
		banner += fmt.Sprintf(" - Cancun:                      @%-10v (https://github.com/ethereum/execution-specs/blob/master/network-upgrades/mainnet-upgrades/cancun.md)\n", *c.CancunTime)
	}
	if c.PragueTime != nil {
		banner += fmt.Sprintf(" - Prague:                      @%-10v\n", *c.PragueTime)
	}
	if c.VerkleTime != nil {
		banner += fmt.Sprintf(" - Verkle:                      @%-10v\n", *c.VerkleTime)
	}
	return banner
}

// IsHomestead returns whether num is either equal to the homestead block or greater.
func (c *ChainConfig) IsHomestead(num *big.Int) bool {
	return isBlockForked(c.HomesteadBlock, num)
}

// IsDAOFork returns whether num is either equal to the DAO fork block or greater.
func (c *ChainConfig) IsDAOFork(num *big.Int) bool {
	return isBlockForked(c.DAOForkBlock, num)
}

// IsEIP150 returns whether num is either equal to the EIP150 fork block or greater.
func (c *ChainConfig) IsEIP150(num *big.Int) bool {
	return isBlockForked(c.EIP150Block, num)
}

// IsEIP155 returns whether num is either equal to the EIP155 fork block or greater.
func (c *ChainConfig) IsEIP155(num *big.Int) bool {
	return isBlockForked(c.EIP155Block, num)
}

// IsEIP158 returns whether num is either equal to the EIP158 fork block or greater.
func (c *ChainConfig) IsEIP158(num *big.Int) bool {
	return isBlockForked(c.EIP158Block, num)
}

// IsByzantium returns whether num is either equal to the Byzantium fork block or greater.
func (c *ChainConfig) IsByzantium(num *big.Int) bool {
	return isBlockForked(c.ByzantiumBlock, num)
}

// IsConstantinople returns whether num is either equal to the Constantinople fork block or greater.
func (c *ChainConfig) IsConstantinople(num *big.Int) bool {
	return isBlockForked(c.ConstantinopleBlock, num)
}

// IsMuirGlacier returns whether num is either equal to the Muir Glacier (EIP-2384) fork block or greater.
func (c *ChainConfig) IsMuirGlacier(num *big.Int) bool {
	return isBlockForked(c.MuirGlacierBlock, num)
}

// IsPetersburg returns whether num is either
// - equal to or greater than the PetersburgBlock fork block,
// - OR is nil, and Constantinople is active
func (c *ChainConfig) IsPetersburg(num *big.Int) bool {
	return isBlockForked(c.PetersburgBlock, num) || c.PetersburgBlock == nil && isBlockForked(c.ConstantinopleBlock, num)
}

// IsIstanbul returns whether num is either equal to the Istanbul fork block or greater.
func (c *ChainConfig) IsIstanbul(num *big.Int) bool {
	return isBlockForked(c.IstanbulBlock, num)
}

// IsBerlin returns whether num is either equal to the Berlin fork block or greater.
func (c *ChainConfig) IsBerlin(num *big.Int) bool {
	return isBlockForked(c.BerlinBlock, num)
}

// IsLondon returns whether num is either equal to the London fork block or greater.
func (c *ChainConfig) IsLondon(num *big.Int) bool {
	if c.IsArbitrum() {
		return isBlockForked(new(big.Int).SetUint64(c.ArbitrumChainParams.GenesisBlockNum), num)
	}

	return isBlockForked(c.LondonBlock, num)
}

// IsArrowGlacier returns whether num is either equal to the Arrow Glacier (EIP-4345) fork block or greater.
func (c *ChainConfig) IsArrowGlacier(num *big.Int) bool {
	return isBlockForked(c.ArrowGlacierBlock, num)
}

// IsGrayGlacier returns whether num is either equal to the Gray Glacier (EIP-5133) fork block or greater.
func (c *ChainConfig) IsGrayGlacier(num *big.Int) bool {
	return isBlockForked(c.GrayGlacierBlock, num)
}

// IsTerminalPoWBlock returns whether the given block is the last block of PoW stage.
func (c *ChainConfig) IsTerminalPoWBlock(parentTotalDiff *big.Int, totalDiff *big.Int) bool {
	if c.TerminalTotalDifficulty == nil {
		return false
	}
	return parentTotalDiff.Cmp(c.TerminalTotalDifficulty) < 0 && totalDiff.Cmp(c.TerminalTotalDifficulty) >= 0
}

// IsShanghai returns whether time is either equal to the Shanghai fork time or greater.
func (c *ChainConfig) IsShanghai(num *big.Int, time uint64, currentArbosVersion uint64) bool {
	if c.IsArbitrum() {
		return currentArbosVersion >= 11
	}
	return c.IsLondon(num) && isTimestampForked(c.ShanghaiTime, time)
}

<<<<<<< HEAD
// IsCancun returns whether num is either equal to the Cancun fork time or greater.
func (c *ChainConfig) IsCancun(num *big.Int, time uint64, currentArbosVersion uint64) bool {
	if c.IsArbitrum() {
		return currentArbosVersion >= 20
	}
=======
// IsCancun returns whether time is either equal to the Cancun fork time or greater.
func (c *ChainConfig) IsCancun(num *big.Int, time uint64) bool {
>>>>>>> 35b2d07f
	return c.IsLondon(num) && isTimestampForked(c.CancunTime, time)
}

// IsPrague returns whether time is either equal to the Prague fork time or greater.
func (c *ChainConfig) IsPrague(num *big.Int, time uint64) bool {
	return c.IsLondon(num) && isTimestampForked(c.PragueTime, time)
}

// IsVerkle returns whether time is either equal to the Verkle fork time or greater.
func (c *ChainConfig) IsVerkle(num *big.Int, time uint64) bool {
	return c.IsLondon(num) && isTimestampForked(c.VerkleTime, time)
}

// CheckCompatible checks whether scheduled fork transitions have been imported
// with a mismatching chain configuration.
func (c *ChainConfig) CheckCompatible(newcfg *ChainConfig, height uint64, time uint64) *ConfigCompatError {
	var (
		bhead = new(big.Int).SetUint64(height)
		btime = time
	)
	// Iterate checkCompatible to find the lowest conflict.
	var lasterr *ConfigCompatError
	for {
		err := c.checkCompatible(newcfg, bhead, btime)
		if err == nil || (lasterr != nil && err.RewindToBlock == lasterr.RewindToBlock && err.RewindToTime == lasterr.RewindToTime) {
			break
		}
		lasterr = err

		if err.RewindToTime > 0 {
			btime = err.RewindToTime
		} else {
			bhead.SetUint64(err.RewindToBlock)
		}
	}
	return lasterr
}

// CheckConfigForkOrder checks that we don't "skip" any forks, geth isn't pluggable enough
// to guarantee that forks can be implemented in a different order than on official networks
func (c *ChainConfig) CheckConfigForkOrder() error {
	type fork struct {
		name      string
		block     *big.Int // forks up to - and including the merge - were defined with block numbers
		timestamp *uint64  // forks after the merge are scheduled using timestamps
		optional  bool     // if true, the fork may be nil and next fork is still allowed
	}
	var lastFork fork
	for _, cur := range []fork{
		{name: "homesteadBlock", block: c.HomesteadBlock},
		{name: "daoForkBlock", block: c.DAOForkBlock, optional: true},
		{name: "eip150Block", block: c.EIP150Block},
		{name: "eip155Block", block: c.EIP155Block},
		{name: "eip158Block", block: c.EIP158Block},
		{name: "byzantiumBlock", block: c.ByzantiumBlock},
		{name: "constantinopleBlock", block: c.ConstantinopleBlock},
		{name: "petersburgBlock", block: c.PetersburgBlock},
		{name: "istanbulBlock", block: c.IstanbulBlock},
		{name: "muirGlacierBlock", block: c.MuirGlacierBlock, optional: true},
		{name: "berlinBlock", block: c.BerlinBlock},
		{name: "londonBlock", block: c.LondonBlock},
		{name: "arrowGlacierBlock", block: c.ArrowGlacierBlock, optional: true},
		{name: "grayGlacierBlock", block: c.GrayGlacierBlock, optional: true},
		{name: "mergeNetsplitBlock", block: c.MergeNetsplitBlock, optional: true},
		{name: "shanghaiTime", timestamp: c.ShanghaiTime},
		{name: "cancunTime", timestamp: c.CancunTime, optional: true},
		{name: "pragueTime", timestamp: c.PragueTime, optional: true},
		{name: "verkleTime", timestamp: c.VerkleTime, optional: true},
	} {
		if lastFork.name != "" {
			switch {
			// Non-optional forks must all be present in the chain config up to the last defined fork
			case lastFork.block == nil && lastFork.timestamp == nil && (cur.block != nil || cur.timestamp != nil):
				if cur.block != nil {
					return fmt.Errorf("unsupported fork ordering: %v not enabled, but %v enabled at block %v",
						lastFork.name, cur.name, cur.block)
				} else {
					return fmt.Errorf("unsupported fork ordering: %v not enabled, but %v enabled at timestamp %v",
						lastFork.name, cur.name, *cur.timestamp)
				}

			// Fork (whether defined by block or timestamp) must follow the fork definition sequence
			case (lastFork.block != nil && cur.block != nil) || (lastFork.timestamp != nil && cur.timestamp != nil):
				if lastFork.block != nil && lastFork.block.Cmp(cur.block) > 0 {
					return fmt.Errorf("unsupported fork ordering: %v enabled at block %v, but %v enabled at block %v",
						lastFork.name, lastFork.block, cur.name, cur.block)
				} else if lastFork.timestamp != nil && *lastFork.timestamp > *cur.timestamp {
					return fmt.Errorf("unsupported fork ordering: %v enabled at timestamp %v, but %v enabled at timestamp %v",
						lastFork.name, *lastFork.timestamp, cur.name, *cur.timestamp)
				}

				// Timestamp based forks can follow block based ones, but not the other way around
				if lastFork.timestamp != nil && cur.block != nil {
					return fmt.Errorf("unsupported fork ordering: %v used timestamp ordering, but %v reverted to block ordering",
						lastFork.name, cur.name)
				}
			}
		}
		// If it was optional and not set, then ignore it
		if !cur.optional || (cur.block != nil || cur.timestamp != nil) {
			lastFork = cur
		}
	}
	return nil
}

func (c *ChainConfig) checkCompatible(newcfg *ChainConfig, headNumber *big.Int, headTimestamp uint64) *ConfigCompatError {
	if isForkBlockIncompatible(c.HomesteadBlock, newcfg.HomesteadBlock, headNumber) {
		return newBlockCompatError("Homestead fork block", c.HomesteadBlock, newcfg.HomesteadBlock)
	}
	if isForkBlockIncompatible(c.DAOForkBlock, newcfg.DAOForkBlock, headNumber) {
		return newBlockCompatError("DAO fork block", c.DAOForkBlock, newcfg.DAOForkBlock)
	}
	if c.IsDAOFork(headNumber) && c.DAOForkSupport != newcfg.DAOForkSupport {
		return newBlockCompatError("DAO fork support flag", c.DAOForkBlock, newcfg.DAOForkBlock)
	}
	if isForkBlockIncompatible(c.EIP150Block, newcfg.EIP150Block, headNumber) {
		return newBlockCompatError("EIP150 fork block", c.EIP150Block, newcfg.EIP150Block)
	}
	if isForkBlockIncompatible(c.EIP155Block, newcfg.EIP155Block, headNumber) {
		return newBlockCompatError("EIP155 fork block", c.EIP155Block, newcfg.EIP155Block)
	}
	if isForkBlockIncompatible(c.EIP158Block, newcfg.EIP158Block, headNumber) {
		return newBlockCompatError("EIP158 fork block", c.EIP158Block, newcfg.EIP158Block)
	}
	if c.IsEIP158(headNumber) && !configBlockEqual(c.ChainID, newcfg.ChainID) {
		return newBlockCompatError("EIP158 chain ID", c.EIP158Block, newcfg.EIP158Block)
	}

	if err := c.checkArbitrumCompatible(newcfg, headNumber); err != nil {
		return err
	}
	if isForkBlockIncompatible(c.ByzantiumBlock, newcfg.ByzantiumBlock, headNumber) {
		return newBlockCompatError("Byzantium fork block", c.ByzantiumBlock, newcfg.ByzantiumBlock)
	}
	if isForkBlockIncompatible(c.ConstantinopleBlock, newcfg.ConstantinopleBlock, headNumber) {
		return newBlockCompatError("Constantinople fork block", c.ConstantinopleBlock, newcfg.ConstantinopleBlock)
	}
	if isForkBlockIncompatible(c.PetersburgBlock, newcfg.PetersburgBlock, headNumber) {
		// the only case where we allow Petersburg to be set in the past is if it is equal to Constantinople
		// mainly to satisfy fork ordering requirements which state that Petersburg fork be set if Constantinople fork is set
		if isForkBlockIncompatible(c.ConstantinopleBlock, newcfg.PetersburgBlock, headNumber) {
			return newBlockCompatError("Petersburg fork block", c.PetersburgBlock, newcfg.PetersburgBlock)
		}
	}
	if isForkBlockIncompatible(c.IstanbulBlock, newcfg.IstanbulBlock, headNumber) {
		return newBlockCompatError("Istanbul fork block", c.IstanbulBlock, newcfg.IstanbulBlock)
	}
	if isForkBlockIncompatible(c.MuirGlacierBlock, newcfg.MuirGlacierBlock, headNumber) {
		return newBlockCompatError("Muir Glacier fork block", c.MuirGlacierBlock, newcfg.MuirGlacierBlock)
	}
	if isForkBlockIncompatible(c.BerlinBlock, newcfg.BerlinBlock, headNumber) {
		return newBlockCompatError("Berlin fork block", c.BerlinBlock, newcfg.BerlinBlock)
	}
	if isForkBlockIncompatible(c.LondonBlock, newcfg.LondonBlock, headNumber) {
		return newBlockCompatError("London fork block", c.LondonBlock, newcfg.LondonBlock)
	}
	if isForkBlockIncompatible(c.ArrowGlacierBlock, newcfg.ArrowGlacierBlock, headNumber) {
		return newBlockCompatError("Arrow Glacier fork block", c.ArrowGlacierBlock, newcfg.ArrowGlacierBlock)
	}
	if isForkBlockIncompatible(c.GrayGlacierBlock, newcfg.GrayGlacierBlock, headNumber) {
		return newBlockCompatError("Gray Glacier fork block", c.GrayGlacierBlock, newcfg.GrayGlacierBlock)
	}
	if isForkBlockIncompatible(c.MergeNetsplitBlock, newcfg.MergeNetsplitBlock, headNumber) {
		return newBlockCompatError("Merge netsplit fork block", c.MergeNetsplitBlock, newcfg.MergeNetsplitBlock)
	}
	if isForkTimestampIncompatible(c.ShanghaiTime, newcfg.ShanghaiTime, headTimestamp) {
		return newTimestampCompatError("Shanghai fork timestamp", c.ShanghaiTime, newcfg.ShanghaiTime)
	}
	if isForkTimestampIncompatible(c.CancunTime, newcfg.CancunTime, headTimestamp) {
		return newTimestampCompatError("Cancun fork timestamp", c.CancunTime, newcfg.CancunTime)
	}
	if isForkTimestampIncompatible(c.PragueTime, newcfg.PragueTime, headTimestamp) {
		return newTimestampCompatError("Prague fork timestamp", c.PragueTime, newcfg.PragueTime)
	}
	if isForkTimestampIncompatible(c.VerkleTime, newcfg.VerkleTime, headTimestamp) {
		return newTimestampCompatError("Verkle fork timestamp", c.VerkleTime, newcfg.VerkleTime)
	}
	return nil
}

// BaseFeeChangeDenominator bounds the amount the base fee can change between blocks.
func (c *ChainConfig) BaseFeeChangeDenominator() uint64 {
	return DefaultBaseFeeChangeDenominator
}

// ElasticityMultiplier bounds the maximum gas limit an EIP-1559 block may have.
func (c *ChainConfig) ElasticityMultiplier() uint64 {
	return DefaultElasticityMultiplier
}

// LatestFork returns the latest time-based fork that would be active for the given time.
func (c *ChainConfig) LatestFork(time uint64, currentArbosVersion uint64) forks.Fork {
	// Assume last non-time-based fork has passed.
	london := c.LondonBlock

	switch {
	case c.IsPrague(london, time):
		return forks.Prague
	case c.IsCancun(london, time, currentArbosVersion):
		return forks.Cancun
	case c.IsShanghai(london, time, currentArbosVersion):
		return forks.Shanghai
	default:
		return forks.Paris
	}
}

// isForkBlockIncompatible returns true if a fork scheduled at block s1 cannot be
// rescheduled to block s2 because head is already past the fork.
func isForkBlockIncompatible(s1, s2, head *big.Int) bool {
	return (isBlockForked(s1, head) || isBlockForked(s2, head)) && !configBlockEqual(s1, s2)
}

// isBlockForked returns whether a fork scheduled at block s is active at the
// given head block. Whilst this method is the same as isTimestampForked, they
// are explicitly separate for clearer reading.
func isBlockForked(s, head *big.Int) bool {
	if s == nil || head == nil {
		return false
	}
	return s.Cmp(head) <= 0
}

func configBlockEqual(x, y *big.Int) bool {
	if x == nil {
		return y == nil
	}
	if y == nil {
		return x == nil
	}
	return x.Cmp(y) == 0
}

// isForkTimestampIncompatible returns true if a fork scheduled at timestamp s1
// cannot be rescheduled to timestamp s2 because head is already past the fork.
func isForkTimestampIncompatible(s1, s2 *uint64, head uint64) bool {
	return (isTimestampForked(s1, head) || isTimestampForked(s2, head)) && !configTimestampEqual(s1, s2)
}

// isTimestampForked returns whether a fork scheduled at timestamp s is active
// at the given head timestamp. Whilst this method is the same as isBlockForked,
// they are explicitly separate for clearer reading.
func isTimestampForked(s *uint64, head uint64) bool {
	if s == nil {
		return false
	}
	return *s <= head
}

func configTimestampEqual(x, y *uint64) bool {
	if x == nil {
		return y == nil
	}
	if y == nil {
		return x == nil
	}
	return *x == *y
}

// ConfigCompatError is raised if the locally-stored blockchain is initialised with a
// ChainConfig that would alter the past.
type ConfigCompatError struct {
	What string

	// block numbers of the stored and new configurations if block based forking
	StoredBlock, NewBlock *big.Int

	// timestamps of the stored and new configurations if time based forking
	StoredTime, NewTime *uint64

	// the block number to which the local chain must be rewound to correct the error
	RewindToBlock uint64

	// the timestamp to which the local chain must be rewound to correct the error
	RewindToTime uint64
}

func newBlockCompatError(what string, storedblock, newblock *big.Int) *ConfigCompatError {
	var rew *big.Int
	switch {
	case storedblock == nil:
		rew = newblock
	case newblock == nil || storedblock.Cmp(newblock) < 0:
		rew = storedblock
	default:
		rew = newblock
	}
	err := &ConfigCompatError{
		What:          what,
		StoredBlock:   storedblock,
		NewBlock:      newblock,
		RewindToBlock: 0,
	}
	if rew != nil && rew.Sign() > 0 {
		err.RewindToBlock = rew.Uint64() - 1
	}
	return err
}

func newTimestampCompatError(what string, storedtime, newtime *uint64) *ConfigCompatError {
	var rew *uint64
	switch {
	case storedtime == nil:
		rew = newtime
	case newtime == nil || *storedtime < *newtime:
		rew = storedtime
	default:
		rew = newtime
	}
	err := &ConfigCompatError{
		What:         what,
		StoredTime:   storedtime,
		NewTime:      newtime,
		RewindToTime: 0,
	}
	if rew != nil && *rew != 0 {
		err.RewindToTime = *rew - 1
	}
	return err
}

func (err *ConfigCompatError) Error() string {
	if err.StoredBlock != nil {
		return fmt.Sprintf("mismatching %s in database (have block %d, want block %d, rewindto block %d)", err.What, err.StoredBlock, err.NewBlock, err.RewindToBlock)
	}

	if err.StoredTime == nil && err.NewTime == nil {
		return ""
	} else if err.StoredTime == nil && err.NewTime != nil {
		return fmt.Sprintf("mismatching %s in database (have timestamp nil, want timestamp %d, rewindto timestamp %d)", err.What, *err.NewTime, err.RewindToTime)
	} else if err.StoredTime != nil && err.NewTime == nil {
		return fmt.Sprintf("mismatching %s in database (have timestamp %d, want timestamp nil, rewindto timestamp %d)", err.What, *err.StoredTime, err.RewindToTime)
	}
	return fmt.Sprintf("mismatching %s in database (have timestamp %d, want timestamp %d, rewindto timestamp %d)", err.What, *err.StoredTime, *err.NewTime, err.RewindToTime)
}

// Rules wraps ChainConfig and is merely syntactic sugar or can be used for functions
// that do not have or require information about the block.
//
// Rules is a one time interface meaning that it shouldn't be used in between transition
// phases.
type Rules struct {
	IsArbitrum, IsStylus                                    bool
	ChainID                                                 *big.Int
	ArbOSVersion                                            uint64
	IsHomestead, IsEIP150, IsEIP155, IsEIP158               bool
	IsByzantium, IsConstantinople, IsPetersburg, IsIstanbul bool
	IsBerlin, IsLondon                                      bool
	IsMerge, IsShanghai, IsCancun, IsPrague                 bool
	IsVerkle                                                bool
}

// Rules ensures c's ChainID is not nil.
func (c *ChainConfig) Rules(num *big.Int, isMerge bool, timestamp uint64, currentArbosVersion uint64) Rules {
	chainID := c.ChainID
	if chainID == nil {
		chainID = new(big.Int)
	}
	// disallow setting Merge out of order
	isMerge = isMerge && c.IsLondon(num)
	return Rules{
		IsArbitrum:       c.IsArbitrum(),
		IsStylus:         c.IsArbitrum() && currentArbosVersion >= ArbosVersion_Stylus,
		ChainID:          new(big.Int).Set(chainID),
		ArbOSVersion:     currentArbosVersion,
		IsHomestead:      c.IsHomestead(num),
		IsEIP150:         c.IsEIP150(num),
		IsEIP155:         c.IsEIP155(num),
		IsEIP158:         c.IsEIP158(num),
		IsByzantium:      c.IsByzantium(num),
		IsConstantinople: c.IsConstantinople(num),
		IsPetersburg:     c.IsPetersburg(num),
		IsIstanbul:       c.IsIstanbul(num),
		IsBerlin:         c.IsBerlin(num),
		IsLondon:         c.IsLondon(num),
		IsMerge:          isMerge,
		IsShanghai:       isMerge && c.IsShanghai(num, timestamp, currentArbosVersion),
		IsCancun:         isMerge && c.IsCancun(num, timestamp, currentArbosVersion),
		IsPrague:         isMerge && c.IsPrague(num, timestamp),
		IsVerkle:         isMerge && c.IsVerkle(num, timestamp),
	}
}<|MERGE_RESOLUTION|>--- conflicted
+++ resolved
@@ -579,16 +579,11 @@
 	return c.IsLondon(num) && isTimestampForked(c.ShanghaiTime, time)
 }
 
-<<<<<<< HEAD
 // IsCancun returns whether num is either equal to the Cancun fork time or greater.
 func (c *ChainConfig) IsCancun(num *big.Int, time uint64, currentArbosVersion uint64) bool {
 	if c.IsArbitrum() {
 		return currentArbosVersion >= 20
 	}
-=======
-// IsCancun returns whether time is either equal to the Cancun fork time or greater.
-func (c *ChainConfig) IsCancun(num *big.Int, time uint64) bool {
->>>>>>> 35b2d07f
 	return c.IsLondon(num) && isTimestampForked(c.CancunTime, time)
 }
 

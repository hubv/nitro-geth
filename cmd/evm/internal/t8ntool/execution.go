// Copyright 2020 The go-ethereum Authors
// This file is part of go-ethereum.
//
// go-ethereum is free software: you can redistribute it and/or modify
// it under the terms of the GNU General Public License as published by
// the Free Software Foundation, either version 3 of the License, or
// (at your option) any later version.
//
// go-ethereum is distributed in the hope that it will be useful,
// but WITHOUT ANY WARRANTY; without even the implied warranty of
// MERCHANTABILITY or FITNESS FOR A PARTICULAR PURPOSE. See the
// GNU General Public License for more details.
//
// You should have received a copy of the GNU General Public License
// along with go-ethereum. If not, see <http://www.gnu.org/licenses/>.

package t8ntool

import (
	"fmt"
	"math/big"

	"github.com/ethereum/go-ethereum/common"
	"github.com/ethereum/go-ethereum/common/math"
	"github.com/ethereum/go-ethereum/consensus/ethash"
	"github.com/ethereum/go-ethereum/consensus/misc"
	"github.com/ethereum/go-ethereum/consensus/misc/eip4844"
	"github.com/ethereum/go-ethereum/core"
	"github.com/ethereum/go-ethereum/core/rawdb"
	"github.com/ethereum/go-ethereum/core/state"
	"github.com/ethereum/go-ethereum/core/types"
	"github.com/ethereum/go-ethereum/core/vm"
	"github.com/ethereum/go-ethereum/crypto"
	"github.com/ethereum/go-ethereum/ethdb"
	"github.com/ethereum/go-ethereum/log"
	"github.com/ethereum/go-ethereum/params"
	"github.com/ethereum/go-ethereum/rlp"
	"github.com/ethereum/go-ethereum/trie"
	"golang.org/x/crypto/sha3"
)

type Prestate struct {
	Env stEnv             `json:"env"`
	Pre core.GenesisAlloc `json:"pre"`
}

// ExecutionResult contains the execution status after running a state test, any
// error that might have occurred and a dump of the final state if requested.
type ExecutionResult struct {
	StateRoot            common.Hash           `json:"stateRoot"`
	TxRoot               common.Hash           `json:"txRoot"`
	ReceiptRoot          common.Hash           `json:"receiptsRoot"`
	LogsHash             common.Hash           `json:"logsHash"`
	Bloom                types.Bloom           `json:"logsBloom"        gencodec:"required"`
	Receipts             types.Receipts        `json:"receipts"`
	Rejected             []*rejectedTx         `json:"rejected,omitempty"`
	Difficulty           *math.HexOrDecimal256 `json:"currentDifficulty" gencodec:"required"`
	GasUsed              math.HexOrDecimal64   `json:"gasUsed"`
	BaseFee              *math.HexOrDecimal256 `json:"currentBaseFee,omitempty"`
	WithdrawalsRoot      *common.Hash          `json:"withdrawalsRoot,omitempty"`
	CurrentExcessBlobGas *math.HexOrDecimal64  `json:"currentExcessBlobGas,omitempty"`
	CurrentBlobGasUsed   *math.HexOrDecimal64  `json:"blobGasUsed,omitempty"`
}

type ommer struct {
	Delta   uint64         `json:"delta"`
	Address common.Address `json:"address"`
}

//go:generate go run github.com/fjl/gencodec -type stEnv -field-override stEnvMarshaling -out gen_stenv.go
type stEnv struct {
	Coinbase              common.Address                      `json:"currentCoinbase"   gencodec:"required"`
	Difficulty            *big.Int                            `json:"currentDifficulty"`
	Random                *big.Int                            `json:"currentRandom"`
	ParentDifficulty      *big.Int                            `json:"parentDifficulty"`
	ParentBaseFee         *big.Int                            `json:"parentBaseFee,omitempty"`
	ParentGasUsed         uint64                              `json:"parentGasUsed,omitempty"`
	ParentGasLimit        uint64                              `json:"parentGasLimit,omitempty"`
	GasLimit              uint64                              `json:"currentGasLimit"   gencodec:"required"`
	Number                uint64                              `json:"currentNumber"     gencodec:"required"`
	Timestamp             uint64                              `json:"currentTimestamp"  gencodec:"required"`
	ParentTimestamp       uint64                              `json:"parentTimestamp,omitempty"`
	BlockHashes           map[math.HexOrDecimal64]common.Hash `json:"blockHashes,omitempty"`
	Ommers                []ommer                             `json:"ommers,omitempty"`
	Withdrawals           []*types.Withdrawal                 `json:"withdrawals,omitempty"`
	BaseFee               *big.Int                            `json:"currentBaseFee,omitempty"`
	ParentUncleHash       common.Hash                         `json:"parentUncleHash"`
	ExcessBlobGas         *uint64                             `json:"currentExcessBlobGas,omitempty"`
	ParentExcessBlobGas   *uint64                             `json:"parentExcessBlobGas,omitempty"`
	ParentBlobGasUsed     *uint64                             `json:"parentBlobGasUsed,omitempty"`
	ParentBeaconBlockRoot *common.Hash                        `json:"parentBeaconBlockRoot"`
}

type stEnvMarshaling struct {
	Coinbase            common.UnprefixedAddress
	Difficulty          *math.HexOrDecimal256
	Random              *math.HexOrDecimal256
	ParentDifficulty    *math.HexOrDecimal256
	ParentBaseFee       *math.HexOrDecimal256
	ParentGasUsed       math.HexOrDecimal64
	ParentGasLimit      math.HexOrDecimal64
	GasLimit            math.HexOrDecimal64
	Number              math.HexOrDecimal64
	Timestamp           math.HexOrDecimal64
	ParentTimestamp     math.HexOrDecimal64
	BaseFee             *math.HexOrDecimal256
	ExcessBlobGas       *math.HexOrDecimal64
	ParentExcessBlobGas *math.HexOrDecimal64
	ParentBlobGasUsed   *math.HexOrDecimal64
}

type rejectedTx struct {
	Index int    `json:"index"`
	Err   string `json:"error"`
}

// Apply applies a set of transactions to a pre-state
func (pre *Prestate) Apply(vmConfig vm.Config, chainConfig *params.ChainConfig,
<<<<<<< HEAD
	txs types.Transactions, miningReward int64,
	getTracerFn func(txIndex int, txHash common.Hash) (tracer vm.EVMLogger, err error)) (*state.StateDB, *ExecutionResult, error) {
	if chainConfig.IsArbitrum() {
		return nil, nil, NewError(ErrorConfig, fmt.Errorf("chain config has arbitrum enabled"))
	}
=======
	txIt txIterator, miningReward int64,
	getTracerFn func(txIndex int, txHash common.Hash) (tracer vm.EVMLogger, err error)) (*state.StateDB, *ExecutionResult, []byte, error) {
>>>>>>> 300df874
	// Capture errors for BLOCKHASH operation, if we haven't been supplied the
	// required blockhashes
	var hashError error
	getHash := func(num uint64) common.Hash {
		if pre.Env.BlockHashes == nil {
			hashError = fmt.Errorf("getHash(%d) invoked, no blockhashes provided", num)
			return common.Hash{}
		}
		h, ok := pre.Env.BlockHashes[math.HexOrDecimal64(num)]
		if !ok {
			hashError = fmt.Errorf("getHash(%d) invoked, blockhash for that block not provided", num)
		}
		return h
	}
	var (
		statedb     = MakePreState(rawdb.NewMemoryDatabase(), pre.Pre)
		signer      = types.MakeSigner(chainConfig, new(big.Int).SetUint64(pre.Env.Number), pre.Env.Timestamp)
		gaspool     = new(core.GasPool)
		blockHash   = common.Hash{0x13, 0x37}
		rejectedTxs []*rejectedTx
		includedTxs types.Transactions
		gasUsed     = uint64(0)
		receipts    = make(types.Receipts, 0)
		txIndex     = 0
	)
	gaspool.AddGas(pre.Env.GasLimit)
	vmContext := vm.BlockContext{
		CanTransfer: core.CanTransfer,
		Transfer:    core.Transfer,
		Coinbase:    pre.Env.Coinbase,
		BlockNumber: new(big.Int).SetUint64(pre.Env.Number),
		Time:        pre.Env.Timestamp,
		Difficulty:  pre.Env.Difficulty,
		GasLimit:    pre.Env.GasLimit,
		GetHash:     getHash,
	}
	// If currentBaseFee is defined, add it to the vmContext.
	if pre.Env.BaseFee != nil {
		vmContext.BaseFee = new(big.Int).Set(pre.Env.BaseFee)
	}
	// If random is defined, add it to the vmContext.
	if pre.Env.Random != nil {
		rnd := common.BigToHash(pre.Env.Random)
		vmContext.Random = &rnd
	}
	// Calculate the BlobBaseFee
	var excessBlobGas uint64
	if pre.Env.ExcessBlobGas != nil {
		excessBlobGas := *pre.Env.ExcessBlobGas
		vmContext.BlobBaseFee = eip4844.CalcBlobFee(excessBlobGas)
	} else {
		// If it is not explicitly defined, but we have the parent values, we try
		// to calculate it ourselves.
		parentExcessBlobGas := pre.Env.ParentExcessBlobGas
		parentBlobGasUsed := pre.Env.ParentBlobGasUsed
		if parentExcessBlobGas != nil && parentBlobGasUsed != nil {
			excessBlobGas = eip4844.CalcExcessBlobGas(*parentExcessBlobGas, *parentBlobGasUsed)
			vmContext.BlobBaseFee = eip4844.CalcBlobFee(excessBlobGas)
		}
	}
	// If DAO is supported/enabled, we need to handle it here. In geth 'proper', it's
	// done in StateProcessor.Process(block, ...), right before transactions are applied.
	if chainConfig.DAOForkSupport &&
		chainConfig.DAOForkBlock != nil &&
		chainConfig.DAOForkBlock.Cmp(new(big.Int).SetUint64(pre.Env.Number)) == 0 {
		misc.ApplyDAOHardFork(statedb)
	}
	if beaconRoot := pre.Env.ParentBeaconBlockRoot; beaconRoot != nil {
		evm := vm.NewEVM(vmContext, vm.TxContext{}, statedb, chainConfig, vmConfig)
		core.ProcessBeaconBlockRoot(*beaconRoot, evm, statedb)
	}
	var blobGasUsed uint64

	for i := 0; txIt.Next(); i++ {
		tx, err := txIt.Tx()
		if err != nil {
			log.Warn("rejected tx", "index", i, "error", err)
			rejectedTxs = append(rejectedTxs, &rejectedTx{i, err.Error()})
			continue
		}
		if tx.Type() == types.BlobTxType && vmContext.BlobBaseFee == nil {
			errMsg := "blob tx used but field env.ExcessBlobGas missing"
			log.Warn("rejected tx", "index", i, "hash", tx.Hash(), "error", errMsg)
			rejectedTxs = append(rejectedTxs, &rejectedTx{i, errMsg})
			continue
		}
		msg, err := core.TransactionToMessage(tx, signer, pre.Env.BaseFee)
		if err != nil {
			log.Warn("rejected tx", "index", i, "hash", tx.Hash(), "error", err)
			rejectedTxs = append(rejectedTxs, &rejectedTx{i, err.Error()})
			continue
		}
		if tx.Type() == types.BlobTxType {
			txBlobGas := uint64(params.BlobTxBlobGasPerBlob * len(tx.BlobHashes()))
			if used, max := blobGasUsed+txBlobGas, uint64(params.MaxBlobGasPerBlock); used > max {
				err := fmt.Errorf("blob gas (%d) would exceed maximum allowance %d", used, max)
				log.Warn("rejected tx", "index", i, "err", err)
				rejectedTxs = append(rejectedTxs, &rejectedTx{i, err.Error()})
				continue
			}
			blobGasUsed += txBlobGas
		}
		tracer, err := getTracerFn(txIndex, tx.Hash())
		if err != nil {
			return nil, nil, nil, err
		}
		vmConfig.Tracer = tracer
		statedb.SetTxContext(tx.Hash(), txIndex)

		var (
			txContext = core.NewEVMTxContext(msg)
			snapshot  = statedb.Snapshot()
			prevGas   = gaspool.Gas()
		)
		evm := vm.NewEVM(vmContext, txContext, statedb, chainConfig, vmConfig)

		// (ret []byte, usedGas uint64, failed bool, err error)
		msgResult, err := core.ApplyMessage(evm, msg, gaspool)
		if err != nil {
			statedb.RevertToSnapshot(snapshot)
			log.Info("rejected tx", "index", i, "hash", tx.Hash(), "from", msg.From, "error", err)
			rejectedTxs = append(rejectedTxs, &rejectedTx{i, err.Error()})
			gaspool.SetGas(prevGas)
			continue
		}
		includedTxs = append(includedTxs, tx)
		if hashError != nil {
			return nil, nil, nil, NewError(ErrorMissingBlockhash, hashError)
		}
		gasUsed += msgResult.UsedGas

		// Receipt:
		{
			var root []byte
			if chainConfig.IsByzantium(vmContext.BlockNumber) {
				statedb.Finalise(true)
			} else {
				root = statedb.IntermediateRoot(chainConfig.IsEIP158(vmContext.BlockNumber)).Bytes()
			}

			// Create a new receipt for the transaction, storing the intermediate root and
			// gas used by the tx.
			receipt := &types.Receipt{Type: tx.Type(), PostState: root, CumulativeGasUsed: gasUsed}
			if msgResult.Failed() {
				receipt.Status = types.ReceiptStatusFailed
			} else {
				receipt.Status = types.ReceiptStatusSuccessful
			}
			receipt.TxHash = tx.Hash()
			receipt.GasUsed = msgResult.UsedGas

			// If the transaction created a contract, store the creation address in the receipt.
			if msg.To == nil {
				receipt.ContractAddress = crypto.CreateAddress(evm.TxContext.Origin, tx.Nonce())
			}

			// Set the receipt logs and create the bloom filter.
			receipt.Logs = statedb.GetLogs(tx.Hash(), vmContext.BlockNumber.Uint64(), blockHash)
			receipt.Bloom = types.CreateBloom(types.Receipts{receipt})
			// These three are non-consensus fields:
			//receipt.BlockHash
			//receipt.BlockNumber
			receipt.TransactionIndex = uint(txIndex)
			receipts = append(receipts, receipt)
		}

		txIndex++
	}
	statedb.IntermediateRoot(chainConfig.IsEIP158(vmContext.BlockNumber))
	// Add mining reward? (-1 means rewards are disabled)
	if miningReward >= 0 {
		// Add mining reward. The mining reward may be `0`, which only makes a difference in the cases
		// where
		// - the coinbase self-destructed, or
		// - there are only 'bad' transactions, which aren't executed. In those cases,
		//   the coinbase gets no txfee, so isn't created, and thus needs to be touched
		var (
			blockReward = big.NewInt(miningReward)
			minerReward = new(big.Int).Set(blockReward)
			perOmmer    = new(big.Int).Div(blockReward, big.NewInt(32))
		)
		for _, ommer := range pre.Env.Ommers {
			// Add 1/32th for each ommer included
			minerReward.Add(minerReward, perOmmer)
			// Add (8-delta)/8
			reward := big.NewInt(8)
			reward.Sub(reward, new(big.Int).SetUint64(ommer.Delta))
			reward.Mul(reward, blockReward)
			reward.Div(reward, big.NewInt(8))
			statedb.AddBalance(ommer.Address, reward)
		}
		statedb.AddBalance(pre.Env.Coinbase, minerReward)
	}
	// Apply withdrawals
	for _, w := range pre.Env.Withdrawals {
		// Amount is in gwei, turn into wei
		amount := new(big.Int).Mul(new(big.Int).SetUint64(w.Amount), big.NewInt(params.GWei))
		statedb.AddBalance(w.Address, amount)
	}
	// Commit block
	root, err := statedb.Commit(vmContext.BlockNumber.Uint64(), chainConfig.IsEIP158(vmContext.BlockNumber))
	if err != nil {
		return nil, nil, nil, NewError(ErrorEVM, fmt.Errorf("could not commit state: %v", err))
	}
	execRs := &ExecutionResult{
		StateRoot:   root,
		TxRoot:      types.DeriveSha(includedTxs, trie.NewStackTrie(nil)),
		ReceiptRoot: types.DeriveSha(receipts, trie.NewStackTrie(nil)),
		Bloom:       types.CreateBloom(receipts),
		LogsHash:    rlpHash(statedb.Logs()),
		Receipts:    receipts,
		Rejected:    rejectedTxs,
		Difficulty:  (*math.HexOrDecimal256)(vmContext.Difficulty),
		GasUsed:     (math.HexOrDecimal64)(gasUsed),
		BaseFee:     (*math.HexOrDecimal256)(vmContext.BaseFee),
	}
	if pre.Env.Withdrawals != nil {
		h := types.DeriveSha(types.Withdrawals(pre.Env.Withdrawals), trie.NewStackTrie(nil))
		execRs.WithdrawalsRoot = &h
	}
	if vmContext.BlobBaseFee != nil {
		execRs.CurrentExcessBlobGas = (*math.HexOrDecimal64)(&excessBlobGas)
		execRs.CurrentBlobGasUsed = (*math.HexOrDecimal64)(&blobGasUsed)
	}
	// Re-create statedb instance with new root upon the updated database
	// for accessing latest states.
	statedb, err = state.New(root, statedb.Database(), nil)
	if err != nil {
		return nil, nil, nil, NewError(ErrorEVM, fmt.Errorf("could not reopen state: %v", err))
	}
	body, _ := rlp.EncodeToBytes(includedTxs)
	return statedb, execRs, body, nil
}

func MakePreState(db ethdb.Database, accounts core.GenesisAlloc) *state.StateDB {
	sdb := state.NewDatabaseWithConfig(db, &trie.Config{Preimages: true})
	statedb, _ := state.New(types.EmptyRootHash, sdb, nil)
	for addr, a := range accounts {
		statedb.SetCode(addr, a.Code)
		statedb.SetNonce(addr, a.Nonce)
		statedb.SetBalance(addr, a.Balance)
		for k, v := range a.Storage {
			statedb.SetState(addr, k, v)
		}
	}
	// Commit and re-open to start with a clean state.
	root, _ := statedb.Commit(0, false)
	statedb, _ = state.New(root, sdb, nil)
	return statedb
}

func rlpHash(x interface{}) (h common.Hash) {
	hw := sha3.NewLegacyKeccak256()
	rlp.Encode(hw, x)
	hw.Sum(h[:0])
	return h
}

// calcDifficulty is based on ethash.CalcDifficulty. This method is used in case
// the caller does not provide an explicit difficulty, but instead provides only
// parent timestamp + difficulty.
// Note: this method only works for ethash engine.
func calcDifficulty(config *params.ChainConfig, number, currentTime, parentTime uint64,
	parentDifficulty *big.Int, parentUncleHash common.Hash) *big.Int {
	uncleHash := parentUncleHash
	if uncleHash == (common.Hash{}) {
		uncleHash = types.EmptyUncleHash
	}
	parent := &types.Header{
		ParentHash: common.Hash{},
		UncleHash:  uncleHash,
		Difficulty: parentDifficulty,
		Number:     new(big.Int).SetUint64(number - 1),
		Time:       parentTime,
	}
	return ethash.CalcDifficulty(config, currentTime, parent)
}<|MERGE_RESOLUTION|>--- conflicted
+++ resolved
@@ -116,16 +116,11 @@
 
 // Apply applies a set of transactions to a pre-state
 func (pre *Prestate) Apply(vmConfig vm.Config, chainConfig *params.ChainConfig,
-<<<<<<< HEAD
-	txs types.Transactions, miningReward int64,
-	getTracerFn func(txIndex int, txHash common.Hash) (tracer vm.EVMLogger, err error)) (*state.StateDB, *ExecutionResult, error) {
-	if chainConfig.IsArbitrum() {
-		return nil, nil, NewError(ErrorConfig, fmt.Errorf("chain config has arbitrum enabled"))
-	}
-=======
 	txIt txIterator, miningReward int64,
 	getTracerFn func(txIndex int, txHash common.Hash) (tracer vm.EVMLogger, err error)) (*state.StateDB, *ExecutionResult, []byte, error) {
->>>>>>> 300df874
+	if chainConfig.IsArbitrum() {
+		return nil, nil, nil, NewError(ErrorConfig, fmt.Errorf("chain config has arbitrum enabled"))
+	}
 	// Capture errors for BLOCKHASH operation, if we haven't been supplied the
 	// required blockhashes
 	var hashError error

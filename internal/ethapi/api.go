// Copyright 2015 The go-ethereum Authors
// This file is part of the go-ethereum library.
//
// The go-ethereum library is free software: you can redistribute it and/or modify
// it under the terms of the GNU Lesser General Public License as published by
// the Free Software Foundation, either version 3 of the License, or
// (at your option) any later version.
//
// The go-ethereum library is distributed in the hope that it will be useful,
// but WITHOUT ANY WARRANTY; without even the implied warranty of
// MERCHANTABILITY or FITNESS FOR A PARTICULAR PURPOSE. See the
// GNU Lesser General Public License for more details.
//
// You should have received a copy of the GNU Lesser General Public License
// along with the go-ethereum library. If not, see <http://www.gnu.org/licenses/>.

package ethapi

import (
	"context"
	"encoding/hex"
	"errors"
	"fmt"
	"math/big"
	"strings"
	"time"

	"github.com/davecgh/go-spew/spew"
	"github.com/ethereum/go-ethereum/accounts"
	"github.com/ethereum/go-ethereum/accounts/keystore"
	"github.com/ethereum/go-ethereum/accounts/scwallet"
	"github.com/ethereum/go-ethereum/common"
	"github.com/ethereum/go-ethereum/common/hexutil"
	"github.com/ethereum/go-ethereum/common/math"
	"github.com/ethereum/go-ethereum/consensus"
	"github.com/ethereum/go-ethereum/consensus/misc/eip1559"
	"github.com/ethereum/go-ethereum/core"
	"github.com/ethereum/go-ethereum/core/state"
	"github.com/ethereum/go-ethereum/core/types"
	"github.com/ethereum/go-ethereum/core/vm"
	"github.com/ethereum/go-ethereum/crypto"
	"github.com/ethereum/go-ethereum/eth/gasestimator"
	"github.com/ethereum/go-ethereum/eth/tracers/logger"
	"github.com/ethereum/go-ethereum/log"
	"github.com/ethereum/go-ethereum/p2p"
	"github.com/ethereum/go-ethereum/params"
	"github.com/ethereum/go-ethereum/rlp"
	"github.com/ethereum/go-ethereum/rpc"
	"github.com/ethereum/go-ethereum/trie"
	"github.com/holiman/uint256"
	"github.com/tyler-smith/go-bip39"
)

func fallbackClientFor(b Backend, err error) types.FallbackClient {
	if !errors.Is(err, types.ErrUseFallback) {
		return nil
	}
	return b.FallbackClient()
}

var errBlobTxNotSupported = errors.New("signing blob transactions not supported")

// EthereumAPI provides an API to access Ethereum related information.
type EthereumAPI struct {
	b Backend
}

// NewEthereumAPI creates a new Ethereum protocol API.
func NewEthereumAPI(b Backend) *EthereumAPI {
	return &EthereumAPI{b}
}

// GasPrice returns a suggestion for a gas price for legacy transactions.
func (s *EthereumAPI) GasPrice(ctx context.Context) (*hexutil.Big, error) {
	tipcap, err := s.b.SuggestGasTipCap(ctx)
	if err != nil {
		return nil, err
	}
	if head := s.b.CurrentHeader(); head.BaseFee != nil {
		tipcap.Add(tipcap, head.BaseFee)
	}
	return (*hexutil.Big)(tipcap), err
}

// MaxPriorityFeePerGas returns a suggestion for a gas tip cap for dynamic fee transactions.
func (s *EthereumAPI) MaxPriorityFeePerGas(ctx context.Context) (*hexutil.Big, error) {
	tipcap, err := s.b.SuggestGasTipCap(ctx)
	if err != nil {
		return nil, err
	}
	return (*hexutil.Big)(tipcap), err
}

type feeHistoryResult struct {
	OldestBlock  *hexutil.Big     `json:"oldestBlock"`
	Reward       [][]*hexutil.Big `json:"reward,omitempty"`
	BaseFee      []*hexutil.Big   `json:"baseFeePerGas,omitempty"`
	GasUsedRatio []float64        `json:"gasUsedRatio"`
}

// FeeHistory returns the fee market history.
func (s *EthereumAPI) FeeHistory(ctx context.Context, blockCount math.HexOrDecimal64, lastBlock rpc.BlockNumber, rewardPercentiles []float64) (*feeHistoryResult, error) {
	oldest, reward, baseFee, gasUsed, err := s.b.FeeHistory(ctx, uint64(blockCount), lastBlock, rewardPercentiles)
	if err != nil {
		return nil, err
	}
	results := &feeHistoryResult{
		OldestBlock:  (*hexutil.Big)(oldest),
		GasUsedRatio: gasUsed,
	}
	if reward != nil {
		results.Reward = make([][]*hexutil.Big, len(reward))
		for i, w := range reward {
			results.Reward[i] = make([]*hexutil.Big, len(w))
			for j, v := range w {
				results.Reward[i][j] = (*hexutil.Big)(v)
			}
		}
	}
	if baseFee != nil {
		results.BaseFee = make([]*hexutil.Big, len(baseFee))
		for i, v := range baseFee {
			results.BaseFee[i] = (*hexutil.Big)(v)
		}
	}
	return results, nil
}

// Syncing returns false in case the node is currently not syncing with the network. It can be up-to-date or has not
// yet received the latest block headers from its pears. In case it is synchronizing:
// - startingBlock: block number this node started to synchronize from
// - currentBlock:  block number this node is currently importing
// - highestBlock:  block number of the highest block header this node has received from peers
// - pulledStates:  number of state entries processed until now
// - knownStates:   number of known state entries that still need to be pulled
func (s *EthereumAPI) Syncing() (interface{}, error) {
	progress := s.b.SyncProgressMap()

<<<<<<< HEAD
	if len(progress) == 0 {
		return false, nil
	}
	return progress, nil
=======
	// Return not syncing if the synchronisation already completed
	if progress.Done() {
		return false, nil
	}
	// Otherwise gather the block sync stats
	return map[string]interface{}{
		"startingBlock":          hexutil.Uint64(progress.StartingBlock),
		"currentBlock":           hexutil.Uint64(progress.CurrentBlock),
		"highestBlock":           hexutil.Uint64(progress.HighestBlock),
		"syncedAccounts":         hexutil.Uint64(progress.SyncedAccounts),
		"syncedAccountBytes":     hexutil.Uint64(progress.SyncedAccountBytes),
		"syncedBytecodes":        hexutil.Uint64(progress.SyncedBytecodes),
		"syncedBytecodeBytes":    hexutil.Uint64(progress.SyncedBytecodeBytes),
		"syncedStorage":          hexutil.Uint64(progress.SyncedStorage),
		"syncedStorageBytes":     hexutil.Uint64(progress.SyncedStorageBytes),
		"healedTrienodes":        hexutil.Uint64(progress.HealedTrienodes),
		"healedTrienodeBytes":    hexutil.Uint64(progress.HealedTrienodeBytes),
		"healedBytecodes":        hexutil.Uint64(progress.HealedBytecodes),
		"healedBytecodeBytes":    hexutil.Uint64(progress.HealedBytecodeBytes),
		"healingTrienodes":       hexutil.Uint64(progress.HealingTrienodes),
		"healingBytecode":        hexutil.Uint64(progress.HealingBytecode),
		"txIndexFinishedBlocks":  hexutil.Uint64(progress.TxIndexFinishedBlocks),
		"txIndexRemainingBlocks": hexutil.Uint64(progress.TxIndexRemainingBlocks),
	}, nil
>>>>>>> 8f7eb9cc
}

// TxPoolAPI offers and API for the transaction pool. It only operates on data that is non-confidential.
type TxPoolAPI struct {
	b Backend
}

// NewTxPoolAPI creates a new tx pool service that gives information about the transaction pool.
func NewTxPoolAPI(b Backend) *TxPoolAPI {
	return &TxPoolAPI{b}
}

// Content returns the transactions contained within the transaction pool.
func (s *TxPoolAPI) Content() map[string]map[string]map[string]*RPCTransaction {
	content := map[string]map[string]map[string]*RPCTransaction{
		"pending": make(map[string]map[string]*RPCTransaction),
		"queued":  make(map[string]map[string]*RPCTransaction),
	}
	pending, queue := s.b.TxPoolContent()
	curHeader := s.b.CurrentHeader()
	// Flatten the pending transactions
	for account, txs := range pending {
		dump := make(map[string]*RPCTransaction)
		for _, tx := range txs {
			dump[fmt.Sprintf("%d", tx.Nonce())] = NewRPCPendingTransaction(tx, curHeader, s.b.ChainConfig())
		}
		content["pending"][account.Hex()] = dump
	}
	// Flatten the queued transactions
	for account, txs := range queue {
		dump := make(map[string]*RPCTransaction)
		for _, tx := range txs {
			dump[fmt.Sprintf("%d", tx.Nonce())] = NewRPCPendingTransaction(tx, curHeader, s.b.ChainConfig())
		}
		content["queued"][account.Hex()] = dump
	}
	return content
}

// ContentFrom returns the transactions contained within the transaction pool.
func (s *TxPoolAPI) ContentFrom(addr common.Address) map[string]map[string]*RPCTransaction {
	content := make(map[string]map[string]*RPCTransaction, 2)
	pending, queue := s.b.TxPoolContentFrom(addr)
	curHeader := s.b.CurrentHeader()

	// Build the pending transactions
	dump := make(map[string]*RPCTransaction, len(pending))
	for _, tx := range pending {
		dump[fmt.Sprintf("%d", tx.Nonce())] = NewRPCPendingTransaction(tx, curHeader, s.b.ChainConfig())
	}
	content["pending"] = dump

	// Build the queued transactions
	dump = make(map[string]*RPCTransaction, len(queue))
	for _, tx := range queue {
		dump[fmt.Sprintf("%d", tx.Nonce())] = NewRPCPendingTransaction(tx, curHeader, s.b.ChainConfig())
	}
	content["queued"] = dump

	return content
}

// Status returns the number of pending and queued transaction in the pool.
func (s *TxPoolAPI) Status() map[string]hexutil.Uint {
	pending, queue := s.b.Stats()
	return map[string]hexutil.Uint{
		"pending": hexutil.Uint(pending),
		"queued":  hexutil.Uint(queue),
	}
}

// Inspect retrieves the content of the transaction pool and flattens it into an
// easily inspectable list.
func (s *TxPoolAPI) Inspect() map[string]map[string]map[string]string {
	content := map[string]map[string]map[string]string{
		"pending": make(map[string]map[string]string),
		"queued":  make(map[string]map[string]string),
	}
	pending, queue := s.b.TxPoolContent()

	// Define a formatter to flatten a transaction into a string
	var format = func(tx *types.Transaction) string {
		if to := tx.To(); to != nil {
			return fmt.Sprintf("%s: %v wei + %v gas × %v wei", tx.To().Hex(), tx.Value(), tx.Gas(), tx.GasPrice())
		}
		return fmt.Sprintf("contract creation: %v wei + %v gas × %v wei", tx.Value(), tx.Gas(), tx.GasPrice())
	}
	// Flatten the pending transactions
	for account, txs := range pending {
		dump := make(map[string]string)
		for _, tx := range txs {
			dump[fmt.Sprintf("%d", tx.Nonce())] = format(tx)
		}
		content["pending"][account.Hex()] = dump
	}
	// Flatten the queued transactions
	for account, txs := range queue {
		dump := make(map[string]string)
		for _, tx := range txs {
			dump[fmt.Sprintf("%d", tx.Nonce())] = format(tx)
		}
		content["queued"][account.Hex()] = dump
	}
	return content
}

// EthereumAccountAPI provides an API to access accounts managed by this node.
// It offers only methods that can retrieve accounts.
type EthereumAccountAPI struct {
	am *accounts.Manager
}

// NewEthereumAccountAPI creates a new EthereumAccountAPI.
func NewEthereumAccountAPI(am *accounts.Manager) *EthereumAccountAPI {
	return &EthereumAccountAPI{am: am}
}

// Accounts returns the collection of accounts this node manages.
func (s *EthereumAccountAPI) Accounts() []common.Address {
	return s.am.Accounts()
}

// PersonalAccountAPI provides an API to access accounts managed by this node.
// It offers methods to create, (un)lock en list accounts. Some methods accept
// passwords and are therefore considered private by default.
type PersonalAccountAPI struct {
	am        *accounts.Manager
	nonceLock *AddrLocker
	b         Backend
}

// NewPersonalAccountAPI create a new PersonalAccountAPI.
func NewPersonalAccountAPI(b Backend, nonceLock *AddrLocker) *PersonalAccountAPI {
	return &PersonalAccountAPI{
		am:        b.AccountManager(),
		nonceLock: nonceLock,
		b:         b,
	}
}

// ListAccounts will return a list of addresses for accounts this node manages.
func (s *PersonalAccountAPI) ListAccounts() []common.Address {
	return s.am.Accounts()
}

// rawWallet is a JSON representation of an accounts.Wallet interface, with its
// data contents extracted into plain fields.
type rawWallet struct {
	URL      string             `json:"url"`
	Status   string             `json:"status"`
	Failure  string             `json:"failure,omitempty"`
	Accounts []accounts.Account `json:"accounts,omitempty"`
}

// ListWallets will return a list of wallets this node manages.
func (s *PersonalAccountAPI) ListWallets() []rawWallet {
	wallets := make([]rawWallet, 0) // return [] instead of nil if empty
	for _, wallet := range s.am.Wallets() {
		status, failure := wallet.Status()

		raw := rawWallet{
			URL:      wallet.URL().String(),
			Status:   status,
			Accounts: wallet.Accounts(),
		}
		if failure != nil {
			raw.Failure = failure.Error()
		}
		wallets = append(wallets, raw)
	}
	return wallets
}

// OpenWallet initiates a hardware wallet opening procedure, establishing a USB
// connection and attempting to authenticate via the provided passphrase. Note,
// the method may return an extra challenge requiring a second open (e.g. the
// Trezor PIN matrix challenge).
func (s *PersonalAccountAPI) OpenWallet(url string, passphrase *string) error {
	wallet, err := s.am.Wallet(url)
	if err != nil {
		return err
	}
	pass := ""
	if passphrase != nil {
		pass = *passphrase
	}
	return wallet.Open(pass)
}

// DeriveAccount requests an HD wallet to derive a new account, optionally pinning
// it for later reuse.
func (s *PersonalAccountAPI) DeriveAccount(url string, path string, pin *bool) (accounts.Account, error) {
	wallet, err := s.am.Wallet(url)
	if err != nil {
		return accounts.Account{}, err
	}
	derivPath, err := accounts.ParseDerivationPath(path)
	if err != nil {
		return accounts.Account{}, err
	}
	if pin == nil {
		pin = new(bool)
	}
	return wallet.Derive(derivPath, *pin)
}

// NewAccount will create a new account and returns the address for the new account.
func (s *PersonalAccountAPI) NewAccount(password string) (common.AddressEIP55, error) {
	ks, err := fetchKeystore(s.am)
	if err != nil {
		return common.AddressEIP55{}, err
	}
	acc, err := ks.NewAccount(password)
	if err == nil {
		addrEIP55 := common.AddressEIP55(acc.Address)
		log.Info("Your new key was generated", "address", addrEIP55.String())
		log.Warn("Please backup your key file!", "path", acc.URL.Path)
		log.Warn("Please remember your password!")
		return addrEIP55, nil
	}
	return common.AddressEIP55{}, err
}

// fetchKeystore retrieves the encrypted keystore from the account manager.
func fetchKeystore(am *accounts.Manager) (*keystore.KeyStore, error) {
	if ks := am.Backends(keystore.KeyStoreType); len(ks) > 0 {
		return ks[0].(*keystore.KeyStore), nil
	}
	return nil, errors.New("local keystore not used")
}

// ImportRawKey stores the given hex encoded ECDSA key into the key directory,
// encrypting it with the passphrase.
func (s *PersonalAccountAPI) ImportRawKey(privkey string, password string) (common.Address, error) {
	key, err := crypto.HexToECDSA(privkey)
	if err != nil {
		return common.Address{}, err
	}
	ks, err := fetchKeystore(s.am)
	if err != nil {
		return common.Address{}, err
	}
	acc, err := ks.ImportECDSA(key, password)
	return acc.Address, err
}

// UnlockAccount will unlock the account associated with the given address with
// the given password for duration seconds. If duration is nil it will use a
// default of 300 seconds. It returns an indication if the account was unlocked.
func (s *PersonalAccountAPI) UnlockAccount(ctx context.Context, addr common.Address, password string, duration *uint64) (bool, error) {
	// When the API is exposed by external RPC(http, ws etc), unless the user
	// explicitly specifies to allow the insecure account unlocking, otherwise
	// it is disabled.
	if s.b.ExtRPCEnabled() && !s.b.AccountManager().Config().InsecureUnlockAllowed {
		return false, errors.New("account unlock with HTTP access is forbidden")
	}

	const max = uint64(time.Duration(math.MaxInt64) / time.Second)
	var d time.Duration
	if duration == nil {
		d = 300 * time.Second
	} else if *duration > max {
		return false, errors.New("unlock duration too large")
	} else {
		d = time.Duration(*duration) * time.Second
	}
	ks, err := fetchKeystore(s.am)
	if err != nil {
		return false, err
	}
	err = ks.TimedUnlock(accounts.Account{Address: addr}, password, d)
	if err != nil {
		log.Warn("Failed account unlock attempt", "address", addr, "err", err)
	}
	return err == nil, err
}

// LockAccount will lock the account associated with the given address when it's unlocked.
func (s *PersonalAccountAPI) LockAccount(addr common.Address) bool {
	if ks, err := fetchKeystore(s.am); err == nil {
		return ks.Lock(addr) == nil
	}
	return false
}

// signTransaction sets defaults and signs the given transaction
// NOTE: the caller needs to ensure that the nonceLock is held, if applicable,
// and release it after the transaction has been submitted to the tx pool
func (s *PersonalAccountAPI) signTransaction(ctx context.Context, args *TransactionArgs, passwd string) (*types.Transaction, error) {
	// Look up the wallet containing the requested signer
	account := accounts.Account{Address: args.from()}
	wallet, err := s.am.Find(account)
	if err != nil {
		return nil, err
	}
	// Set some sanity defaults and terminate on failure
	if err := args.setDefaults(ctx, s.b); err != nil {
		return nil, err
	}
	// Assemble the transaction and sign with the wallet
	tx := args.toTransaction()

	return wallet.SignTxWithPassphrase(account, passwd, tx, s.b.ChainConfig().ChainID)
}

// SendTransaction will create a transaction from the given arguments and
// tries to sign it with the key associated with args.From. If the given
// passwd isn't able to decrypt the key it fails.
func (s *PersonalAccountAPI) SendTransaction(ctx context.Context, args TransactionArgs, passwd string) (common.Hash, error) {
	if args.Nonce == nil {
		// Hold the mutex around signing to prevent concurrent assignment of
		// the same nonce to multiple accounts.
		s.nonceLock.LockAddr(args.from())
		defer s.nonceLock.UnlockAddr(args.from())
	}
	if args.IsEIP4844() {
		return common.Hash{}, errBlobTxNotSupported
	}
	signed, err := s.signTransaction(ctx, &args, passwd)
	if err != nil {
		log.Warn("Failed transaction send attempt", "from", args.from(), "to", args.To, "value", args.Value.ToInt(), "err", err)
		return common.Hash{}, err
	}
	return SubmitTransaction(ctx, s.b, signed)
}

// SignTransaction will create a transaction from the given arguments and
// tries to sign it with the key associated with args.From. If the given passwd isn't
// able to decrypt the key it fails. The transaction is returned in RLP-form, not broadcast
// to other nodes
func (s *PersonalAccountAPI) SignTransaction(ctx context.Context, args TransactionArgs, passwd string) (*SignTransactionResult, error) {
	// No need to obtain the noncelock mutex, since we won't be sending this
	// tx into the transaction pool, but right back to the user
	if args.From == nil {
		return nil, errors.New("sender not specified")
	}
	if args.Gas == nil {
		return nil, errors.New("gas not specified")
	}
	if args.GasPrice == nil && (args.MaxFeePerGas == nil || args.MaxPriorityFeePerGas == nil) {
		return nil, errors.New("missing gasPrice or maxFeePerGas/maxPriorityFeePerGas")
	}
	if args.IsEIP4844() {
		return nil, errBlobTxNotSupported
	}
	if args.Nonce == nil {
		return nil, errors.New("nonce not specified")
	}
	// Before actually signing the transaction, ensure the transaction fee is reasonable.
	tx := args.toTransaction()
	if err := checkTxFee(tx.GasPrice(), tx.Gas(), s.b.RPCTxFeeCap()); err != nil {
		return nil, err
	}
	signed, err := s.signTransaction(ctx, &args, passwd)
	if err != nil {
		log.Warn("Failed transaction sign attempt", "from", args.from(), "to", args.To, "value", args.Value.ToInt(), "err", err)
		return nil, err
	}
	data, err := signed.MarshalBinary()
	if err != nil {
		return nil, err
	}
	return &SignTransactionResult{data, signed}, nil
}

// Sign calculates an Ethereum ECDSA signature for:
// keccak256("\x19Ethereum Signed Message:\n" + len(message) + message))
//
// Note, the produced signature conforms to the secp256k1 curve R, S and V values,
// where the V value will be 27 or 28 for legacy reasons.
//
// The key used to calculate the signature is decrypted with the given password.
//
// https://github.com/ethereum/go-ethereum/wiki/Management-APIs#personal_sign
func (s *PersonalAccountAPI) Sign(ctx context.Context, data hexutil.Bytes, addr common.Address, passwd string) (hexutil.Bytes, error) {
	// Look up the wallet containing the requested signer
	account := accounts.Account{Address: addr}

	wallet, err := s.b.AccountManager().Find(account)
	if err != nil {
		return nil, err
	}
	// Assemble sign the data with the wallet
	signature, err := wallet.SignTextWithPassphrase(account, passwd, data)
	if err != nil {
		log.Warn("Failed data sign attempt", "address", addr, "err", err)
		return nil, err
	}
	signature[crypto.RecoveryIDOffset] += 27 // Transform V from 0/1 to 27/28 according to the yellow paper
	return signature, nil
}

// EcRecover returns the address for the account that was used to create the signature.
// Note, this function is compatible with eth_sign and personal_sign. As such it recovers
// the address of:
// hash = keccak256("\x19Ethereum Signed Message:\n"${message length}${message})
// addr = ecrecover(hash, signature)
//
// Note, the signature must conform to the secp256k1 curve R, S and V values, where
// the V value must be 27 or 28 for legacy reasons.
//
// https://github.com/ethereum/go-ethereum/wiki/Management-APIs#personal_ecRecover
func (s *PersonalAccountAPI) EcRecover(ctx context.Context, data, sig hexutil.Bytes) (common.Address, error) {
	if len(sig) != crypto.SignatureLength {
		return common.Address{}, fmt.Errorf("signature must be %d bytes long", crypto.SignatureLength)
	}
	if sig[crypto.RecoveryIDOffset] != 27 && sig[crypto.RecoveryIDOffset] != 28 {
		return common.Address{}, errors.New("invalid Ethereum signature (V is not 27 or 28)")
	}
	sig[crypto.RecoveryIDOffset] -= 27 // Transform yellow paper V from 27/28 to 0/1

	rpk, err := crypto.SigToPub(accounts.TextHash(data), sig)
	if err != nil {
		return common.Address{}, err
	}
	return crypto.PubkeyToAddress(*rpk), nil
}

// InitializeWallet initializes a new wallet at the provided URL, by generating and returning a new private key.
func (s *PersonalAccountAPI) InitializeWallet(ctx context.Context, url string) (string, error) {
	wallet, err := s.am.Wallet(url)
	if err != nil {
		return "", err
	}

	entropy, err := bip39.NewEntropy(256)
	if err != nil {
		return "", err
	}

	mnemonic, err := bip39.NewMnemonic(entropy)
	if err != nil {
		return "", err
	}

	seed := bip39.NewSeed(mnemonic, "")

	switch wallet := wallet.(type) {
	case *scwallet.Wallet:
		return mnemonic, wallet.Initialize(seed)
	default:
		return "", errors.New("specified wallet does not support initialization")
	}
}

// Unpair deletes a pairing between wallet and geth.
func (s *PersonalAccountAPI) Unpair(ctx context.Context, url string, pin string) error {
	wallet, err := s.am.Wallet(url)
	if err != nil {
		return err
	}

	switch wallet := wallet.(type) {
	case *scwallet.Wallet:
		return wallet.Unpair([]byte(pin))
	default:
		return errors.New("specified wallet does not support pairing")
	}
}

// BlockChainAPI provides an API to access Ethereum blockchain data.
type BlockChainAPI struct {
	b Backend
}

// NewBlockChainAPI creates a new Ethereum blockchain API.
func NewBlockChainAPI(b Backend) *BlockChainAPI {
	return &BlockChainAPI{b}
}

// ChainId is the EIP-155 replay-protection chain id for the current Ethereum chain config.
//
// Note, this method does not conform to EIP-695 because the configured chain ID is always
// returned, regardless of the current head block. We used to return an error when the chain
// wasn't synced up to a block where EIP-155 is enabled, but this behavior caused issues
// in CL clients.
func (api *BlockChainAPI) ChainId() *hexutil.Big {
	return (*hexutil.Big)(api.b.ChainConfig().ChainID)
}

// BlockNumber returns the block number of the chain head.
func (s *BlockChainAPI) BlockNumber() hexutil.Uint64 {
	header, _ := s.b.HeaderByNumber(context.Background(), rpc.LatestBlockNumber) // latest header should always be available
	return hexutil.Uint64(header.Number.Uint64())
}

// GetBalance returns the amount of wei for the given address in the state of the
// given block number. The rpc.LatestBlockNumber and rpc.PendingBlockNumber meta
// block numbers are also allowed.
func (s *BlockChainAPI) GetBalance(ctx context.Context, address common.Address, blockNrOrHash rpc.BlockNumberOrHash) (*hexutil.Big, error) {
	state, _, err := s.b.StateAndHeaderByNumberOrHash(ctx, blockNrOrHash)
	if state == nil || err != nil {
		if client := fallbackClientFor(s.b, err); client != nil {
			var res hexutil.Big
			err := client.CallContext(ctx, &res, "eth_getBalance", address, blockNrOrHash)
			return &res, err
		}
		return nil, err
	}
	b := state.GetBalance(address).ToBig()
	return (*hexutil.Big)(b), state.Error()
}

// Result structs for GetProof
type AccountResult struct {
	Address      common.Address  `json:"address"`
	AccountProof []string        `json:"accountProof"`
	Balance      *hexutil.Big    `json:"balance"`
	CodeHash     common.Hash     `json:"codeHash"`
	Nonce        hexutil.Uint64  `json:"nonce"`
	StorageHash  common.Hash     `json:"storageHash"`
	StorageProof []StorageResult `json:"storageProof"`
}

type StorageResult struct {
	Key   string       `json:"key"`
	Value *hexutil.Big `json:"value"`
	Proof []string     `json:"proof"`
}

// proofList implements ethdb.KeyValueWriter and collects the proofs as
// hex-strings for delivery to rpc-caller.
type proofList []string

func (n *proofList) Put(key []byte, value []byte) error {
	*n = append(*n, hexutil.Encode(value))
	return nil
}

func (n *proofList) Delete(key []byte) error {
	panic("not supported")
}

// GetProof returns the Merkle-proof for a given account and optionally some storage keys.
func (s *BlockChainAPI) GetProof(ctx context.Context, address common.Address, storageKeys []string, blockNrOrHash rpc.BlockNumberOrHash) (*AccountResult, error) {
	var (
		keys         = make([]common.Hash, len(storageKeys))
		keyLengths   = make([]int, len(storageKeys))
		storageProof = make([]StorageResult, len(storageKeys))
	)
	// Deserialize all keys. This prevents state access on invalid input.
	for i, hexKey := range storageKeys {
		var err error
		keys[i], keyLengths[i], err = decodeHash(hexKey)
		if err != nil {
			return nil, err
		}
	}
	statedb, header, err := s.b.StateAndHeaderByNumberOrHash(ctx, blockNrOrHash)
	if statedb == nil || err != nil {
		return nil, err
	}
	codeHash := statedb.GetCodeHash(address)
	storageRoot := statedb.GetStorageRoot(address)

	if len(keys) > 0 {
		var storageTrie state.Trie
		if storageRoot != types.EmptyRootHash && storageRoot != (common.Hash{}) {
			id := trie.StorageTrieID(header.Root, crypto.Keccak256Hash(address.Bytes()), storageRoot)
			st, err := trie.NewStateTrie(id, statedb.Database().TrieDB())
			if err != nil {
				return nil, err
			}
			storageTrie = st
		}
		// Create the proofs for the storageKeys.
		for i, key := range keys {
			// Output key encoding is a bit special: if the input was a 32-byte hash, it is
			// returned as such. Otherwise, we apply the QUANTITY encoding mandated by the
			// JSON-RPC spec for getProof. This behavior exists to preserve backwards
			// compatibility with older client versions.
			var outputKey string
			if keyLengths[i] != 32 {
				outputKey = hexutil.EncodeBig(key.Big())
			} else {
				outputKey = hexutil.Encode(key[:])
			}
			if storageTrie == nil {
				storageProof[i] = StorageResult{outputKey, &hexutil.Big{}, []string{}}
				continue
			}
			var proof proofList
			if err := storageTrie.Prove(crypto.Keccak256(key.Bytes()), &proof); err != nil {
				return nil, err
			}
			value := (*hexutil.Big)(statedb.GetState(address, key).Big())
			storageProof[i] = StorageResult{outputKey, value, proof}
		}
	}
	// Create the accountProof.
	tr, err := trie.NewStateTrie(trie.StateTrieID(header.Root), statedb.Database().TrieDB())
	if err != nil {
		return nil, err
	}
	var accountProof proofList
	if err := tr.Prove(crypto.Keccak256(address.Bytes()), &accountProof); err != nil {
		return nil, err
	}
	balance := statedb.GetBalance(address).ToBig()
	return &AccountResult{
		Address:      address,
		AccountProof: accountProof,
		Balance:      (*hexutil.Big)(balance),
		CodeHash:     codeHash,
		Nonce:        hexutil.Uint64(statedb.GetNonce(address)),
		StorageHash:  storageRoot,
		StorageProof: storageProof,
	}, statedb.Error()
}

// decodeHash parses a hex-encoded 32-byte hash. The input may optionally
// be prefixed by 0x and can have a byte length up to 32.
func decodeHash(s string) (h common.Hash, inputLength int, err error) {
	if strings.HasPrefix(s, "0x") || strings.HasPrefix(s, "0X") {
		s = s[2:]
	}
	if (len(s) & 1) > 0 {
		s = "0" + s
	}
	b, err := hex.DecodeString(s)
	if err != nil {
		return common.Hash{}, 0, errors.New("hex string invalid")
	}
	if len(b) > 32 {
		return common.Hash{}, len(b), errors.New("hex string too long, want at most 32 bytes")
	}
	return common.BytesToHash(b), len(b), nil
}

// GetHeaderByNumber returns the requested canonical block header.
//   - When blockNr is -1 the chain pending header is returned.
//   - When blockNr is -2 the chain latest header is returned.
//   - When blockNr is -3 the chain finalized header is returned.
//   - When blockNr is -4 the chain safe header is returned.
func (s *BlockChainAPI) GetHeaderByNumber(ctx context.Context, number rpc.BlockNumber) (map[string]interface{}, error) {
	header, err := s.b.HeaderByNumber(ctx, number)
	if header != nil && err == nil {
		response := s.rpcMarshalHeader(ctx, header)
		if number == rpc.PendingBlockNumber {
			// Pending header need to nil out a few fields
			for _, field := range []string{"hash", "nonce", "miner"} {
				response[field] = nil
			}
		}
		return response, err
	}
	return nil, err
}

// GetHeaderByHash returns the requested header by hash.
func (s *BlockChainAPI) GetHeaderByHash(ctx context.Context, hash common.Hash) map[string]interface{} {
	header, _ := s.b.HeaderByHash(ctx, hash)
	if header != nil {
		return s.rpcMarshalHeader(ctx, header)
	}
	return nil
}

// GetBlockByNumber returns the requested canonical block.
//   - When blockNr is -1 the chain pending block is returned.
//   - When blockNr is -2 the chain latest block is returned.
//   - When blockNr is -3 the chain finalized block is returned.
//   - When blockNr is -4 the chain safe block is returned.
//   - When fullTx is true all transactions in the block are returned, otherwise
//     only the transaction hash is returned.
func (s *BlockChainAPI) GetBlockByNumber(ctx context.Context, number rpc.BlockNumber, fullTx bool) (map[string]interface{}, error) {
	block, err := s.b.BlockByNumber(ctx, number)
	if block != nil && err == nil {
		response, err := s.rpcMarshalBlock(ctx, block, true, fullTx)
		if err == nil && number == rpc.PendingBlockNumber {
			// Pending blocks need to nil out a few fields
			for _, field := range []string{"hash", "nonce", "miner"} {
				response[field] = nil
			}
		}
		return response, err
	}
	return nil, err
}

// GetBlockByHash returns the requested block. When fullTx is true all transactions in the block are returned in full
// detail, otherwise only the transaction hash is returned.
func (s *BlockChainAPI) GetBlockByHash(ctx context.Context, hash common.Hash, fullTx bool) (map[string]interface{}, error) {
	block, err := s.b.BlockByHash(ctx, hash)
	if block != nil {
		return s.rpcMarshalBlock(ctx, block, true, fullTx)
	}
	return nil, err
}

// GetUncleByBlockNumberAndIndex returns the uncle block for the given block hash and index.
func (s *BlockChainAPI) GetUncleByBlockNumberAndIndex(ctx context.Context, blockNr rpc.BlockNumber, index hexutil.Uint) (map[string]interface{}, error) {
	block, err := s.b.BlockByNumber(ctx, blockNr)
	if block != nil {
		uncles := block.Uncles()
		if index >= hexutil.Uint(len(uncles)) {
			log.Debug("Requested uncle not found", "number", blockNr, "hash", block.Hash(), "index", index)
			return nil, nil
		}
		block = types.NewBlockWithHeader(uncles[index])
		return s.rpcMarshalBlock(ctx, block, false, false)
	}
	return nil, err
}

// GetUncleByBlockHashAndIndex returns the uncle block for the given block hash and index.
func (s *BlockChainAPI) GetUncleByBlockHashAndIndex(ctx context.Context, blockHash common.Hash, index hexutil.Uint) (map[string]interface{}, error) {
	block, err := s.b.BlockByHash(ctx, blockHash)
	if block != nil {
		uncles := block.Uncles()
		if index >= hexutil.Uint(len(uncles)) {
			log.Debug("Requested uncle not found", "number", block.Number(), "hash", blockHash, "index", index)
			return nil, nil
		}
		block = types.NewBlockWithHeader(uncles[index])
		return s.rpcMarshalBlock(ctx, block, false, false)
	}
	return nil, err
}

// GetUncleCountByBlockNumber returns number of uncles in the block for the given block number
func (s *BlockChainAPI) GetUncleCountByBlockNumber(ctx context.Context, blockNr rpc.BlockNumber) *hexutil.Uint {
	if block, _ := s.b.BlockByNumber(ctx, blockNr); block != nil {
		n := hexutil.Uint(len(block.Uncles()))
		return &n
	}
	return nil
}

// GetUncleCountByBlockHash returns number of uncles in the block for the given block hash
func (s *BlockChainAPI) GetUncleCountByBlockHash(ctx context.Context, blockHash common.Hash) *hexutil.Uint {
	if block, _ := s.b.BlockByHash(ctx, blockHash); block != nil {
		n := hexutil.Uint(len(block.Uncles()))
		return &n
	}
	return nil
}

// GetCode returns the code stored at the given address in the state for the given block number.
func (s *BlockChainAPI) GetCode(ctx context.Context, address common.Address, blockNrOrHash rpc.BlockNumberOrHash) (hexutil.Bytes, error) {
	state, _, err := s.b.StateAndHeaderByNumberOrHash(ctx, blockNrOrHash)
	if state == nil || err != nil {
		if client := fallbackClientFor(s.b, err); client != nil {
			var res hexutil.Bytes
			err := client.CallContext(ctx, &res, "eth_getCode", address, blockNrOrHash)
			return res, err
		}
		return nil, err
	}
	code := state.GetCode(address)
	return code, state.Error()
}

// GetStorageAt returns the storage from the state at the given address, key and
// block number. The rpc.LatestBlockNumber and rpc.PendingBlockNumber meta block
// numbers are also allowed.
func (s *BlockChainAPI) GetStorageAt(ctx context.Context, address common.Address, hexKey string, blockNrOrHash rpc.BlockNumberOrHash) (hexutil.Bytes, error) {
	key, _, err := decodeHash(hexKey)
	if err != nil {
		return nil, fmt.Errorf("unable to decode storage key: %s", err)
	}
	state, _, err := s.b.StateAndHeaderByNumberOrHash(ctx, blockNrOrHash)
	if state == nil || err != nil {
		if client := fallbackClientFor(s.b, err); client != nil {
			var res hexutil.Bytes
			err := client.CallContext(ctx, &res, "eth_getStorageAt", address, key, blockNrOrHash)
			return res, err
		}
		return nil, err
	}
	res := state.GetState(address, key)
	return res[:], state.Error()
}

// GetBlockReceipts returns the block receipts for the given block hash or number or tag.
func (s *BlockChainAPI) GetBlockReceipts(ctx context.Context, blockNrOrHash rpc.BlockNumberOrHash) ([]map[string]interface{}, error) {
	block, err := s.b.BlockByNumberOrHash(ctx, blockNrOrHash)
	if block == nil || err != nil {
		// When the block doesn't exist, the RPC method should return JSON null
		// as per specification.
		return nil, nil
	}
	receipts, err := s.b.GetReceipts(ctx, block.Hash())
	if err != nil {
		return nil, err
	}
	txs := block.Transactions()
	if len(txs) != len(receipts) {
		return nil, fmt.Errorf("receipts length mismatch: %d vs %d", len(txs), len(receipts))
	}

	// Derive the sender.
	signer := types.MakeSigner(s.b.ChainConfig(), block.Number(), block.Time())

	result := make([]map[string]interface{}, len(receipts))
	for i, receipt := range receipts {
		result[i], err = marshalReceipt(ctx, receipt, block.Hash(), block.NumberU64(), signer, txs[i], i, s.b)
		if err != nil {
			return nil, err
		}
	}

	return result, nil
}

// OverrideAccount indicates the overriding fields of account during the execution
// of a message call.
// Note, state and stateDiff can't be specified at the same time. If state is
// set, message execution will only use the data in the given state. Otherwise
// if statDiff is set, all diff will be applied first and then execute the call
// message.
type OverrideAccount struct {
	Nonce     *hexutil.Uint64              `json:"nonce"`
	Code      *hexutil.Bytes               `json:"code"`
	Balance   **hexutil.Big                `json:"balance"`
	State     *map[common.Hash]common.Hash `json:"state"`
	StateDiff *map[common.Hash]common.Hash `json:"stateDiff"`
}

// StateOverride is the collection of overridden accounts.
type StateOverride map[common.Address]OverrideAccount

// Apply overrides the fields of specified accounts into the given state.
func (diff *StateOverride) Apply(state *state.StateDB) error {
	if diff == nil {
		return nil
	}
	for addr, account := range *diff {
		// Override account nonce.
		if account.Nonce != nil {
			state.SetNonce(addr, uint64(*account.Nonce))
		}
		// Override account(contract) code.
		if account.Code != nil {
			state.SetCode(addr, *account.Code)
		}
		// Override account balance.
		if account.Balance != nil {
			u256Balance, _ := uint256.FromBig((*big.Int)(*account.Balance))
			state.SetBalance(addr, u256Balance)
		}
		if account.State != nil && account.StateDiff != nil {
			return fmt.Errorf("account %s has both 'state' and 'stateDiff'", addr.Hex())
		}
		// Replace entire state if caller requires.
		if account.State != nil {
			state.SetStorage(addr, *account.State)
		}
		// Apply state diff into specified accounts.
		if account.StateDiff != nil {
			for key, value := range *account.StateDiff {
				state.SetState(addr, key, value)
			}
		}
	}
	// Now finalize the changes. Finalize is normally performed between transactions.
	// By using finalize, the overrides are semantically behaving as
	// if they were created in a transaction just before the tracing occur.
	state.Finalise(false)
	return nil
}

// BlockOverrides is a set of header fields to override.
type BlockOverrides struct {
	Number      *hexutil.Big
	Difficulty  *hexutil.Big
	Time        *hexutil.Uint64
	GasLimit    *hexutil.Uint64
	Coinbase    *common.Address
	Random      *common.Hash
	BaseFee     *hexutil.Big
	BlobBaseFee *hexutil.Big
}

// Apply overrides the given header fields into the given block context.
func (diff *BlockOverrides) Apply(blockCtx *vm.BlockContext) {
	if diff == nil {
		return
	}
	if diff.Number != nil {
		blockCtx.BlockNumber = diff.Number.ToInt()
	}
	if diff.Difficulty != nil {
		blockCtx.Difficulty = diff.Difficulty.ToInt()
		if blockCtx.ArbOSVersion > 0 {
			difficultHash := common.BigToHash(diff.Difficulty.ToInt())
			blockCtx.Random = &difficultHash
		}
	}
	if diff.Time != nil {
		blockCtx.Time = uint64(*diff.Time)
	}
	if diff.GasLimit != nil {
		blockCtx.GasLimit = uint64(*diff.GasLimit)
	}
	if diff.Coinbase != nil {
		blockCtx.Coinbase = *diff.Coinbase
	}
	if blockCtx.ArbOSVersion == 0 && diff.Random != nil {
		blockCtx.Random = diff.Random
	}
	if diff.BaseFee != nil {
		blockCtx.BaseFee = diff.BaseFee.ToInt()
	}
	if diff.BlobBaseFee != nil {
		blockCtx.BlobBaseFee = diff.BlobBaseFee.ToInt()
	}
}

// ChainContextBackend provides methods required to implement ChainContext.
type ChainContextBackend interface {
	Engine() consensus.Engine
	HeaderByNumber(context.Context, rpc.BlockNumber) (*types.Header, error)
}

// ChainContext is an implementation of core.ChainContext. It's main use-case
// is instantiating a vm.BlockContext without having access to the BlockChain object.
type ChainContext struct {
	b   ChainContextBackend
	ctx context.Context
}

// NewChainContext creates a new ChainContext object.
func NewChainContext(ctx context.Context, backend ChainContextBackend) *ChainContext {
	return &ChainContext{ctx: ctx, b: backend}
}

func (context *ChainContext) Engine() consensus.Engine {
	return context.b.Engine()
}

func (context *ChainContext) GetHeader(hash common.Hash, number uint64) *types.Header {
	// This method is called to get the hash for a block number when executing the BLOCKHASH
	// opcode. Hence no need to search for non-canonical blocks.
	header, err := context.b.HeaderByNumber(context.ctx, rpc.BlockNumber(number))
	if err != nil || header.Hash() != hash {
		return nil
	}
	return header
}

func doCall(ctx context.Context, b Backend, args TransactionArgs, state *state.StateDB, header *types.Header, overrides *StateOverride, blockOverrides *BlockOverrides, timeout time.Duration, globalGasCap uint64, runMode core.MessageRunMode) (*core.ExecutionResult, error) {
	if err := overrides.Apply(state); err != nil {
		return nil, err
	}
	// Setup context so it may be cancelled the call has completed
	// or, in case of unmetered gas, setup a context with a timeout.
	var cancel context.CancelFunc
	if timeout > 0 {
		ctx, cancel = context.WithTimeout(ctx, timeout)
	} else {
		ctx, cancel = context.WithCancel(ctx)
	}
	// Make sure the context is cancelled when the call has completed
	// this makes sure resources are cleaned up.
	defer cancel()

	// Get a new instance of the EVM.
	msg, err := args.ToMessage(globalGasCap, header, state, runMode)
	if err != nil {
		return nil, err
	}

	blockCtx := core.NewEVMBlockContext(header, NewChainContext(ctx, b), nil)
	if blockOverrides != nil {
		blockOverrides.Apply(&blockCtx)
	}

	// Arbitrum: support NodeInterface.sol by swapping out the message if needed
	var res *core.ExecutionResult
	msg, res, err = core.InterceptRPCMessage(msg, ctx, state, header, b, &blockCtx)
	if err != nil || res != nil {
		return res, err
	}

	evm := b.GetEVM(ctx, msg, state, header, &vm.Config{NoBaseFee: true}, &blockCtx)

	// Wait for the context to be done and cancel the evm. Even if the
	// EVM has finished, cancelling may be done (repeatedly)
	go func() {
		<-ctx.Done()
		evm.Cancel()
	}()

	// Execute the message.
	gp := new(core.GasPool).AddGas(math.MaxUint64)
	result, err := core.ApplyMessage(evm, msg, gp)
	if err := state.Error(); err != nil {
		return nil, err
	}

	// If the timer caused an abort, return an appropriate error message
	if evm.Cancelled() {
		return nil, fmt.Errorf("execution aborted (timeout = %v)", timeout)
	}
	if err != nil {
		return result, fmt.Errorf("err: %w (supplied gas %d)", err, msg.GasLimit)
	}

	// Arbitrum: a tx can schedule another (see retryables)
	result, err = runScheduledTxes(ctx, b, state, header, blockCtx, core.MessageGasEstimationMode, result)
	if err != nil {
		return nil, err
	}

	return result, nil
}

func runScheduledTxes(ctx context.Context, b core.NodeInterfaceBackendAPI, state *state.StateDB, header *types.Header, blockCtx vm.BlockContext, runMode core.MessageRunMode, result *core.ExecutionResult) (*core.ExecutionResult, error) {
	scheduled := result.ScheduledTxes
	for runMode == core.MessageGasEstimationMode && len(scheduled) > 0 {
		// This will panic if the scheduled tx is signed, but we only schedule unsigned ones
		msg, err := core.TransactionToMessage(scheduled[0], types.NewArbitrumSigner(nil), header.BaseFee)
		if err != nil {
			return nil, err
		}
		// The scheduling transaction will "use" all of the gas available to it,
		// but it's really just passing it on to the scheduled tx, so we subtract it out here.
		if result.UsedGas >= msg.GasLimit {
			result.UsedGas -= msg.GasLimit
		} else {
			log.Warn("Scheduling tx used less gas than scheduled tx has available", "usedGas", result.UsedGas, "scheduledGas", msg.GasLimit)
			result.UsedGas = 0
		}
		msg.TxRunMode = runMode
		// make a new EVM for the scheduled Tx (an EVM must never be reused)
		evm := b.GetEVM(ctx, msg, state, header, &vm.Config{NoBaseFee: true}, &blockCtx)
		go func() {
			<-ctx.Done()
			evm.Cancel()
		}()

		scheduledTxResult, err := core.ApplyMessage(evm, msg, new(core.GasPool).AddGas(math.MaxUint64))
		if err != nil {
			return nil, err // Bail out
		}
		if err := state.Error(); err != nil {
			return nil, err
		}
		if scheduledTxResult.Failed() {
			return scheduledTxResult, nil
		}
		// Add back in any gas used by the scheduled transaction.
		result.UsedGas += scheduledTxResult.UsedGas
		scheduled = append(scheduled[1:], scheduledTxResult.ScheduledTxes...)
	}
	return result, nil
}

func updateHeaderForPendingBlocks(blockNrOrHash rpc.BlockNumberOrHash, header *types.Header) *types.Header {
	if blockNrOrHash.BlockNumber != nil &&
		*blockNrOrHash.BlockNumber == rpc.PendingBlockNumber {
		headerCopy := types.CopyHeader(header)
		now := uint64(time.Now().Unix())
		if now > headerCopy.Time {
			headerCopy.Time = now
		}
		headerCopy.Number = new(big.Int).Add(headerCopy.Number, common.Big1)
		headerCopy.ParentHash = header.Hash()
		return headerCopy
	}
	return header
}

func DoCall(ctx context.Context, b Backend, args TransactionArgs, blockNrOrHash rpc.BlockNumberOrHash, overrides *StateOverride, blockOverrides *BlockOverrides, timeout time.Duration, globalGasCap uint64, runMode core.MessageRunMode) (*core.ExecutionResult, error) {
	defer func(start time.Time) { log.Debug("Executing EVM call finished", "runtime", time.Since(start)) }(time.Now())

	state, header, err := b.StateAndHeaderByNumberOrHash(ctx, blockNrOrHash)
	if state == nil || err != nil {
		return nil, err
	}
	header = updateHeaderForPendingBlocks(blockNrOrHash, header)

	return doCall(ctx, b, args, state, header, overrides, blockOverrides, timeout, globalGasCap, runMode)
}

<<<<<<< HEAD
func newRevertError(revert []byte) *revertError {
	err := vm.ErrExecutionReverted

	reason, errUnpack := abi.UnpackRevert(revert)
	if errUnpack == nil {
		err = fmt.Errorf("%w: %v", vm.ErrExecutionReverted, reason)
	} else if core.RenderRPCError != nil {
		if arbErr := core.RenderRPCError(revert); arbErr != nil {
			err = fmt.Errorf("%w: %w", vm.ErrExecutionReverted, arbErr)
		}
	}
	return &revertError{
		error:  err,
		reason: hexutil.Encode(revert),
	}
}

func NewRevertError(result *core.ExecutionResult) *revertError {
	return newRevertError(result.Revert())
}

// revertError is an API error that encompasses an EVM revertal with JSON error
// code and a binary data blob.
type revertError struct {
	error
	reason string // revert reason hex encoded
}

// ErrorCode returns the JSON error code for a revertal.
// See: https://github.com/ethereum/wiki/wiki/JSON-RPC-Error-Codes-Improvement-Proposal
func (e *revertError) ErrorCode() int {
	return 3
}

// ErrorData returns the hex encoded revert reason.
func (e *revertError) ErrorData() interface{} {
	return e.reason
}

=======
>>>>>>> 8f7eb9cc
// Call executes the given transaction on the state for the given block number.
//
// Additionally, the caller can specify a batch of contract for fields overriding.
//
// Note, this function doesn't make and changes in the state/blockchain and is
// useful to execute and retrieve values.
func (s *BlockChainAPI) Call(ctx context.Context, args TransactionArgs, blockNrOrHash *rpc.BlockNumberOrHash, overrides *StateOverride, blockOverrides *BlockOverrides) (hexutil.Bytes, error) {
	if blockNrOrHash == nil {
		latest := rpc.BlockNumberOrHashWithNumber(rpc.LatestBlockNumber)
		blockNrOrHash = &latest
	}
	result, err := DoCall(ctx, s.b, args, *blockNrOrHash, overrides, blockOverrides, s.b.RPCEVMTimeout(), s.b.RPCGasCap(), core.MessageEthcallMode)
	if err != nil {
		if client := fallbackClientFor(s.b, err); client != nil {
			var res hexutil.Bytes
			err := client.CallContext(ctx, &res, "eth_call", args, blockNrOrHash, overrides)
			return res, err
		}
		return nil, err
	}
	// If the result contains a revert reason, try to unpack and return it.
	if len(result.Revert()) > 0 {
		return nil, newRevertError(result.Revert())
	}
	return result.Return(), result.Err
}

// DoEstimateGas returns the lowest possible gas limit that allows the transaction to run
// successfully at block `blockNrOrHash`. It returns error if the transaction would revert, or if
// there are unexpected failures. The gas limit is capped by both `args.Gas` (if non-nil &
// non-zero) and `gasCap` (if non-zero).
func DoEstimateGas(ctx context.Context, b Backend, args TransactionArgs, blockNrOrHash rpc.BlockNumberOrHash, overrides *StateOverride, gasCap uint64) (hexutil.Uint64, error) {
	// Retrieve the base state and mutate it with any overrides
	state, header, err := b.StateAndHeaderByNumberOrHash(ctx, blockNrOrHash)
	if state == nil || err != nil {
		return 0, err
	}
	if err = overrides.Apply(state); err != nil {
		return 0, err
	}
	header = updateHeaderForPendingBlocks(blockNrOrHash, header)

	// Construct the gas estimator option from the user input
	opts := &gasestimator.Options{
		Config:           b.ChainConfig(),
		Chain:            NewChainContext(ctx, b),
		Header:           header,
		State:            state,
		Backend:          b,
		ErrorRatio:       gasestimator.EstimateGasErrorRatio,
		RunScheduledTxes: runScheduledTxes,
	}
	// Run the gas estimation andwrap any revertals into a custom return
	// Arbitrum: this also appropriately recursively calls another args.ToMessage with increased gasCap by posterCostInL2Gas amount
	call, err := args.ToMessage(gasCap, header, state, core.MessageGasEstimationMode)
	if err != nil {
		return 0, err
	}

	// Arbitrum: raise the gas cap to ignore L1 costs so that it's compute-only
	{
		state, header, err := b.StateAndHeaderByNumberOrHash(ctx, blockNrOrHash)
		if state == nil || err != nil {
			return 0, err
		}
		gasCap, err = args.L2OnlyGasCap(gasCap, header, state, core.MessageGasEstimationMode)
		if err != nil {
			return 0, err
		}
	}

	estimate, revert, err := gasestimator.Estimate(ctx, call, opts, gasCap)
	if err != nil {
		if len(revert) > 0 {
			return 0, newRevertError(revert)
		}
		return 0, err
	}
	return hexutil.Uint64(estimate), nil
}

// EstimateGas returns the lowest possible gas limit that allows the transaction to run
// successfully at block `blockNrOrHash`, or the latest block if `blockNrOrHash` is unspecified. It
// returns error if the transaction would revert or if there are unexpected failures. The returned
// value is capped by both `args.Gas` (if non-nil & non-zero) and the backend's RPCGasCap
// configuration (if non-zero).
// Note: Required blob gas is not computed in this method.
func (s *BlockChainAPI) EstimateGas(ctx context.Context, args TransactionArgs, blockNrOrHash *rpc.BlockNumberOrHash, overrides *StateOverride) (hexutil.Uint64, error) {
	bNrOrHash := rpc.BlockNumberOrHashWithNumber(rpc.PendingBlockNumber)
	if blockNrOrHash != nil {
		bNrOrHash = *blockNrOrHash
	}
	res, err := DoEstimateGas(ctx, s.b, args, bNrOrHash, overrides, s.b.RPCGasCap())
	if client := fallbackClientFor(s.b, err); client != nil {
		var res hexutil.Uint64
		err := client.CallContext(ctx, &res, "eth_estimateGas", args, blockNrOrHash, overrides)
		return res, err
	}
	return res, err
}

// RPCMarshalHeader converts the given header to the RPC output .
func RPCMarshalHeader(head *types.Header) map[string]interface{} {
	result := map[string]interface{}{
		"number":           (*hexutil.Big)(head.Number),
		"hash":             head.Hash(),
		"parentHash":       head.ParentHash,
		"nonce":            head.Nonce,
		"mixHash":          head.MixDigest,
		"sha3Uncles":       head.UncleHash,
		"logsBloom":        head.Bloom,
		"stateRoot":        head.Root,
		"miner":            head.Coinbase,
		"difficulty":       (*hexutil.Big)(head.Difficulty),
		"extraData":        hexutil.Bytes(head.Extra),
		"gasLimit":         hexutil.Uint64(head.GasLimit),
		"gasUsed":          hexutil.Uint64(head.GasUsed),
		"timestamp":        hexutil.Uint64(head.Time),
		"transactionsRoot": head.TxHash,
		"receiptsRoot":     head.ReceiptHash,
	}
	if head.BaseFee != nil {
		result["baseFeePerGas"] = (*hexutil.Big)(head.BaseFee)
	}
	if head.WithdrawalsHash != nil {
		result["withdrawalsRoot"] = head.WithdrawalsHash
	}
	if head.BlobGasUsed != nil {
		result["blobGasUsed"] = hexutil.Uint64(*head.BlobGasUsed)
	}
	if head.ExcessBlobGas != nil {
		result["excessBlobGas"] = hexutil.Uint64(*head.ExcessBlobGas)
	}
	if head.ParentBeaconRoot != nil {
		result["parentBeaconBlockRoot"] = head.ParentBeaconRoot
	}
	return result
}

// RPCMarshalBlock converts the given block to the RPC output which depends on fullTx. If inclTx is true transactions are
// returned. When fullTx is true the returned block contains full transaction details, otherwise it will only contain
// transaction hashes.
func RPCMarshalBlock(block *types.Block, inclTx bool, fullTx bool, config *params.ChainConfig) map[string]interface{} {
	fields := RPCMarshalHeader(block.Header())
	fields["size"] = hexutil.Uint64(block.Size())

	if inclTx {
		formatTx := func(idx int, tx *types.Transaction) interface{} {
			return tx.Hash()
		}
		if fullTx {
			formatTx = func(idx int, tx *types.Transaction) interface{} {
				return newRPCTransactionFromBlockIndex(block, uint64(idx), config)
			}
		}
		txs := block.Transactions()
		transactions := make([]interface{}, len(txs))
		for i, tx := range txs {
			transactions[i] = formatTx(i, tx)
		}
		fields["transactions"] = transactions
	}
	uncles := block.Uncles()
	uncleHashes := make([]common.Hash, len(uncles))
	for i, uncle := range uncles {
		uncleHashes[i] = uncle.Hash()
	}
	fields["uncles"] = uncleHashes

	if config.IsArbitrumNitro(block.Header().Number) {
		fillArbitrumNitroHeaderInfo(block.Header(), fields)
	}

	if block.Header().WithdrawalsHash != nil {
		fields["withdrawals"] = block.Withdrawals()
	}

	return fields
}

func fillArbitrumNitroHeaderInfo(header *types.Header, fields map[string]interface{}) {
	info := types.DeserializeHeaderExtraInformation(header)
	fields["l1BlockNumber"] = hexutil.Uint64(info.L1BlockNumber)
	fields["sendRoot"] = info.SendRoot
	fields["sendCount"] = hexutil.Uint64(info.SendCount)
}

// rpcMarshalHeader uses the generalized output filler, then adds the total difficulty field, which requires
// a `BlockchainAPI`.
func (s *BlockChainAPI) rpcMarshalHeader(ctx context.Context, header *types.Header) map[string]interface{} {
	fields := RPCMarshalHeader(header)
	fields["totalDifficulty"] = (*hexutil.Big)(s.b.GetTd(ctx, header.Hash()))
	if s.b.ChainConfig().IsArbitrumNitro(header.Number) {
		fillArbitrumNitroHeaderInfo(header, fields)
	}
	return fields
}

func (s *BlockChainAPI) arbClassicL1BlockNumber(ctx context.Context, block *types.Block) (hexutil.Uint64, error) {
	startBlockNum := block.Number().Int64()
	blockNum := startBlockNum
	i := int64(0)
	for {
		transactions := block.Transactions()
		if len(transactions) > 0 {
			legacyTx, ok := transactions[0].GetInner().(*types.ArbitrumLegacyTxData)
			if !ok {
				return 0, fmt.Errorf("couldn't read legacy transaction from block %d", blockNum)
			}
			return hexutil.Uint64(legacyTx.L1BlockNumber), nil
		}
		if blockNum == 0 {
			return 0, nil
		}
		i++
		blockNum = startBlockNum - i
		if i > 50 {
			return 0, fmt.Errorf("couldn't find block with transactions. Reached %d", blockNum)
		}
		var err error
		block, err = s.b.BlockByNumber(ctx, rpc.BlockNumber(blockNum))
		if err != nil {
			return 0, err
		}
	}
}

// rpcMarshalBlock uses the generalized output filler, then adds the total difficulty field, which requires
// a `BlockchainAPI`.
func (s *BlockChainAPI) rpcMarshalBlock(ctx context.Context, b *types.Block, inclTx bool, fullTx bool) (map[string]interface{}, error) {
	chainConfig := s.b.ChainConfig()
	fields := RPCMarshalBlock(b, inclTx, fullTx, chainConfig)
	if inclTx {
		fields["totalDifficulty"] = (*hexutil.Big)(s.b.GetTd(ctx, b.Hash()))
	}
	if chainConfig.IsArbitrum() && !chainConfig.IsArbitrumNitro(b.Number()) {
		l1BlockNumber, err := s.arbClassicL1BlockNumber(ctx, b)
		if err != nil {
			log.Error("error trying to fill legacy l1BlockNumber", "err", err)
			return fields, err
		} else {
			fields["l1BlockNumber"] = l1BlockNumber
		}
	}
	return fields, nil
}

// RPCTransaction represents a transaction that will serialize to the RPC representation of a transaction
type RPCTransaction struct {
	BlockHash           *common.Hash      `json:"blockHash"`
	BlockNumber         *hexutil.Big      `json:"blockNumber"`
	From                common.Address    `json:"from"`
	Gas                 hexutil.Uint64    `json:"gas"`
	GasPrice            *hexutil.Big      `json:"gasPrice"`
	GasFeeCap           *hexutil.Big      `json:"maxFeePerGas,omitempty"`
	GasTipCap           *hexutil.Big      `json:"maxPriorityFeePerGas,omitempty"`
	MaxFeePerBlobGas    *hexutil.Big      `json:"maxFeePerBlobGas,omitempty"`
	Hash                common.Hash       `json:"hash"`
	Input               hexutil.Bytes     `json:"input"`
	Nonce               hexutil.Uint64    `json:"nonce"`
	To                  *common.Address   `json:"to"`
	TransactionIndex    *hexutil.Uint64   `json:"transactionIndex"`
	Value               *hexutil.Big      `json:"value"`
	Type                hexutil.Uint64    `json:"type"`
	Accesses            *types.AccessList `json:"accessList,omitempty"`
	ChainID             *hexutil.Big      `json:"chainId,omitempty"`
	BlobVersionedHashes []common.Hash     `json:"blobVersionedHashes,omitempty"`
	V                   *hexutil.Big      `json:"v"`
	R                   *hexutil.Big      `json:"r"`
	S                   *hexutil.Big      `json:"s"`
	YParity             *hexutil.Uint64   `json:"yParity,omitempty"`

	// Arbitrum fields:
	RequestId           *common.Hash    `json:"requestId,omitempty"`           // Contract SubmitRetryable Deposit
	TicketId            *common.Hash    `json:"ticketId,omitempty"`            // Retry
	MaxRefund           *hexutil.Big    `json:"maxRefund,omitempty"`           // Retry
	SubmissionFeeRefund *hexutil.Big    `json:"submissionFeeRefund,omitempty"` // Retry
	RefundTo            *common.Address `json:"refundTo,omitempty"`            // SubmitRetryable Retry
	L1BaseFee           *hexutil.Big    `json:"l1BaseFee,omitempty"`           // SubmitRetryable
	DepositValue        *hexutil.Big    `json:"depositValue,omitempty"`        // SubmitRetryable
	RetryTo             *common.Address `json:"retryTo,omitempty"`             // SubmitRetryable
	RetryValue          *hexutil.Big    `json:"retryValue,omitempty"`          // SubmitRetryable
	RetryData           *hexutil.Bytes  `json:"retryData,omitempty"`           // SubmitRetryable
	Beneficiary         *common.Address `json:"beneficiary,omitempty"`         // SubmitRetryable
	MaxSubmissionFee    *hexutil.Big    `json:"maxSubmissionFee,omitempty"`    // SubmitRetryable
}

// newRPCTransaction returns a transaction that will serialize to the RPC
// representation, with the given location metadata set (if available).
func newRPCTransaction(tx *types.Transaction, blockHash common.Hash, blockNumber uint64, blockTime uint64, index uint64, baseFee *big.Int, config *params.ChainConfig) *RPCTransaction {
	signer := types.MakeSigner(config, new(big.Int).SetUint64(blockNumber), blockTime)
	from, _ := types.Sender(signer, tx)
	v, r, s := tx.RawSignatureValues()
	result := &RPCTransaction{
		Type:     hexutil.Uint64(tx.Type()),
		From:     from,
		Gas:      hexutil.Uint64(tx.Gas()),
		GasPrice: (*hexutil.Big)(tx.GasPrice()),
		Hash:     tx.Hash(),
		Input:    hexutil.Bytes(tx.Data()),
		Nonce:    hexutil.Uint64(tx.Nonce()),
		To:       tx.To(),
		Value:    (*hexutil.Big)(tx.Value()),
		V:        (*hexutil.Big)(v),
		R:        (*hexutil.Big)(r),
		S:        (*hexutil.Big)(s),
	}
	if blockHash != (common.Hash{}) {
		result.BlockHash = &blockHash
		result.BlockNumber = (*hexutil.Big)(new(big.Int).SetUint64(blockNumber))
		result.TransactionIndex = (*hexutil.Uint64)(&index)
	}

	switch tx.Type() {
	case types.LegacyTxType:
		// if a legacy transaction has an EIP-155 chain id, include it explicitly
		if id := tx.ChainId(); id.Sign() != 0 {
			result.ChainID = (*hexutil.Big)(id)
		}

	case types.AccessListTxType:
		al := tx.AccessList()
		yparity := hexutil.Uint64(v.Sign())
		result.Accesses = &al
		result.ChainID = (*hexutil.Big)(tx.ChainId())
		result.YParity = &yparity

	case types.DynamicFeeTxType:
		al := tx.AccessList()
		yparity := hexutil.Uint64(v.Sign())
		result.Accesses = &al
		result.ChainID = (*hexutil.Big)(tx.ChainId())
		result.YParity = &yparity
		result.GasFeeCap = (*hexutil.Big)(tx.GasFeeCap())
		result.GasTipCap = (*hexutil.Big)(tx.GasTipCap())
		// if the transaction has been mined, compute the effective gas price
		if baseFee != nil && blockHash != (common.Hash{}) {
			// price = min(gasTipCap + baseFee, gasFeeCap)
			result.GasPrice = (*hexutil.Big)(effectiveGasPrice(tx, baseFee))
		} else {
			result.GasPrice = (*hexutil.Big)(tx.GasFeeCap())
		}

	case types.BlobTxType:
		al := tx.AccessList()
		yparity := hexutil.Uint64(v.Sign())
		result.Accesses = &al
		result.ChainID = (*hexutil.Big)(tx.ChainId())
		result.YParity = &yparity
		result.GasFeeCap = (*hexutil.Big)(tx.GasFeeCap())
		result.GasTipCap = (*hexutil.Big)(tx.GasTipCap())
		// if the transaction has been mined, compute the effective gas price
		if baseFee != nil && blockHash != (common.Hash{}) {
			result.GasPrice = (*hexutil.Big)(effectiveGasPrice(tx, baseFee))
		} else {
			result.GasPrice = (*hexutil.Big)(tx.GasFeeCap())
		}
		result.MaxFeePerBlobGas = (*hexutil.Big)(tx.BlobGasFeeCap())
		result.BlobVersionedHashes = tx.BlobHashes()
	}

	// Arbitrum: support arbitrum-specific transaction types
	switch inner := tx.GetInner().(type) {
	case *types.ArbitrumInternalTx:
		result.ChainID = (*hexutil.Big)(inner.ChainId)
	case *types.ArbitrumDepositTx:
		result.RequestId = &inner.L1RequestId
		result.ChainID = (*hexutil.Big)(inner.ChainId)
	case *types.ArbitrumContractTx:
		result.RequestId = &inner.RequestId
		result.GasFeeCap = (*hexutil.Big)(inner.GasFeeCap)
		result.ChainID = (*hexutil.Big)(inner.ChainId)
	case *types.ArbitrumRetryTx:
		result.TicketId = &inner.TicketId
		result.RefundTo = &inner.RefundTo
		result.GasFeeCap = (*hexutil.Big)(inner.GasFeeCap)
		result.ChainID = (*hexutil.Big)(inner.ChainId)
		result.MaxRefund = (*hexutil.Big)(inner.MaxRefund)
		result.SubmissionFeeRefund = (*hexutil.Big)(inner.SubmissionFeeRefund)
	case *types.ArbitrumSubmitRetryableTx:
		result.RequestId = &inner.RequestId
		result.L1BaseFee = (*hexutil.Big)(inner.L1BaseFee)
		result.DepositValue = (*hexutil.Big)(inner.DepositValue)
		result.RetryTo = inner.RetryTo
		result.RetryValue = (*hexutil.Big)(inner.RetryValue)
		result.RetryData = (*hexutil.Bytes)(&inner.RetryData)
		result.Beneficiary = &inner.Beneficiary
		result.RefundTo = &inner.FeeRefundAddr
		result.MaxSubmissionFee = (*hexutil.Big)(inner.MaxSubmissionFee)
		result.GasFeeCap = (*hexutil.Big)(inner.GasFeeCap)
		result.ChainID = (*hexutil.Big)(inner.ChainId)
	case *types.ArbitrumUnsignedTx:
		result.ChainID = (*hexutil.Big)(inner.ChainId)
	}
	return result
}

// effectiveGasPrice computes the transaction gas fee, based on the given basefee value.
//
//	price = min(gasTipCap + baseFee, gasFeeCap)
func effectiveGasPrice(tx *types.Transaction, baseFee *big.Int) *big.Int {
	fee := tx.GasTipCap()
	fee = fee.Add(fee, baseFee)
	if tx.GasFeeCapIntCmp(fee) < 0 {
		return tx.GasFeeCap()
	}
	return fee
}

// NewRPCPendingTransaction returns a pending transaction that will serialize to the RPC representation
func NewRPCPendingTransaction(tx *types.Transaction, current *types.Header, config *params.ChainConfig) *RPCTransaction {
	var (
		baseFee     *big.Int
		blockNumber = uint64(0)
		blockTime   = uint64(0)
	)
	if current != nil {
		baseFee = eip1559.CalcBaseFee(config, current)
		blockNumber = current.Number.Uint64()
		blockTime = current.Time
	}
	return newRPCTransaction(tx, common.Hash{}, blockNumber, blockTime, 0, baseFee, config)
}

// newRPCTransactionFromBlockIndex returns a transaction that will serialize to the RPC representation.
func newRPCTransactionFromBlockIndex(b *types.Block, index uint64, config *params.ChainConfig) *RPCTransaction {
	txs := b.Transactions()
	if index >= uint64(len(txs)) {
		return nil
	}
	return newRPCTransaction(txs[index], b.Hash(), b.NumberU64(), b.Time(), index, b.BaseFee(), config)
}

// newRPCRawTransactionFromBlockIndex returns the bytes of a transaction given a block and a transaction index.
func newRPCRawTransactionFromBlockIndex(b *types.Block, index uint64) hexutil.Bytes {
	txs := b.Transactions()
	if index >= uint64(len(txs)) {
		return nil
	}
	blob, _ := txs[index].MarshalBinary()
	return blob
}

// accessListResult returns an optional accesslist
// It's the result of the `debug_createAccessList` RPC call.
// It contains an error if the transaction itself failed.
type accessListResult struct {
	Accesslist *types.AccessList `json:"accessList"`
	Error      string            `json:"error,omitempty"`
	GasUsed    hexutil.Uint64    `json:"gasUsed"`
}

// CreateAccessList creates an EIP-2930 type AccessList for the given transaction.
// Reexec and BlockNrOrHash can be specified to create the accessList on top of a certain state.
func (s *BlockChainAPI) CreateAccessList(ctx context.Context, args TransactionArgs, blockNrOrHash *rpc.BlockNumberOrHash) (*accessListResult, error) {
	bNrOrHash := rpc.BlockNumberOrHashWithNumber(rpc.LatestBlockNumber)
	if blockNrOrHash != nil {
		bNrOrHash = *blockNrOrHash
	}
	acl, gasUsed, vmerr, err := AccessList(ctx, s.b, bNrOrHash, args)
	if err != nil {
		return nil, err
	}
	result := &accessListResult{Accesslist: &acl, GasUsed: hexutil.Uint64(gasUsed)}
	if vmerr != nil {
		result.Error = vmerr.Error()
	}
	return result, nil
}

// AccessList creates an access list for the given transaction.
// If the accesslist creation fails an error is returned.
// If the transaction itself fails, an vmErr is returned.
func AccessList(ctx context.Context, b Backend, blockNrOrHash rpc.BlockNumberOrHash, args TransactionArgs) (acl types.AccessList, gasUsed uint64, vmErr error, err error) {
	// Retrieve the execution context
	db, header, err := b.StateAndHeaderByNumberOrHash(ctx, blockNrOrHash)
	if db == nil || err != nil {
		return nil, 0, nil, err
	}
	// If the gas amount is not set, default to RPC gas cap.
	if args.Gas == nil {
		tmp := hexutil.Uint64(b.RPCGasCap())
		args.Gas = &tmp
	}

	// Ensure any missing fields are filled, extract the recipient and input data
	if err := args.setDefaults(ctx, b); err != nil {
		return nil, 0, nil, err
	}
	var to common.Address
	if args.To != nil {
		to = *args.To
	} else {
		to = crypto.CreateAddress(args.from(), uint64(*args.Nonce))
	}
	isPostMerge := header.Difficulty.Cmp(common.Big0) == 0
	// Retrieve the precompiles since they don't need to be added to the access list
	precompiles := vm.ActivePrecompiles(b.ChainConfig().Rules(header.Number, isPostMerge, header.Time, types.DeserializeHeaderExtraInformation(header).ArbOSFormatVersion))

	// Create an initial tracer
	prevTracer := logger.NewAccessListTracer(nil, args.from(), to, precompiles)
	if args.AccessList != nil {
		prevTracer = logger.NewAccessListTracer(*args.AccessList, args.from(), to, precompiles)
	}
	for {
		// Retrieve the current access list to expand
		accessList := prevTracer.AccessList()
		log.Trace("Creating access list", "input", accessList)

		// Copy the original db so we don't modify it
		statedb := db.Copy()
		// Set the accesslist to the last al
		args.AccessList = &accessList
		msg, err := args.ToMessage(b.RPCGasCap(), header, statedb, core.MessageEthcallMode)
		if err != nil {
			return nil, 0, nil, err
		}

		// Apply the transaction with the access list tracer
		tracer := logger.NewAccessListTracer(accessList, args.from(), to, precompiles)
		config := vm.Config{Tracer: tracer, NoBaseFee: true}
		vmenv := b.GetEVM(ctx, msg, statedb, header, &config, nil)
		res, err := core.ApplyMessage(vmenv, msg, new(core.GasPool).AddGas(msg.GasLimit))
		if err != nil {
			return nil, 0, nil, fmt.Errorf("failed to apply transaction: %v err: %v", args.toTransaction().Hash(), err)
		}
		if tracer.Equal(prevTracer) {
			return accessList, res.UsedGas, res.Err, nil
		}
		prevTracer = tracer
	}
}

// TransactionAPI exposes methods for reading and creating transaction data.
type TransactionAPI struct {
	b         Backend
	nonceLock *AddrLocker
	signer    types.Signer
}

// NewTransactionAPI creates a new RPC service with methods for interacting with transactions.
func NewTransactionAPI(b Backend, nonceLock *AddrLocker) *TransactionAPI {
	// The signer used by the API should always be the 'latest' known one because we expect
	// signers to be backwards-compatible with old transactions.
	signer := types.LatestSigner(b.ChainConfig())
	return &TransactionAPI{b, nonceLock, signer}
}

// GetBlockTransactionCountByNumber returns the number of transactions in the block with the given block number.
func (s *TransactionAPI) GetBlockTransactionCountByNumber(ctx context.Context, blockNr rpc.BlockNumber) *hexutil.Uint {
	if block, _ := s.b.BlockByNumber(ctx, blockNr); block != nil {
		n := hexutil.Uint(len(block.Transactions()))
		return &n
	}
	return nil
}

// GetBlockTransactionCountByHash returns the number of transactions in the block with the given hash.
func (s *TransactionAPI) GetBlockTransactionCountByHash(ctx context.Context, blockHash common.Hash) *hexutil.Uint {
	if block, _ := s.b.BlockByHash(ctx, blockHash); block != nil {
		n := hexutil.Uint(len(block.Transactions()))
		return &n
	}
	return nil
}

// GetTransactionByBlockNumberAndIndex returns the transaction for the given block number and index.
func (s *TransactionAPI) GetTransactionByBlockNumberAndIndex(ctx context.Context, blockNr rpc.BlockNumber, index hexutil.Uint) *RPCTransaction {
	if block, _ := s.b.BlockByNumber(ctx, blockNr); block != nil {
		return newRPCTransactionFromBlockIndex(block, uint64(index), s.b.ChainConfig())
	}
	return nil
}

// GetTransactionByBlockHashAndIndex returns the transaction for the given block hash and index.
func (s *TransactionAPI) GetTransactionByBlockHashAndIndex(ctx context.Context, blockHash common.Hash, index hexutil.Uint) *RPCTransaction {
	if block, _ := s.b.BlockByHash(ctx, blockHash); block != nil {
		return newRPCTransactionFromBlockIndex(block, uint64(index), s.b.ChainConfig())
	}
	return nil
}

// GetRawTransactionByBlockNumberAndIndex returns the bytes of the transaction for the given block number and index.
func (s *TransactionAPI) GetRawTransactionByBlockNumberAndIndex(ctx context.Context, blockNr rpc.BlockNumber, index hexutil.Uint) hexutil.Bytes {
	if block, _ := s.b.BlockByNumber(ctx, blockNr); block != nil {
		return newRPCRawTransactionFromBlockIndex(block, uint64(index))
	}
	return nil
}

// GetRawTransactionByBlockHashAndIndex returns the bytes of the transaction for the given block hash and index.
func (s *TransactionAPI) GetRawTransactionByBlockHashAndIndex(ctx context.Context, blockHash common.Hash, index hexutil.Uint) hexutil.Bytes {
	if block, _ := s.b.BlockByHash(ctx, blockHash); block != nil {
		return newRPCRawTransactionFromBlockIndex(block, uint64(index))
	}
	return nil
}

// GetTransactionCount returns the number of transactions the given address has sent for the given block number
func (s *TransactionAPI) GetTransactionCount(ctx context.Context, address common.Address, blockNrOrHash rpc.BlockNumberOrHash) (*hexutil.Uint64, error) {
	// Ask transaction pool for the nonce which includes pending transactions
	if blockNr, ok := blockNrOrHash.Number(); ok && blockNr == rpc.PendingBlockNumber {
		nonce, err := s.b.GetPoolNonce(ctx, address)
		if err != nil {
			return nil, err
		}
		return (*hexutil.Uint64)(&nonce), nil
	}
	// Resolve block number and use its state to ask for the nonce
	state, _, err := s.b.StateAndHeaderByNumberOrHash(ctx, blockNrOrHash)
	if state == nil || err != nil {
		if client := fallbackClientFor(s.b, err); client != nil {
			var res hexutil.Uint64
			err := client.CallContext(ctx, &res, "eth_getTransactionCount", address, blockNrOrHash)
			return &res, err
		}
		return nil, err
	}
	nonce := state.GetNonce(address)
	return (*hexutil.Uint64)(&nonce), state.Error()
}

// GetTransactionByHash returns the transaction for the given hash
func (s *TransactionAPI) GetTransactionByHash(ctx context.Context, hash common.Hash) (*RPCTransaction, error) {
	// Try to return an already finalized transaction
	found, tx, blockHash, blockNumber, index, err := s.b.GetTransaction(ctx, hash)
	if !found {
		// No finalized transaction, try to retrieve it from the pool
		if tx := s.b.GetPoolTransaction(hash); tx != nil {
			return NewRPCPendingTransaction(tx, s.b.CurrentHeader(), s.b.ChainConfig()), nil
		}
		if err == nil {
			return nil, nil
		}
		return nil, NewTxIndexingError()
	}
	header, err := s.b.HeaderByHash(ctx, blockHash)
	if err != nil {
		return nil, err
	}
	return newRPCTransaction(tx, blockHash, blockNumber, header.Time, index, header.BaseFee, s.b.ChainConfig()), nil
}

// GetRawTransactionByHash returns the bytes of the transaction for the given hash.
func (s *TransactionAPI) GetRawTransactionByHash(ctx context.Context, hash common.Hash) (hexutil.Bytes, error) {
	// Retrieve a finalized transaction, or a pooled otherwise
	found, tx, _, _, _, err := s.b.GetTransaction(ctx, hash)
	if !found {
		if tx = s.b.GetPoolTransaction(hash); tx != nil {
			return tx.MarshalBinary()
		}
		if err == nil {
			return nil, nil
		}
		return nil, NewTxIndexingError()
	}
	return tx.MarshalBinary()
}

// GetTransactionReceipt returns the transaction receipt for the given transaction hash.
func (s *TransactionAPI) GetTransactionReceipt(ctx context.Context, hash common.Hash) (map[string]interface{}, error) {
	found, tx, blockHash, blockNumber, index, err := s.b.GetTransaction(ctx, hash)
	if err != nil {
		return nil, NewTxIndexingError() // transaction is not fully indexed
	}
	if !found {
		return nil, nil // transaction is not existent or reachable
	}
	header, err := s.b.HeaderByHash(ctx, blockHash)
	if err != nil {
		return nil, err
	}
	receipts, err := s.b.GetReceipts(ctx, blockHash)
	if err != nil {
		return nil, err
	}
	if uint64(len(receipts)) <= index {
		return nil, nil
	}
	receipt := receipts[index]

	// Derive the sender.
	signer := types.MakeSigner(s.b.ChainConfig(), header.Number, header.Time)
	return marshalReceipt(ctx, receipt, blockHash, blockNumber, signer, tx, int(index), s.b)
}

// marshalReceipt marshals a transaction receipt into a JSON object.
func marshalReceipt(ctx context.Context, receipt *types.Receipt, blockHash common.Hash, blockNumber uint64, signer types.Signer, tx *types.Transaction, txIndex int, backend Backend) (map[string]interface{}, error) {
	from, _ := types.Sender(signer, tx)

	fields := map[string]interface{}{
		"blockHash":         blockHash,
		"blockNumber":       hexutil.Uint64(blockNumber),
		"transactionHash":   tx.Hash(),
		"transactionIndex":  hexutil.Uint64(txIndex),
		"from":              from,
		"to":                tx.To(),
		"gasUsed":           hexutil.Uint64(receipt.GasUsed),
		"cumulativeGasUsed": hexutil.Uint64(receipt.CumulativeGasUsed),
		"contractAddress":   nil,
		"logs":              receipt.Logs,
		"logsBloom":         receipt.Bloom,
		"type":              hexutil.Uint(tx.Type()),
		"effectiveGasPrice": (*hexutil.Big)(receipt.EffectiveGasPrice),
	}

	// Assign receipt status or post state.
	if len(receipt.PostState) > 0 && tx.Type() != types.ArbitrumLegacyTxType {
		fields["root"] = hexutil.Bytes(receipt.PostState)
	} else {
		fields["status"] = hexutil.Uint(receipt.Status)
	}
	if receipt.Logs == nil {
		fields["logs"] = []*types.Log{}
	}

	if tx.Type() == types.BlobTxType {
		fields["blobGasUsed"] = hexutil.Uint64(receipt.BlobGasUsed)
		fields["blobGasPrice"] = (*hexutil.Big)(receipt.BlobGasPrice)
	}

	// If the ContractAddress is 20 0x0 bytes, assume it is not a contract creation
	if receipt.ContractAddress != (common.Address{}) {
		fields["contractAddress"] = receipt.ContractAddress
	}
	if backend.ChainConfig().IsArbitrum() {
		fields["gasUsedForL1"] = hexutil.Uint64(receipt.GasUsedForL1)

		header, err := backend.HeaderByHash(ctx, blockHash)
		if err != nil {
			return nil, err
		}
		if backend.ChainConfig().IsArbitrumNitro(header.Number) {
			fields["effectiveGasPrice"] = hexutil.Uint64(header.BaseFee.Uint64())
			fields["l1BlockNumber"] = hexutil.Uint64(types.DeserializeHeaderExtraInformation(header).L1BlockNumber)
		} else {
			inner := tx.GetInner()
			arbTx, ok := inner.(*types.ArbitrumLegacyTxData)
			if !ok {
				log.Error("Expected transaction to contain arbitrum data", "txHash", tx.Hash())
			} else {
				fields["effectiveGasPrice"] = hexutil.Uint64(arbTx.EffectiveGasPrice)
				fields["l1BlockNumber"] = hexutil.Uint64(arbTx.L1BlockNumber)
			}
		}
	}
	return fields, nil
}

// sign is a helper function that signs a transaction with the private key of the given address.
func (s *TransactionAPI) sign(addr common.Address, tx *types.Transaction) (*types.Transaction, error) {
	// Look up the wallet containing the requested signer
	account := accounts.Account{Address: addr}

	wallet, err := s.b.AccountManager().Find(account)
	if err != nil {
		return nil, err
	}
	// Request the wallet to sign the transaction
	return wallet.SignTx(account, tx, s.b.ChainConfig().ChainID)
}

// SubmitTransaction is a helper function that submits tx to txPool and logs a message.
func SubmitTransaction(ctx context.Context, b Backend, tx *types.Transaction) (common.Hash, error) {
	// If the transaction fee cap is already specified, ensure the
	// fee of the given transaction is _reasonable_.
	if err := checkTxFee(tx.GasPrice(), tx.Gas(), b.RPCTxFeeCap()); err != nil {
		return common.Hash{}, err
	}
	if !b.UnprotectedAllowed() && !tx.Protected() {
		// Ensure only eip155 signed transactions are submitted if EIP155Required is set.
		return common.Hash{}, errors.New("only replay-protected (EIP-155) transactions allowed over RPC")
	}
	if err := b.SendTx(ctx, tx); err != nil {
		return common.Hash{}, err
	}
	// Print a log with full tx details for manual investigations and interventions
	head := b.CurrentBlock()
	signer := types.MakeSigner(b.ChainConfig(), head.Number, head.Time)
	from, err := types.Sender(signer, tx)
	if err != nil {
		return common.Hash{}, err
	}

	if tx.To() == nil {
		addr := crypto.CreateAddress(from, tx.Nonce())
		log.Info("Submitted contract creation", "hash", tx.Hash().Hex(), "from", from, "nonce", tx.Nonce(), "contract", addr.Hex(), "value", tx.Value())
	} else {
		log.Info("Submitted transaction", "hash", tx.Hash().Hex(), "from", from, "nonce", tx.Nonce(), "recipient", tx.To(), "value", tx.Value())
	}
	return tx.Hash(), nil
}

// SendTransaction creates a transaction for the given argument, sign it and submit it to the
// transaction pool.
func (s *TransactionAPI) SendTransaction(ctx context.Context, args TransactionArgs) (common.Hash, error) {
	// Look up the wallet containing the requested signer
	account := accounts.Account{Address: args.from()}

	wallet, err := s.b.AccountManager().Find(account)
	if err != nil {
		return common.Hash{}, err
	}

	if args.Nonce == nil {
		// Hold the mutex around signing to prevent concurrent assignment of
		// the same nonce to multiple accounts.
		s.nonceLock.LockAddr(args.from())
		defer s.nonceLock.UnlockAddr(args.from())
	}
	if args.IsEIP4844() {
		return common.Hash{}, errBlobTxNotSupported
	}

	// Set some sanity defaults and terminate on failure
	if err := args.setDefaults(ctx, s.b); err != nil {
		return common.Hash{}, err
	}
	// Assemble the transaction and sign with the wallet
	tx := args.toTransaction()

	signed, err := wallet.SignTx(account, tx, s.b.ChainConfig().ChainID)
	if err != nil {
		return common.Hash{}, err
	}
	return SubmitTransaction(ctx, s.b, signed)
}

// FillTransaction fills the defaults (nonce, gas, gasPrice or 1559 fields)
// on a given unsigned transaction, and returns it to the caller for further
// processing (signing + broadcast).
func (s *TransactionAPI) FillTransaction(ctx context.Context, args TransactionArgs) (*SignTransactionResult, error) {
	// Set some sanity defaults and terminate on failure
	if err := args.setDefaults(ctx, s.b); err != nil {
		return nil, err
	}
	// Assemble the transaction and obtain rlp
	tx := args.toTransaction()
	// TODO(s1na): fill in blob proofs, commitments
	data, err := tx.MarshalBinary()
	if err != nil {
		return nil, err
	}
	return &SignTransactionResult{data, tx}, nil
}

// SendRawTransaction will add the signed transaction to the transaction pool.
// The sender is responsible for signing the transaction and using the correct nonce.
func (s *TransactionAPI) SendRawTransaction(ctx context.Context, input hexutil.Bytes) (common.Hash, error) {
	tx := new(types.Transaction)
	if err := tx.UnmarshalBinary(input); err != nil {
		return common.Hash{}, err
	}
	return SubmitTransaction(ctx, s.b, tx)
}

// Sign calculates an ECDSA signature for:
// keccak256("\x19Ethereum Signed Message:\n" + len(message) + message).
//
// Note, the produced signature conforms to the secp256k1 curve R, S and V values,
// where the V value will be 27 or 28 for legacy reasons.
//
// The account associated with addr must be unlocked.
//
// https://github.com/ethereum/wiki/wiki/JSON-RPC#eth_sign
func (s *TransactionAPI) Sign(addr common.Address, data hexutil.Bytes) (hexutil.Bytes, error) {
	// Look up the wallet containing the requested signer
	account := accounts.Account{Address: addr}

	wallet, err := s.b.AccountManager().Find(account)
	if err != nil {
		return nil, err
	}
	// Sign the requested hash with the wallet
	signature, err := wallet.SignText(account, data)
	if err == nil {
		signature[64] += 27 // Transform V from 0/1 to 27/28 according to the yellow paper
	}
	return signature, err
}

// SignTransactionResult represents a RLP encoded signed transaction.
type SignTransactionResult struct {
	Raw hexutil.Bytes      `json:"raw"`
	Tx  *types.Transaction `json:"tx"`
}

// SignTransaction will sign the given transaction with the from account.
// The node needs to have the private key of the account corresponding with
// the given from address and it needs to be unlocked.
func (s *TransactionAPI) SignTransaction(ctx context.Context, args TransactionArgs) (*SignTransactionResult, error) {
	if args.Gas == nil {
		return nil, errors.New("gas not specified")
	}
	if args.GasPrice == nil && (args.MaxPriorityFeePerGas == nil || args.MaxFeePerGas == nil) {
		return nil, errors.New("missing gasPrice or maxFeePerGas/maxPriorityFeePerGas")
	}
	if args.IsEIP4844() {
		return nil, errBlobTxNotSupported
	}
	if args.Nonce == nil {
		return nil, errors.New("nonce not specified")
	}
	if err := args.setDefaults(ctx, s.b); err != nil {
		return nil, err
	}
	// Before actually sign the transaction, ensure the transaction fee is reasonable.
	tx := args.toTransaction()
	if err := checkTxFee(tx.GasPrice(), tx.Gas(), s.b.RPCTxFeeCap()); err != nil {
		return nil, err
	}
	signed, err := s.sign(args.from(), tx)
	if err != nil {
		return nil, err
	}
	data, err := signed.MarshalBinary()
	if err != nil {
		return nil, err
	}
	return &SignTransactionResult{data, signed}, nil
}

// PendingTransactions returns the transactions that are in the transaction pool
// and have a from address that is one of the accounts this node manages.
func (s *TransactionAPI) PendingTransactions() ([]*RPCTransaction, error) {
	pending, err := s.b.GetPoolTransactions()
	if err != nil {
		return nil, err
	}
	accounts := make(map[common.Address]struct{})
	for _, wallet := range s.b.AccountManager().Wallets() {
		for _, account := range wallet.Accounts() {
			accounts[account.Address] = struct{}{}
		}
	}
	curHeader := s.b.CurrentHeader()
	transactions := make([]*RPCTransaction, 0, len(pending))
	for _, tx := range pending {
		from, _ := types.Sender(s.signer, tx)
		if _, exists := accounts[from]; exists {
			transactions = append(transactions, NewRPCPendingTransaction(tx, curHeader, s.b.ChainConfig()))
		}
	}
	return transactions, nil
}

// Resend accepts an existing transaction and a new gas price and limit. It will remove
// the given transaction from the pool and reinsert it with the new gas price and limit.
func (s *TransactionAPI) Resend(ctx context.Context, sendArgs TransactionArgs, gasPrice *hexutil.Big, gasLimit *hexutil.Uint64) (common.Hash, error) {
	if sendArgs.Nonce == nil {
		return common.Hash{}, errors.New("missing transaction nonce in transaction spec")
	}
	if err := sendArgs.setDefaults(ctx, s.b); err != nil {
		return common.Hash{}, err
	}
	matchTx := sendArgs.toTransaction()

	// Before replacing the old transaction, ensure the _new_ transaction fee is reasonable.
	var price = matchTx.GasPrice()
	if gasPrice != nil {
		price = gasPrice.ToInt()
	}
	var gas = matchTx.Gas()
	if gasLimit != nil {
		gas = uint64(*gasLimit)
	}
	if err := checkTxFee(price, gas, s.b.RPCTxFeeCap()); err != nil {
		return common.Hash{}, err
	}
	// Iterate the pending list for replacement
	pending, err := s.b.GetPoolTransactions()
	if err != nil {
		return common.Hash{}, err
	}
	for _, p := range pending {
		wantSigHash := s.signer.Hash(matchTx)
		pFrom, err := types.Sender(s.signer, p)
		if err == nil && pFrom == sendArgs.from() && s.signer.Hash(p) == wantSigHash {
			// Match. Re-sign and send the transaction.
			if gasPrice != nil && (*big.Int)(gasPrice).Sign() != 0 {
				sendArgs.GasPrice = gasPrice
			}
			if gasLimit != nil && *gasLimit != 0 {
				sendArgs.Gas = gasLimit
			}
			signedTx, err := s.sign(sendArgs.from(), sendArgs.toTransaction())
			if err != nil {
				return common.Hash{}, err
			}
			if err = s.b.SendTx(ctx, signedTx); err != nil {
				return common.Hash{}, err
			}
			return signedTx.Hash(), nil
		}
	}
	return common.Hash{}, fmt.Errorf("transaction %#x not found", matchTx.Hash())
}

// DebugAPI is the collection of Ethereum APIs exposed over the debugging
// namespace.
type DebugAPI struct {
	b Backend
}

// NewDebugAPI creates a new instance of DebugAPI.
func NewDebugAPI(b Backend) *DebugAPI {
	return &DebugAPI{b: b}
}

// GetRawHeader retrieves the RLP encoding for a single header.
func (api *DebugAPI) GetRawHeader(ctx context.Context, blockNrOrHash rpc.BlockNumberOrHash) (hexutil.Bytes, error) {
	var hash common.Hash
	if h, ok := blockNrOrHash.Hash(); ok {
		hash = h
	} else {
		block, err := api.b.BlockByNumberOrHash(ctx, blockNrOrHash)
		if err != nil {
			return nil, err
		}
		hash = block.Hash()
	}
	header, _ := api.b.HeaderByHash(ctx, hash)
	if header == nil {
		return nil, fmt.Errorf("header #%d not found", hash)
	}
	return rlp.EncodeToBytes(header)
}

// GetRawBlock retrieves the RLP encoded for a single block.
func (api *DebugAPI) GetRawBlock(ctx context.Context, blockNrOrHash rpc.BlockNumberOrHash) (hexutil.Bytes, error) {
	var hash common.Hash
	if h, ok := blockNrOrHash.Hash(); ok {
		hash = h
	} else {
		block, err := api.b.BlockByNumberOrHash(ctx, blockNrOrHash)
		if err != nil {
			return nil, err
		}
		hash = block.Hash()
	}
	block, _ := api.b.BlockByHash(ctx, hash)
	if block == nil {
		return nil, fmt.Errorf("block #%d not found", hash)
	}
	return rlp.EncodeToBytes(block)
}

// GetRawReceipts retrieves the binary-encoded receipts of a single block.
func (api *DebugAPI) GetRawReceipts(ctx context.Context, blockNrOrHash rpc.BlockNumberOrHash) ([]hexutil.Bytes, error) {
	var hash common.Hash
	if h, ok := blockNrOrHash.Hash(); ok {
		hash = h
	} else {
		block, err := api.b.BlockByNumberOrHash(ctx, blockNrOrHash)
		if err != nil {
			return nil, err
		}
		hash = block.Hash()
	}
	receipts, err := api.b.GetReceipts(ctx, hash)
	if err != nil {
		return nil, err
	}
	result := make([]hexutil.Bytes, len(receipts))
	for i, receipt := range receipts {
		b, err := receipt.MarshalBinary()
		if err != nil {
			return nil, err
		}
		result[i] = b
	}
	return result, nil
}

// GetRawTransaction returns the bytes of the transaction for the given hash.
func (s *DebugAPI) GetRawTransaction(ctx context.Context, hash common.Hash) (hexutil.Bytes, error) {
	// Retrieve a finalized transaction, or a pooled otherwise
	found, tx, _, _, _, err := s.b.GetTransaction(ctx, hash)
	if !found {
		if tx = s.b.GetPoolTransaction(hash); tx != nil {
			return tx.MarshalBinary()
		}
		if err == nil {
			return nil, nil
		}
		return nil, NewTxIndexingError()
	}
	return tx.MarshalBinary()
}

// PrintBlock retrieves a block and returns its pretty printed form.
func (api *DebugAPI) PrintBlock(ctx context.Context, number uint64) (string, error) {
	block, _ := api.b.BlockByNumber(ctx, rpc.BlockNumber(number))
	if block == nil {
		return "", fmt.Errorf("block #%d not found", number)
	}
	return spew.Sdump(block), nil
}

// ChaindbProperty returns leveldb properties of the key-value database.
func (api *DebugAPI) ChaindbProperty(property string) (string, error) {
	return api.b.ChainDb().Stat(property)
}

// ChaindbCompact flattens the entire key-value database into a single level,
// removing all unused slots and merging all keys.
func (api *DebugAPI) ChaindbCompact() error {
	cstart := time.Now()
	for b := 0; b <= 255; b++ {
		var (
			start = []byte{byte(b)}
			end   = []byte{byte(b + 1)}
		)
		if b == 255 {
			end = nil
		}
		log.Info("Compacting database", "range", fmt.Sprintf("%#X-%#X", start, end), "elapsed", common.PrettyDuration(time.Since(cstart)))
		if err := api.b.ChainDb().Compact(start, end); err != nil {
			log.Error("Database compaction failed", "err", err)
			return err
		}
	}
	return nil
}

// SetHead rewinds the head of the blockchain to a previous block.
func (api *DebugAPI) SetHead(number hexutil.Uint64) {
	api.b.SetHead(uint64(number))
}

// NetAPI offers network related RPC methods
type NetAPI struct {
	net            *p2p.Server
	networkVersion uint64
}

// NewNetAPI creates a new net API instance.
func NewNetAPI(net *p2p.Server, networkVersion uint64) *NetAPI {
	return &NetAPI{net, networkVersion}
}

// Listening returns an indication if the node is listening for network connections.
func (s *NetAPI) Listening() bool {
	return true // always listening
}

// PeerCount returns the number of connected peers
func (s *NetAPI) PeerCount() hexutil.Uint {
	return hexutil.Uint(s.net.PeerCount())
}

// Version returns the current ethereum protocol version.
func (s *NetAPI) Version() string {
	return fmt.Sprintf("%d", s.networkVersion)
}

func CheckTxFee(gasPrice *big.Int, gas uint64, cap float64) error {
	return checkTxFee(gasPrice, gas, cap)
}

// checkTxFee is an internal function used to check whether the fee of
// the given transaction is _reasonable_(under the cap).
func checkTxFee(gasPrice *big.Int, gas uint64, cap float64) error {
	// Short circuit if there is no cap for transaction fee at all.
	if cap == 0 {
		return nil
	}
	feeEth := new(big.Float).Quo(new(big.Float).SetInt(new(big.Int).Mul(gasPrice, new(big.Int).SetUint64(gas))), new(big.Float).SetInt(big.NewInt(params.Ether)))
	feeFloat, _ := feeEth.Float64()
	if feeFloat > cap {
		return fmt.Errorf("tx fee (%.2f ether) exceeds the configured cap (%.2f ether)", feeFloat, cap)
	}
	return nil
}<|MERGE_RESOLUTION|>--- conflicted
+++ resolved
@@ -51,14 +51,14 @@
 	"github.com/tyler-smith/go-bip39"
 )
 
+var errBlobTxNotSupported = errors.New("signing blob transactions not supported")
+
 func fallbackClientFor(b Backend, err error) types.FallbackClient {
 	if !errors.Is(err, types.ErrUseFallback) {
 		return nil
 	}
 	return b.FallbackClient()
 }
-
-var errBlobTxNotSupported = errors.New("signing blob transactions not supported")
 
 // EthereumAPI provides an API to access Ethereum related information.
 type EthereumAPI struct {
@@ -136,37 +136,10 @@
 func (s *EthereumAPI) Syncing() (interface{}, error) {
 	progress := s.b.SyncProgressMap()
 
-<<<<<<< HEAD
 	if len(progress) == 0 {
 		return false, nil
 	}
 	return progress, nil
-=======
-	// Return not syncing if the synchronisation already completed
-	if progress.Done() {
-		return false, nil
-	}
-	// Otherwise gather the block sync stats
-	return map[string]interface{}{
-		"startingBlock":          hexutil.Uint64(progress.StartingBlock),
-		"currentBlock":           hexutil.Uint64(progress.CurrentBlock),
-		"highestBlock":           hexutil.Uint64(progress.HighestBlock),
-		"syncedAccounts":         hexutil.Uint64(progress.SyncedAccounts),
-		"syncedAccountBytes":     hexutil.Uint64(progress.SyncedAccountBytes),
-		"syncedBytecodes":        hexutil.Uint64(progress.SyncedBytecodes),
-		"syncedBytecodeBytes":    hexutil.Uint64(progress.SyncedBytecodeBytes),
-		"syncedStorage":          hexutil.Uint64(progress.SyncedStorage),
-		"syncedStorageBytes":     hexutil.Uint64(progress.SyncedStorageBytes),
-		"healedTrienodes":        hexutil.Uint64(progress.HealedTrienodes),
-		"healedTrienodeBytes":    hexutil.Uint64(progress.HealedTrienodeBytes),
-		"healedBytecodes":        hexutil.Uint64(progress.HealedBytecodes),
-		"healedBytecodeBytes":    hexutil.Uint64(progress.HealedBytecodeBytes),
-		"healingTrienodes":       hexutil.Uint64(progress.HealingTrienodes),
-		"healingBytecode":        hexutil.Uint64(progress.HealingBytecode),
-		"txIndexFinishedBlocks":  hexutil.Uint64(progress.TxIndexFinishedBlocks),
-		"txIndexRemainingBlocks": hexutil.Uint64(progress.TxIndexRemainingBlocks),
-	}, nil
->>>>>>> 8f7eb9cc
 }
 
 // TxPoolAPI offers and API for the transaction pool. It only operates on data that is non-confidential.
@@ -1243,48 +1216,6 @@
 	return doCall(ctx, b, args, state, header, overrides, blockOverrides, timeout, globalGasCap, runMode)
 }
 
-<<<<<<< HEAD
-func newRevertError(revert []byte) *revertError {
-	err := vm.ErrExecutionReverted
-
-	reason, errUnpack := abi.UnpackRevert(revert)
-	if errUnpack == nil {
-		err = fmt.Errorf("%w: %v", vm.ErrExecutionReverted, reason)
-	} else if core.RenderRPCError != nil {
-		if arbErr := core.RenderRPCError(revert); arbErr != nil {
-			err = fmt.Errorf("%w: %w", vm.ErrExecutionReverted, arbErr)
-		}
-	}
-	return &revertError{
-		error:  err,
-		reason: hexutil.Encode(revert),
-	}
-}
-
-func NewRevertError(result *core.ExecutionResult) *revertError {
-	return newRevertError(result.Revert())
-}
-
-// revertError is an API error that encompasses an EVM revertal with JSON error
-// code and a binary data blob.
-type revertError struct {
-	error
-	reason string // revert reason hex encoded
-}
-
-// ErrorCode returns the JSON error code for a revertal.
-// See: https://github.com/ethereum/wiki/wiki/JSON-RPC-Error-Codes-Improvement-Proposal
-func (e *revertError) ErrorCode() int {
-	return 3
-}
-
-// ErrorData returns the hex encoded revert reason.
-func (e *revertError) ErrorData() interface{} {
-	return e.reason
-}
-
-=======
->>>>>>> 8f7eb9cc
 // Call executes the given transaction on the state for the given block number.
 //
 // Additionally, the caller can specify a batch of contract for fields overriding.

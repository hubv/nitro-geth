--- conflicted
+++ resolved
@@ -923,7 +923,10 @@
 
 	result := make([]map[string]interface{}, len(receipts))
 	for i, receipt := range receipts {
-		result[i] = marshalReceipt(receipt, block.Hash(), block.NumberU64(), signer, txs[i], i)
+		result[i], err = marshalReceipt(ctx, receipt, block.Hash(), block.NumberU64(), signer, txs[i], i, s.b)
+		if err != nil {
+			return nil, err
+		}
 	}
 
 	return result, nil
@@ -1933,11 +1936,11 @@
 
 	// Derive the sender.
 	signer := types.MakeSigner(s.b.ChainConfig(), header.Number, header.Time)
-	return marshalReceipt(receipt, blockHash, blockNumber, signer, tx, int(index)), nil
+	return marshalReceipt(ctx, receipt, blockHash, blockNumber, signer, tx, int(index), s.b)
 }
 
 // marshalReceipt marshals a transaction receipt into a JSON object.
-func marshalReceipt(receipt *types.Receipt, blockHash common.Hash, blockNumber uint64, signer types.Signer, tx *types.Transaction, txIndex int) map[string]interface{} {
+func marshalReceipt(ctx context.Context, receipt *types.Receipt, blockHash common.Hash, blockNumber uint64, signer types.Signer, tx *types.Transaction, txIndex int, backend Backend) (map[string]interface{}, error) {
 	from, _ := types.Sender(signer, tx)
 
 	fields := map[string]interface{}{
@@ -1970,15 +1973,14 @@
 	if receipt.ContractAddress != (common.Address{}) {
 		fields["contractAddress"] = receipt.ContractAddress
 	}
-<<<<<<< HEAD
-	if s.b.ChainConfig().IsArbitrum() {
+	if backend.ChainConfig().IsArbitrum() {
 		fields["gasUsedForL1"] = hexutil.Uint64(receipt.GasUsedForL1)
 
-		header, err := s.b.HeaderByHash(ctx, blockHash)
+		header, err := backend.HeaderByHash(ctx, blockHash)
 		if err != nil {
 			return nil, err
 		}
-		if s.b.ChainConfig().IsArbitrumNitro(header.Number) {
+		if backend.ChainConfig().IsArbitrumNitro(header.Number) {
 			fields["effectiveGasPrice"] = hexutil.Uint64(header.BaseFee.Uint64())
 			fields["l1BlockNumber"] = hexutil.Uint64(types.DeserializeHeaderExtraInformation(header).L1BlockNumber)
 		} else {
@@ -1993,9 +1995,6 @@
 		}
 	}
 	return fields, nil
-=======
-	return fields
->>>>>>> f1801a9f
 }
 
 // sign is a helper function that signs a transaction with the private key of the given address.

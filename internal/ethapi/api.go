--- conflicted
+++ resolved
@@ -884,15 +884,7 @@
 // block number. The rpc.LatestBlockNumber and rpc.PendingBlockNumber meta block
 // numbers are also allowed.
 func (s *BlockChainAPI) GetStorageAt(ctx context.Context, address common.Address, hexKey string, blockNrOrHash rpc.BlockNumberOrHash) (hexutil.Bytes, error) {
-<<<<<<< HEAD
-	key, err := decodeHash(hexKey)
-=======
-	state, _, err := s.b.StateAndHeaderByNumberOrHash(ctx, blockNrOrHash)
-	if state == nil || err != nil {
-		return nil, err
-	}
 	key, _, err := decodeHash(hexKey)
->>>>>>> fd5d2ef0
 	if err != nil {
 		return nil, fmt.Errorf("unable to decode storage key: %s", err)
 	}

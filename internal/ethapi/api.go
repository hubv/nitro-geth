// Copyright 2015 The go-ethereum Authors
// This file is part of the go-ethereum library.
//
// The go-ethereum library is free software: you can redistribute it and/or modify
// it under the terms of the GNU Lesser General Public License as published by
// the Free Software Foundation, either version 3 of the License, or
// (at your option) any later version.
//
// The go-ethereum library is distributed in the hope that it will be useful,
// but WITHOUT ANY WARRANTY; without even the implied warranty of
// MERCHANTABILITY or FITNESS FOR A PARTICULAR PURPOSE. See the
// GNU Lesser General Public License for more details.
//
// You should have received a copy of the GNU Lesser General Public License
// along with the go-ethereum library. If not, see <http://www.gnu.org/licenses/>.

package ethapi

import (
	"context"
	"errors"
	"fmt"
	"math/big"
	"strings"
	"time"

	"github.com/davecgh/go-spew/spew"
	"github.com/ethereum/go-ethereum/accounts"
	"github.com/ethereum/go-ethereum/accounts/abi"
	"github.com/ethereum/go-ethereum/accounts/keystore"
	"github.com/ethereum/go-ethereum/accounts/scwallet"
	"github.com/ethereum/go-ethereum/common"
	"github.com/ethereum/go-ethereum/common/hexutil"
	"github.com/ethereum/go-ethereum/common/math"
	"github.com/ethereum/go-ethereum/consensus/ethash"
	"github.com/ethereum/go-ethereum/consensus/misc"
	"github.com/ethereum/go-ethereum/core"
	"github.com/ethereum/go-ethereum/core/state"
	"github.com/ethereum/go-ethereum/core/types"
	"github.com/ethereum/go-ethereum/core/vm"
	"github.com/ethereum/go-ethereum/crypto"
	"github.com/ethereum/go-ethereum/eth/tracers/logger"
	"github.com/ethereum/go-ethereum/log"
	"github.com/ethereum/go-ethereum/p2p"
	"github.com/ethereum/go-ethereum/params"
	"github.com/ethereum/go-ethereum/rlp"
	"github.com/ethereum/go-ethereum/rpc"
	"github.com/tyler-smith/go-bip39"
)

// PublicEthereumAPI provides an API to access Ethereum related information.
// It offers only methods that operate on public data that is freely available to anyone.
type PublicEthereumAPI struct {
	b Backend
}

// NewPublicEthereumAPI creates a new Ethereum protocol API.
func NewPublicEthereumAPI(b Backend) *PublicEthereumAPI {
	return &PublicEthereumAPI{b}
}

// GasPrice returns a suggestion for a gas price for legacy transactions.
func (s *PublicEthereumAPI) GasPrice(ctx context.Context) (*hexutil.Big, error) {
	tipcap, err := s.b.SuggestGasTipCap(ctx)
	if err != nil {
		return nil, err
	}
	if head := s.b.CurrentHeader(); head.BaseFee != nil {
		tipcap.Add(tipcap, head.BaseFee)
	}
	return (*hexutil.Big)(tipcap), err
}

// MaxPriorityFeePerGas returns a suggestion for a gas tip cap for dynamic fee transactions.
func (s *PublicEthereumAPI) MaxPriorityFeePerGas(ctx context.Context) (*hexutil.Big, error) {
	tipcap, err := s.b.SuggestGasTipCap(ctx)
	if err != nil {
		return nil, err
	}
	return (*hexutil.Big)(tipcap), err
}

type feeHistoryResult struct {
	OldestBlock  *hexutil.Big     `json:"oldestBlock"`
	Reward       [][]*hexutil.Big `json:"reward,omitempty"`
	BaseFee      []*hexutil.Big   `json:"baseFeePerGas,omitempty"`
	GasUsedRatio []float64        `json:"gasUsedRatio"`
}

func (s *PublicEthereumAPI) FeeHistory(ctx context.Context, blockCount rpc.DecimalOrHex, lastBlock rpc.BlockNumber, rewardPercentiles []float64) (*feeHistoryResult, error) {
	oldest, reward, baseFee, gasUsed, err := s.b.FeeHistory(ctx, int(blockCount), lastBlock, rewardPercentiles)
	if err != nil {
		return nil, err
	}
	results := &feeHistoryResult{
		OldestBlock:  (*hexutil.Big)(oldest),
		GasUsedRatio: gasUsed,
	}
	if reward != nil {
		results.Reward = make([][]*hexutil.Big, len(reward))
		for i, w := range reward {
			results.Reward[i] = make([]*hexutil.Big, len(w))
			for j, v := range w {
				results.Reward[i][j] = (*hexutil.Big)(v)
			}
		}
	}
	if baseFee != nil {
		results.BaseFee = make([]*hexutil.Big, len(baseFee))
		for i, v := range baseFee {
			results.BaseFee[i] = (*hexutil.Big)(v)
		}
	}
	return results, nil
}

// Syncing returns false in case the node is currently not syncing with the network. It can be up to date or has not
// yet received the latest block headers from its pears. In case it is synchronizing:
// - startingBlock: block number this node started to synchronise from
// - currentBlock:  block number this node is currently importing
// - highestBlock:  block number of the highest block header this node has received from peers
// - pulledStates:  number of state entries processed until now
// - knownStates:   number of known state entries that still need to be pulled
func (s *PublicEthereumAPI) Syncing() (interface{}, error) {
	progress := s.b.SyncProgress()

	// Return not syncing if the synchronisation already completed
	if progress.CurrentBlock >= progress.HighestBlock {
		return false, nil
	}
	// Otherwise gather the block sync stats
	return map[string]interface{}{
		"startingBlock":       hexutil.Uint64(progress.StartingBlock),
		"currentBlock":        hexutil.Uint64(progress.CurrentBlock),
		"highestBlock":        hexutil.Uint64(progress.HighestBlock),
		"syncedAccounts":      hexutil.Uint64(progress.SyncedAccounts),
		"syncedAccountBytes":  hexutil.Uint64(progress.SyncedAccountBytes),
		"syncedBytecodes":     hexutil.Uint64(progress.SyncedBytecodes),
		"syncedBytecodeBytes": hexutil.Uint64(progress.SyncedBytecodeBytes),
		"syncedStorage":       hexutil.Uint64(progress.SyncedStorage),
		"syncedStorageBytes":  hexutil.Uint64(progress.SyncedStorageBytes),
		"healedTrienodes":     hexutil.Uint64(progress.HealedTrienodes),
		"healedTrienodeBytes": hexutil.Uint64(progress.HealedTrienodeBytes),
		"healedBytecodes":     hexutil.Uint64(progress.HealedBytecodes),
		"healedBytecodeBytes": hexutil.Uint64(progress.HealedBytecodeBytes),
		"healingTrienodes":    hexutil.Uint64(progress.HealingTrienodes),
		"healingBytecode":     hexutil.Uint64(progress.HealingBytecode),
	}, nil
}

// PublicTxPoolAPI offers and API for the transaction pool. It only operates on data that is non confidential.
type PublicTxPoolAPI struct {
	b Backend
}

// NewPublicTxPoolAPI creates a new tx pool service that gives information about the transaction pool.
func NewPublicTxPoolAPI(b Backend) *PublicTxPoolAPI {
	return &PublicTxPoolAPI{b}
}

// Content returns the transactions contained within the transaction pool.
func (s *PublicTxPoolAPI) Content() map[string]map[string]map[string]*RPCTransaction {
	content := map[string]map[string]map[string]*RPCTransaction{
		"pending": make(map[string]map[string]*RPCTransaction),
		"queued":  make(map[string]map[string]*RPCTransaction),
	}
	pending, queue := s.b.TxPoolContent()
	curHeader := s.b.CurrentHeader()
	// Flatten the pending transactions
	for account, txs := range pending {
		dump := make(map[string]*RPCTransaction)
		for _, tx := range txs {
			dump[fmt.Sprintf("%d", tx.Nonce())] = newRPCPendingTransaction(tx, curHeader, s.b.ChainConfig())
		}
		content["pending"][account.Hex()] = dump
	}
	// Flatten the queued transactions
	for account, txs := range queue {
		dump := make(map[string]*RPCTransaction)
		for _, tx := range txs {
			dump[fmt.Sprintf("%d", tx.Nonce())] = newRPCPendingTransaction(tx, curHeader, s.b.ChainConfig())
		}
		content["queued"][account.Hex()] = dump
	}
	return content
}

// ContentFrom returns the transactions contained within the transaction pool.
func (s *PublicTxPoolAPI) ContentFrom(addr common.Address) map[string]map[string]*RPCTransaction {
	content := make(map[string]map[string]*RPCTransaction, 2)
	pending, queue := s.b.TxPoolContentFrom(addr)
	curHeader := s.b.CurrentHeader()

	// Build the pending transactions
	dump := make(map[string]*RPCTransaction, len(pending))
	for _, tx := range pending {
		dump[fmt.Sprintf("%d", tx.Nonce())] = newRPCPendingTransaction(tx, curHeader, s.b.ChainConfig())
	}
	content["pending"] = dump

	// Build the queued transactions
	dump = make(map[string]*RPCTransaction, len(queue))
	for _, tx := range queue {
		dump[fmt.Sprintf("%d", tx.Nonce())] = newRPCPendingTransaction(tx, curHeader, s.b.ChainConfig())
	}
	content["queued"] = dump

	return content
}

// Status returns the number of pending and queued transaction in the pool.
func (s *PublicTxPoolAPI) Status() map[string]hexutil.Uint {
	pending, queue := s.b.Stats()
	return map[string]hexutil.Uint{
		"pending": hexutil.Uint(pending),
		"queued":  hexutil.Uint(queue),
	}
}

// Inspect retrieves the content of the transaction pool and flattens it into an
// easily inspectable list.
func (s *PublicTxPoolAPI) Inspect() map[string]map[string]map[string]string {
	content := map[string]map[string]map[string]string{
		"pending": make(map[string]map[string]string),
		"queued":  make(map[string]map[string]string),
	}
	pending, queue := s.b.TxPoolContent()

	// Define a formatter to flatten a transaction into a string
	var format = func(tx *types.Transaction) string {
		if to := tx.To(); to != nil {
			return fmt.Sprintf("%s: %v wei + %v gas × %v wei", tx.To().Hex(), tx.Value(), tx.Gas(), tx.GasPrice())
		}
		return fmt.Sprintf("contract creation: %v wei + %v gas × %v wei", tx.Value(), tx.Gas(), tx.GasPrice())
	}
	// Flatten the pending transactions
	for account, txs := range pending {
		dump := make(map[string]string)
		for _, tx := range txs {
			dump[fmt.Sprintf("%d", tx.Nonce())] = format(tx)
		}
		content["pending"][account.Hex()] = dump
	}
	// Flatten the queued transactions
	for account, txs := range queue {
		dump := make(map[string]string)
		for _, tx := range txs {
			dump[fmt.Sprintf("%d", tx.Nonce())] = format(tx)
		}
		content["queued"][account.Hex()] = dump
	}
	return content
}

// PublicAccountAPI provides an API to access accounts managed by this node.
// It offers only methods that can retrieve accounts.
type PublicAccountAPI struct {
	am *accounts.Manager
}

// NewPublicAccountAPI creates a new PublicAccountAPI.
func NewPublicAccountAPI(am *accounts.Manager) *PublicAccountAPI {
	return &PublicAccountAPI{am: am}
}

// Accounts returns the collection of accounts this node manages
func (s *PublicAccountAPI) Accounts() []common.Address {
	return s.am.Accounts()
}

// PrivateAccountAPI provides an API to access accounts managed by this node.
// It offers methods to create, (un)lock en list accounts. Some methods accept
// passwords and are therefore considered private by default.
type PrivateAccountAPI struct {
	am        *accounts.Manager
	nonceLock *AddrLocker
	b         Backend
}

// NewPrivateAccountAPI create a new PrivateAccountAPI.
func NewPrivateAccountAPI(b Backend, nonceLock *AddrLocker) *PrivateAccountAPI {
	return &PrivateAccountAPI{
		am:        b.AccountManager(),
		nonceLock: nonceLock,
		b:         b,
	}
}

// ListAccounts will return a list of addresses for accounts this node manages.
func (s *PrivateAccountAPI) ListAccounts() []common.Address {
	return s.am.Accounts()
}

// rawWallet is a JSON representation of an accounts.Wallet interface, with its
// data contents extracted into plain fields.
type rawWallet struct {
	URL      string             `json:"url"`
	Status   string             `json:"status"`
	Failure  string             `json:"failure,omitempty"`
	Accounts []accounts.Account `json:"accounts,omitempty"`
}

// ListWallets will return a list of wallets this node manages.
func (s *PrivateAccountAPI) ListWallets() []rawWallet {
	wallets := make([]rawWallet, 0) // return [] instead of nil if empty
	for _, wallet := range s.am.Wallets() {
		status, failure := wallet.Status()

		raw := rawWallet{
			URL:      wallet.URL().String(),
			Status:   status,
			Accounts: wallet.Accounts(),
		}
		if failure != nil {
			raw.Failure = failure.Error()
		}
		wallets = append(wallets, raw)
	}
	return wallets
}

// OpenWallet initiates a hardware wallet opening procedure, establishing a USB
// connection and attempting to authenticate via the provided passphrase. Note,
// the method may return an extra challenge requiring a second open (e.g. the
// Trezor PIN matrix challenge).
func (s *PrivateAccountAPI) OpenWallet(url string, passphrase *string) error {
	wallet, err := s.am.Wallet(url)
	if err != nil {
		return err
	}
	pass := ""
	if passphrase != nil {
		pass = *passphrase
	}
	return wallet.Open(pass)
}

// DeriveAccount requests a HD wallet to derive a new account, optionally pinning
// it for later reuse.
func (s *PrivateAccountAPI) DeriveAccount(url string, path string, pin *bool) (accounts.Account, error) {
	wallet, err := s.am.Wallet(url)
	if err != nil {
		return accounts.Account{}, err
	}
	derivPath, err := accounts.ParseDerivationPath(path)
	if err != nil {
		return accounts.Account{}, err
	}
	if pin == nil {
		pin = new(bool)
	}
	return wallet.Derive(derivPath, *pin)
}

// NewAccount will create a new account and returns the address for the new account.
func (s *PrivateAccountAPI) NewAccount(password string) (common.Address, error) {
	ks, err := fetchKeystore(s.am)
	if err != nil {
		return common.Address{}, err
	}
	acc, err := ks.NewAccount(password)
	if err == nil {
		log.Info("Your new key was generated", "address", acc.Address)
		log.Warn("Please backup your key file!", "path", acc.URL.Path)
		log.Warn("Please remember your password!")
		return acc.Address, nil
	}
	return common.Address{}, err
}

// fetchKeystore retrieves the encrypted keystore from the account manager.
func fetchKeystore(am *accounts.Manager) (*keystore.KeyStore, error) {
	if ks := am.Backends(keystore.KeyStoreType); len(ks) > 0 {
		return ks[0].(*keystore.KeyStore), nil
	}
	return nil, errors.New("local keystore not used")
}

// ImportRawKey stores the given hex encoded ECDSA key into the key directory,
// encrypting it with the passphrase.
func (s *PrivateAccountAPI) ImportRawKey(privkey string, password string) (common.Address, error) {
	key, err := crypto.HexToECDSA(privkey)
	if err != nil {
		return common.Address{}, err
	}
	ks, err := fetchKeystore(s.am)
	if err != nil {
		return common.Address{}, err
	}
	acc, err := ks.ImportECDSA(key, password)
	return acc.Address, err
}

// UnlockAccount will unlock the account associated with the given address with
// the given password for duration seconds. If duration is nil it will use a
// default of 300 seconds. It returns an indication if the account was unlocked.
func (s *PrivateAccountAPI) UnlockAccount(ctx context.Context, addr common.Address, password string, duration *uint64) (bool, error) {
	// When the API is exposed by external RPC(http, ws etc), unless the user
	// explicitly specifies to allow the insecure account unlocking, otherwise
	// it is disabled.
	if s.b.ExtRPCEnabled() && !s.b.AccountManager().Config().InsecureUnlockAllowed {
		return false, errors.New("account unlock with HTTP access is forbidden")
	}

	const max = uint64(time.Duration(math.MaxInt64) / time.Second)
	var d time.Duration
	if duration == nil {
		d = 300 * time.Second
	} else if *duration > max {
		return false, errors.New("unlock duration too large")
	} else {
		d = time.Duration(*duration) * time.Second
	}
	ks, err := fetchKeystore(s.am)
	if err != nil {
		return false, err
	}
	err = ks.TimedUnlock(accounts.Account{Address: addr}, password, d)
	if err != nil {
		log.Warn("Failed account unlock attempt", "address", addr, "err", err)
	}
	return err == nil, err
}

// LockAccount will lock the account associated with the given address when it's unlocked.
func (s *PrivateAccountAPI) LockAccount(addr common.Address) bool {
	if ks, err := fetchKeystore(s.am); err == nil {
		return ks.Lock(addr) == nil
	}
	return false
}

// signTransaction sets defaults and signs the given transaction
// NOTE: the caller needs to ensure that the nonceLock is held, if applicable,
// and release it after the transaction has been submitted to the tx pool
func (s *PrivateAccountAPI) signTransaction(ctx context.Context, args *TransactionArgs, passwd string) (*types.Transaction, error) {
	// Look up the wallet containing the requested signer
	account := accounts.Account{Address: args.from()}
	wallet, err := s.am.Find(account)
	if err != nil {
		return nil, err
	}
	// Set some sanity defaults and terminate on failure
	if err := args.setDefaults(ctx, s.b); err != nil {
		return nil, err
	}
	// Assemble the transaction and sign with the wallet
	tx := args.toTransaction()

	return wallet.SignTxWithPassphrase(account, passwd, tx, s.b.ChainConfig().ChainID)
}

// SendTransaction will create a transaction from the given arguments and
// tries to sign it with the key associated with args.From. If the given
// passwd isn't able to decrypt the key it fails.
func (s *PrivateAccountAPI) SendTransaction(ctx context.Context, args TransactionArgs, passwd string) (common.Hash, error) {
	if args.Nonce == nil {
		// Hold the addresse's mutex around signing to prevent concurrent assignment of
		// the same nonce to multiple accounts.
		s.nonceLock.LockAddr(args.from())
		defer s.nonceLock.UnlockAddr(args.from())
	}
	signed, err := s.signTransaction(ctx, &args, passwd)
	if err != nil {
		log.Warn("Failed transaction send attempt", "from", args.from(), "to", args.To, "value", args.Value.ToInt(), "err", err)
		return common.Hash{}, err
	}
	return SubmitTransaction(ctx, s.b, signed)
}

// SignTransaction will create a transaction from the given arguments and
// tries to sign it with the key associated with args.From. If the given passwd isn't
// able to decrypt the key it fails. The transaction is returned in RLP-form, not broadcast
// to other nodes
func (s *PrivateAccountAPI) SignTransaction(ctx context.Context, args TransactionArgs, passwd string) (*SignTransactionResult, error) {
	// No need to obtain the noncelock mutex, since we won't be sending this
	// tx into the transaction pool, but right back to the user
	if args.From == nil {
		return nil, fmt.Errorf("sender not specified")
	}
	if args.Gas == nil {
		return nil, fmt.Errorf("gas not specified")
	}
	if args.GasPrice == nil && (args.MaxFeePerGas == nil || args.MaxPriorityFeePerGas == nil) {
		return nil, fmt.Errorf("missing gasPrice or maxFeePerGas/maxPriorityFeePerGas")
	}
	if args.Nonce == nil {
		return nil, fmt.Errorf("nonce not specified")
	}
	// Before actually signing the transaction, ensure the transaction fee is reasonable.
	tx := args.toTransaction()
	if err := checkTxFee(tx.GasPrice(), tx.Gas(), s.b.RPCTxFeeCap()); err != nil {
		return nil, err
	}
	signed, err := s.signTransaction(ctx, &args, passwd)
	if err != nil {
		log.Warn("Failed transaction sign attempt", "from", args.from(), "to", args.To, "value", args.Value.ToInt(), "err", err)
		return nil, err
	}
	data, err := signed.MarshalBinary()
	if err != nil {
		return nil, err
	}
	return &SignTransactionResult{data, signed}, nil
}

// Sign calculates an Ethereum ECDSA signature for:
// keccak256("\x19Ethereum Signed Message:\n" + len(message) + message))
//
// Note, the produced signature conforms to the secp256k1 curve R, S and V values,
// where the V value will be 27 or 28 for legacy reasons.
//
// The key used to calculate the signature is decrypted with the given password.
//
// https://github.com/ethereum/go-ethereum/wiki/Management-APIs#personal_sign
func (s *PrivateAccountAPI) Sign(ctx context.Context, data hexutil.Bytes, addr common.Address, passwd string) (hexutil.Bytes, error) {
	// Look up the wallet containing the requested signer
	account := accounts.Account{Address: addr}

	wallet, err := s.b.AccountManager().Find(account)
	if err != nil {
		return nil, err
	}
	// Assemble sign the data with the wallet
	signature, err := wallet.SignTextWithPassphrase(account, passwd, data)
	if err != nil {
		log.Warn("Failed data sign attempt", "address", addr, "err", err)
		return nil, err
	}
	signature[crypto.RecoveryIDOffset] += 27 // Transform V from 0/1 to 27/28 according to the yellow paper
	return signature, nil
}

// EcRecover returns the address for the account that was used to create the signature.
// Note, this function is compatible with eth_sign and personal_sign. As such it recovers
// the address of:
// hash = keccak256("\x19Ethereum Signed Message:\n"${message length}${message})
// addr = ecrecover(hash, signature)
//
// Note, the signature must conform to the secp256k1 curve R, S and V values, where
// the V value must be 27 or 28 for legacy reasons.
//
// https://github.com/ethereum/go-ethereum/wiki/Management-APIs#personal_ecRecover
func (s *PrivateAccountAPI) EcRecover(ctx context.Context, data, sig hexutil.Bytes) (common.Address, error) {
	if len(sig) != crypto.SignatureLength {
		return common.Address{}, fmt.Errorf("signature must be %d bytes long", crypto.SignatureLength)
	}
	if sig[crypto.RecoveryIDOffset] != 27 && sig[crypto.RecoveryIDOffset] != 28 {
		return common.Address{}, fmt.Errorf("invalid Ethereum signature (V is not 27 or 28)")
	}
	sig[crypto.RecoveryIDOffset] -= 27 // Transform yellow paper V from 27/28 to 0/1

	rpk, err := crypto.SigToPub(accounts.TextHash(data), sig)
	if err != nil {
		return common.Address{}, err
	}
	return crypto.PubkeyToAddress(*rpk), nil
}

// SignAndSendTransaction was renamed to SendTransaction. This method is deprecated
// and will be removed in the future. It primary goal is to give clients time to update.
func (s *PrivateAccountAPI) SignAndSendTransaction(ctx context.Context, args TransactionArgs, passwd string) (common.Hash, error) {
	return s.SendTransaction(ctx, args, passwd)
}

// InitializeWallet initializes a new wallet at the provided URL, by generating and returning a new private key.
func (s *PrivateAccountAPI) InitializeWallet(ctx context.Context, url string) (string, error) {
	wallet, err := s.am.Wallet(url)
	if err != nil {
		return "", err
	}

	entropy, err := bip39.NewEntropy(256)
	if err != nil {
		return "", err
	}

	mnemonic, err := bip39.NewMnemonic(entropy)
	if err != nil {
		return "", err
	}

	seed := bip39.NewSeed(mnemonic, "")

	switch wallet := wallet.(type) {
	case *scwallet.Wallet:
		return mnemonic, wallet.Initialize(seed)
	default:
		return "", fmt.Errorf("specified wallet does not support initialization")
	}
}

// Unpair deletes a pairing between wallet and geth.
func (s *PrivateAccountAPI) Unpair(ctx context.Context, url string, pin string) error {
	wallet, err := s.am.Wallet(url)
	if err != nil {
		return err
	}

	switch wallet := wallet.(type) {
	case *scwallet.Wallet:
		return wallet.Unpair([]byte(pin))
	default:
		return fmt.Errorf("specified wallet does not support pairing")
	}
}

// PublicBlockChainAPI provides an API to access the Ethereum blockchain.
// It offers only methods that operate on public data that is freely available to anyone.
type PublicBlockChainAPI struct {
	b Backend
}

// NewPublicBlockChainAPI creates a new Ethereum blockchain API.
func NewPublicBlockChainAPI(b Backend) *PublicBlockChainAPI {
	return &PublicBlockChainAPI{b}
}

// ChainId is the EIP-155 replay-protection chain id for the current ethereum chain config.
func (api *PublicBlockChainAPI) ChainId() (*hexutil.Big, error) {
	// if current block is at or past the EIP-155 replay-protection fork block, return chainID from config
	if config := api.b.ChainConfig(); config.IsEIP155(api.b.CurrentBlock().Number()) {
		return (*hexutil.Big)(config.ChainID), nil
	}
	return nil, fmt.Errorf("chain not synced beyond EIP-155 replay-protection fork block")
}

// BlockNumber returns the block number of the chain head.
func (s *PublicBlockChainAPI) BlockNumber() hexutil.Uint64 {
	header, _ := s.b.HeaderByNumber(context.Background(), rpc.LatestBlockNumber) // latest header should always be available
	return hexutil.Uint64(header.Number.Uint64())
}

// GetBalance returns the amount of wei for the given address in the state of the
// given block number. The rpc.LatestBlockNumber and rpc.PendingBlockNumber meta
// block numbers are also allowed.
func (s *PublicBlockChainAPI) GetBalance(ctx context.Context, address common.Address, blockNrOrHash rpc.BlockNumberOrHash) (*hexutil.Big, error) {
	state, _, err := s.b.StateAndHeaderByNumberOrHash(ctx, blockNrOrHash)
	if state == nil || err != nil {
		return nil, err
	}
	return (*hexutil.Big)(state.GetBalance(address)), state.Error()
}

// Result structs for GetProof
type AccountResult struct {
	Address      common.Address  `json:"address"`
	AccountProof []string        `json:"accountProof"`
	Balance      *hexutil.Big    `json:"balance"`
	CodeHash     common.Hash     `json:"codeHash"`
	Nonce        hexutil.Uint64  `json:"nonce"`
	StorageHash  common.Hash     `json:"storageHash"`
	StorageProof []StorageResult `json:"storageProof"`
}

type StorageResult struct {
	Key   string       `json:"key"`
	Value *hexutil.Big `json:"value"`
	Proof []string     `json:"proof"`
}

// GetProof returns the Merkle-proof for a given account and optionally some storage keys.
func (s *PublicBlockChainAPI) GetProof(ctx context.Context, address common.Address, storageKeys []string, blockNrOrHash rpc.BlockNumberOrHash) (*AccountResult, error) {
	state, _, err := s.b.StateAndHeaderByNumberOrHash(ctx, blockNrOrHash)
	if state == nil || err != nil {
		return nil, err
	}

	storageTrie := state.StorageTrie(address)
	storageHash := types.EmptyRootHash
	codeHash := state.GetCodeHash(address)
	storageProof := make([]StorageResult, len(storageKeys))

	// if we have a storageTrie, (which means the account exists), we can update the storagehash
	if storageTrie != nil {
		storageHash = storageTrie.Hash()
	} else {
		// no storageTrie means the account does not exist, so the codeHash is the hash of an empty bytearray.
		codeHash = crypto.Keccak256Hash(nil)
	}

	// create the proof for the storageKeys
	for i, key := range storageKeys {
		if storageTrie != nil {
			proof, storageError := state.GetStorageProof(address, common.HexToHash(key))
			if storageError != nil {
				return nil, storageError
			}
			storageProof[i] = StorageResult{key, (*hexutil.Big)(state.GetState(address, common.HexToHash(key)).Big()), toHexSlice(proof)}
		} else {
			storageProof[i] = StorageResult{key, &hexutil.Big{}, []string{}}
		}
	}

	// create the accountProof
	accountProof, proofErr := state.GetProof(address)
	if proofErr != nil {
		return nil, proofErr
	}

	return &AccountResult{
		Address:      address,
		AccountProof: toHexSlice(accountProof),
		Balance:      (*hexutil.Big)(state.GetBalance(address)),
		CodeHash:     codeHash,
		Nonce:        hexutil.Uint64(state.GetNonce(address)),
		StorageHash:  storageHash,
		StorageProof: storageProof,
	}, state.Error()
}

// GetHeaderByNumber returns the requested canonical block header.
// * When blockNr is -1 the chain head is returned.
// * When blockNr is -2 the pending chain head is returned.
func (s *PublicBlockChainAPI) GetHeaderByNumber(ctx context.Context, number rpc.BlockNumber) (map[string]interface{}, error) {
	header, err := s.b.HeaderByNumber(ctx, number)
	if header != nil && err == nil {
		response := s.rpcMarshalHeader(ctx, header)
		if number == rpc.PendingBlockNumber {
			// Pending header need to nil out a few fields
			for _, field := range []string{"hash", "nonce", "miner"} {
				response[field] = nil
			}
		}
		return response, err
	}
	return nil, err
}

// GetHeaderByHash returns the requested header by hash.
func (s *PublicBlockChainAPI) GetHeaderByHash(ctx context.Context, hash common.Hash) map[string]interface{} {
	header, _ := s.b.HeaderByHash(ctx, hash)
	if header != nil {
		return s.rpcMarshalHeader(ctx, header)
	}
	return nil
}

// GetBlockByNumber returns the requested canonical block.
// * When blockNr is -1 the chain head is returned.
// * When blockNr is -2 the pending chain head is returned.
// * When fullTx is true all transactions in the block are returned, otherwise
//   only the transaction hash is returned.
func (s *PublicBlockChainAPI) GetBlockByNumber(ctx context.Context, number rpc.BlockNumber, fullTx bool) (map[string]interface{}, error) {
	block, err := s.b.BlockByNumber(ctx, number)
	if block != nil && err == nil {
		response, err := s.rpcMarshalBlock(ctx, block, true, fullTx)
		if err == nil && number == rpc.PendingBlockNumber {
			// Pending blocks need to nil out a few fields
			for _, field := range []string{"hash", "nonce", "miner"} {
				response[field] = nil
			}
		}
		return response, err
	}
	return nil, err
}

// GetBlockByHash returns the requested block. When fullTx is true all transactions in the block are returned in full
// detail, otherwise only the transaction hash is returned.
func (s *PublicBlockChainAPI) GetBlockByHash(ctx context.Context, hash common.Hash, fullTx bool) (map[string]interface{}, error) {
	block, err := s.b.BlockByHash(ctx, hash)
	if block != nil {
		return s.rpcMarshalBlock(ctx, block, true, fullTx)
	}
	return nil, err
}

// GetUncleByBlockNumberAndIndex returns the uncle block for the given block hash and index.
func (s *PublicBlockChainAPI) GetUncleByBlockNumberAndIndex(ctx context.Context, blockNr rpc.BlockNumber, index hexutil.Uint) (map[string]interface{}, error) {
	block, err := s.b.BlockByNumber(ctx, blockNr)
	if block != nil {
		uncles := block.Uncles()
		if index >= hexutil.Uint(len(uncles)) {
			log.Debug("Requested uncle not found", "number", blockNr, "hash", block.Hash(), "index", index)
			return nil, nil
		}
		block = types.NewBlockWithHeader(uncles[index])
		return s.rpcMarshalBlock(ctx, block, false, false)
	}
	return nil, err
}

// GetUncleByBlockHashAndIndex returns the uncle block for the given block hash and index.
func (s *PublicBlockChainAPI) GetUncleByBlockHashAndIndex(ctx context.Context, blockHash common.Hash, index hexutil.Uint) (map[string]interface{}, error) {
	block, err := s.b.BlockByHash(ctx, blockHash)
	if block != nil {
		uncles := block.Uncles()
		if index >= hexutil.Uint(len(uncles)) {
			log.Debug("Requested uncle not found", "number", block.Number(), "hash", blockHash, "index", index)
			return nil, nil
		}
		block = types.NewBlockWithHeader(uncles[index])
		return s.rpcMarshalBlock(ctx, block, false, false)
	}
	return nil, err
}

// GetUncleCountByBlockNumber returns number of uncles in the block for the given block number
func (s *PublicBlockChainAPI) GetUncleCountByBlockNumber(ctx context.Context, blockNr rpc.BlockNumber) *hexutil.Uint {
	if block, _ := s.b.BlockByNumber(ctx, blockNr); block != nil {
		n := hexutil.Uint(len(block.Uncles()))
		return &n
	}
	return nil
}

// GetUncleCountByBlockHash returns number of uncles in the block for the given block hash
func (s *PublicBlockChainAPI) GetUncleCountByBlockHash(ctx context.Context, blockHash common.Hash) *hexutil.Uint {
	if block, _ := s.b.BlockByHash(ctx, blockHash); block != nil {
		n := hexutil.Uint(len(block.Uncles()))
		return &n
	}
	return nil
}

// GetCode returns the code stored at the given address in the state for the given block number.
func (s *PublicBlockChainAPI) GetCode(ctx context.Context, address common.Address, blockNrOrHash rpc.BlockNumberOrHash) (hexutil.Bytes, error) {
	state, _, err := s.b.StateAndHeaderByNumberOrHash(ctx, blockNrOrHash)
	if state == nil || err != nil {
		return nil, err
	}
	code := state.GetCode(address)
	return code, state.Error()
}

// GetStorageAt returns the storage from the state at the given address, key and
// block number. The rpc.LatestBlockNumber and rpc.PendingBlockNumber meta block
// numbers are also allowed.
func (s *PublicBlockChainAPI) GetStorageAt(ctx context.Context, address common.Address, key string, blockNrOrHash rpc.BlockNumberOrHash) (hexutil.Bytes, error) {
	state, _, err := s.b.StateAndHeaderByNumberOrHash(ctx, blockNrOrHash)
	if state == nil || err != nil {
		return nil, err
	}
	res := state.GetState(address, common.HexToHash(key))
	return res[:], state.Error()
}

// OverrideAccount indicates the overriding fields of account during the execution
// of a message call.
// Note, state and stateDiff can't be specified at the same time. If state is
// set, message execution will only use the data in the given state. Otherwise
// if statDiff is set, all diff will be applied first and then execute the call
// message.
type OverrideAccount struct {
	Nonce     *hexutil.Uint64              `json:"nonce"`
	Code      *hexutil.Bytes               `json:"code"`
	Balance   **hexutil.Big                `json:"balance"`
	State     *map[common.Hash]common.Hash `json:"state"`
	StateDiff *map[common.Hash]common.Hash `json:"stateDiff"`
}

// StateOverride is the collection of overridden accounts.
type StateOverride map[common.Address]OverrideAccount

// Apply overrides the fields of specified accounts into the given state.
func (diff *StateOverride) Apply(state *state.StateDB) error {
	if diff == nil {
		return nil
	}
	for addr, account := range *diff {
		// Override account nonce.
		if account.Nonce != nil {
			state.SetNonce(addr, uint64(*account.Nonce))
		}
		// Override account(contract) code.
		if account.Code != nil {
			state.SetCode(addr, *account.Code)
		}
		// Override account balance.
		if account.Balance != nil {
			state.SetBalance(addr, (*big.Int)(*account.Balance))
		}
		if account.State != nil && account.StateDiff != nil {
			return fmt.Errorf("account %s has both 'state' and 'stateDiff'", addr.Hex())
		}
		// Replace entire state if caller requires.
		if account.State != nil {
			state.SetStorage(addr, *account.State)
		}
		// Apply state diff into specified accounts.
		if account.StateDiff != nil {
			for key, value := range *account.StateDiff {
				state.SetState(addr, key, value)
			}
		}
	}
	return nil
}

<<<<<<< HEAD
func DoCall(ctx context.Context, b Backend, args TransactionArgs, blockNrOrHash rpc.BlockNumberOrHash, overrides *StateOverride, timeout time.Duration, globalGasCap uint64, gasEstimation bool) (*core.ExecutionResult, error) {
=======
// BlockOverrides is a set of header fields to override.
type BlockOverrides struct {
	Number     *hexutil.Big
	Difficulty *hexutil.Big
	Time       *hexutil.Big
	GasLimit   *hexutil.Uint64
	Coinbase   *common.Address
	Random     *common.Hash
}

// Apply overrides the given header fields into the given block context.
func (diff *BlockOverrides) Apply(blockCtx *vm.BlockContext) {
	if diff == nil {
		return
	}
	if diff.Number != nil {
		blockCtx.BlockNumber = diff.Number.ToInt()
	}
	if diff.Difficulty != nil {
		blockCtx.Difficulty = diff.Difficulty.ToInt()
	}
	if diff.Time != nil {
		blockCtx.Time = diff.Time.ToInt()
	}
	if diff.GasLimit != nil {
		blockCtx.GasLimit = uint64(*diff.GasLimit)
	}
	if diff.Coinbase != nil {
		blockCtx.Coinbase = *diff.Coinbase
	}
	if diff.Random != nil {
		blockCtx.Random = diff.Random
	}
}

func DoCall(ctx context.Context, b Backend, args TransactionArgs, blockNrOrHash rpc.BlockNumberOrHash, overrides *StateOverride, timeout time.Duration, globalGasCap uint64) (*core.ExecutionResult, error) {
>>>>>>> 23bee162
	defer func(start time.Time) { log.Debug("Executing EVM call finished", "runtime", time.Since(start)) }(time.Now())

	state, header, err := b.StateAndHeaderByNumberOrHash(ctx, blockNrOrHash)
	if state == nil || err != nil {
		return nil, err
	}
	if err := overrides.Apply(state); err != nil {
		return nil, err
	}
	// Setup context so it may be cancelled the call has completed
	// or, in case of unmetered gas, setup a context with a timeout.
	var cancel context.CancelFunc
	if timeout > 0 {
		ctx, cancel = context.WithTimeout(ctx, timeout)
	} else {
		ctx, cancel = context.WithCancel(ctx)
	}
	// Make sure the context is cancelled when the call has completed
	// this makes sure resources are cleaned up.
	defer cancel()

	// Get a new instance of the EVM.
	msg, err := args.ToMessage(globalGasCap, header, state)
	if err != nil {
		return nil, err
	}

	// Arbitrum: mark the reason for this call
	var txRunMode types.MessageRunMode
	if gasEstimation {
		txRunMode = types.MessageGasEstimationMode
	} else {
		txRunMode = types.MessageEthcallMode
	}
	msg.TxRunMode = txRunMode

	// Arbitrum: support NodeInterface.sol by swapping out the message if needed
	if core.InterceptRPCMessage != nil {
		var res *core.ExecutionResult
		msg, res, err = core.InterceptRPCMessage(msg, ctx, state, header, b)
		if err != nil || res != nil {
			return res, err
		}
		msg.TxRunMode = txRunMode
	}

	evm, vmError, err := b.GetEVM(ctx, msg, state, header, &vm.Config{NoBaseFee: true})
	if err != nil {
		return nil, err
	}
	// Wait for the context to be done and cancel the evm. Even if the
	// EVM has finished, cancelling may be done (repeatedly)
	go func() {
		<-ctx.Done()
		evm.Cancel()
	}()

	// Execute the message.
	gp := new(core.GasPool).AddGas(math.MaxUint64)
	result, err := core.ApplyMessage(evm, msg, gp)
	if err := vmError(); err != nil {
		return nil, err
	}

	// If the timer caused an abort, return an appropriate error message
	if evm.Cancelled() {
		return nil, fmt.Errorf("execution aborted (timeout = %v)", timeout)
	}
	if err != nil {
		return result, fmt.Errorf("err: %w (supplied gas %d)", err, msg.Gas())
	}

	// Arbitrum: a tx can schedule another (see retryables)
	scheduled := result.ScheduledTxes
	for gasEstimation && len(scheduled) > 0 {
		// make a new EVM for the scheduled Tx (an EVM must never be reused)
		evm, vmError, err := b.GetEVM(ctx, msg, state, header, &vm.Config{NoBaseFee: true})
		if err != nil {
			return nil, err
		}
		go func() {
			<-ctx.Done()
			evm.Cancel()
		}()

		// This will panic if the scheduled tx is signed, but we only schedule unsigned ones
		msg, err := scheduled[0].AsMessage(types.NewArbitrumSigner(nil), header.BaseFee)
		if err != nil {
			return nil, err
		}
		scheduledTxResult, err := core.ApplyMessage(evm, msg, gp)
		if err != nil {
			return nil, err // Bail out
		}
		if err := vmError(); err != nil {
			return nil, err
		}
		if scheduledTxResult.Failed() {
			return scheduledTxResult, nil
		}
		scheduled = append(scheduled[1:], scheduledTxResult.ScheduledTxes...)
	}

	return result, nil
}

func newRevertError(result *core.ExecutionResult) *revertError {
	reason, errUnpack := abi.UnpackRevert(result.Revert())
	err := errors.New("execution reverted")
	if errUnpack == nil {
		err = fmt.Errorf("execution reverted: %v", reason)
	}
	if core.RenderRPCError != nil {
		if arbErr := core.RenderRPCError(result.Revert()); arbErr != nil {
			err = arbErr
		}
	}
	return &revertError{
		error:  err,
		reason: hexutil.Encode(result.Revert()),
	}
}

// revertError is an API error that encompassas an EVM revertal with JSON error
// code and a binary data blob.
type revertError struct {
	error
	reason string // revert reason hex encoded
}

// ErrorCode returns the JSON error code for a revertal.
// See: https://github.com/ethereum/wiki/wiki/JSON-RPC-Error-Codes-Improvement-Proposal
func (e *revertError) ErrorCode() int {
	return 3
}

// ErrorData returns the hex encoded revert reason.
func (e *revertError) ErrorData() interface{} {
	return e.reason
}

// Call executes the given transaction on the state for the given block number.
//
// Additionally, the caller can specify a batch of contract for fields overriding.
//
// Note, this function doesn't make and changes in the state/blockchain and is
// useful to execute and retrieve values.
func (s *PublicBlockChainAPI) Call(ctx context.Context, args TransactionArgs, blockNrOrHash rpc.BlockNumberOrHash, overrides *StateOverride) (hexutil.Bytes, error) {
	result, err := DoCall(ctx, s.b, args, blockNrOrHash, overrides, s.b.RPCEVMTimeout(), s.b.RPCGasCap(), false)
	if err != nil {
		return nil, err
	}
	// If the result contains a revert reason, try to unpack and return it.
	if len(result.Revert()) > 0 {
		return nil, newRevertError(result)
	}
	return result.Return(), result.Err
}

func DoEstimateGas(ctx context.Context, b Backend, args TransactionArgs, blockNrOrHash rpc.BlockNumberOrHash, gasCap uint64) (hexutil.Uint64, error) {
	// Binary search the gas requirement, as it may be higher than the amount used
	var (
		lo  uint64 = params.TxGas - 1
		hi  uint64
		cap uint64
	)
	// Use zero address if sender unspecified.
	if args.From == nil {
		args.From = new(common.Address)
	}
	// Determine the highest gas limit can be used during the estimation.
	if args.Gas != nil && uint64(*args.Gas) >= params.TxGas {
		hi = uint64(*args.Gas)
	} else {
		// Retrieve the block to act as the gas ceiling
		block, err := b.BlockByNumberOrHash(ctx, blockNrOrHash)
		if err != nil {
			return 0, err
		}
		if block == nil {
			return 0, errors.New("block not found")
		}
		hi = block.GasLimit()
	}
	// Normalize the max fee per gas the call is willing to spend.
	var feeCap *big.Int
	if args.GasPrice != nil && (args.MaxFeePerGas != nil || args.MaxPriorityFeePerGas != nil) {
		return 0, errors.New("both gasPrice and (maxFeePerGas or maxPriorityFeePerGas) specified")
	} else if args.GasPrice != nil {
		feeCap = args.GasPrice.ToInt()
	} else if args.MaxFeePerGas != nil {
		feeCap = args.MaxFeePerGas.ToInt()
	} else {
		feeCap = common.Big0
	}
	// Recap the highest gas limit with account's available balance.
	if feeCap.BitLen() != 0 {
		state, _, err := b.StateAndHeaderByNumberOrHash(ctx, blockNrOrHash)
		if err != nil {
			return 0, err
		}
		balance := state.GetBalance(*args.From) // from can't be nil
		available := new(big.Int).Set(balance)
		if args.Value != nil {
			if args.Value.ToInt().Cmp(available) >= 0 {
				return 0, errors.New("insufficient funds for transfer")
			}
			available.Sub(available, args.Value.ToInt())
		}
		allowance := new(big.Int).Div(available, feeCap)

		// If the allowance is larger than maximum uint64, skip checking
		if allowance.IsUint64() && hi > allowance.Uint64() {
			transfer := args.Value
			if transfer == nil {
				transfer = new(hexutil.Big)
			}
			log.Warn("Gas estimation capped by limited funds", "original", hi, "balance", balance,
				"sent", transfer.ToInt(), "maxFeePerGas", feeCap, "fundable", allowance)
			hi = allowance.Uint64()
		}
	}

	// Arbitrum: raise the gas cap to ignore L1 costs so that it's compute-only
	vanillaGasCap := gasCap
	{
		state, header, err := b.StateAndHeaderByNumberOrHash(ctx, blockNrOrHash)
		if state == nil || err != nil {
			return 0, err
		}
		gasCap, err = args.L2OnlyGasCap(gasCap, header, state)
		if err != nil {
			return 0, err
		}
	}

	// Recap the highest gas allowance with specified gascap.
	if gasCap != 0 && hi > gasCap {
		log.Warn("Caller gas above allowance, capping", "requested", hi, "cap", gasCap)
		hi = gasCap
	}
	cap = hi

	// Create a helper to check if a gas allowance results in an executable transaction
	executable := func(gas uint64) (bool, *core.ExecutionResult, error) {
		args.Gas = (*hexutil.Uint64)(&gas)

		result, err := DoCall(ctx, b, args, blockNrOrHash, nil, 0, vanillaGasCap, true)
		if err != nil {
			if errors.Is(err, core.ErrIntrinsicGas) {
				return true, nil, nil // Special case, raise gas limit
			}
			return true, nil, err // Bail out
		}
		return result.Failed(), result, nil
	}
	// Execute the binary search and hone in on an executable gas limit
	for lo+1 < hi {
		mid := (hi + lo) / 2
		failed, _, err := executable(mid)

		// If the error is not nil(consensus error), it means the provided message
		// call or transaction will never be accepted no matter how much gas it is
		// assigned. Return the error directly, don't struggle any more.
		if err != nil {
			return 0, err
		}
		if failed {
			lo = mid
		} else {
			hi = mid
		}
	}
	// Reject the transaction as invalid if it still fails at the highest allowance
	if hi == cap {
		failed, result, err := executable(hi)
		if err != nil {
			return 0, err
		}
		if failed {
			if result != nil && result.Err != vm.ErrOutOfGas {
				if len(result.Revert()) > 0 {
					return 0, newRevertError(result)
				}
				return 0, result.Err
			}
			// Otherwise, the specified gas cap is too low
			return 0, fmt.Errorf("gas required exceeds allowance (%d)", cap)
		}
	}
	return hexutil.Uint64(hi), nil
}

// EstimateGas returns an estimate of the amount of gas needed to execute the
// given transaction against the current pending block.
func (s *PublicBlockChainAPI) EstimateGas(ctx context.Context, args TransactionArgs, blockNrOrHash *rpc.BlockNumberOrHash) (hexutil.Uint64, error) {
	bNrOrHash := rpc.BlockNumberOrHashWithNumber(rpc.PendingBlockNumber)
	if blockNrOrHash != nil {
		bNrOrHash = *blockNrOrHash
	}
	return DoEstimateGas(ctx, s.b, args, bNrOrHash, s.b.RPCGasCap())
}

// RPCMarshalHeader converts the given header to the RPC output .
func RPCMarshalHeader(head *types.Header) map[string]interface{} {
	result := map[string]interface{}{
		"number":           (*hexutil.Big)(head.Number),
		"hash":             head.Hash(),
		"parentHash":       head.ParentHash,
		"nonce":            head.Nonce,
		"mixHash":          head.MixDigest,
		"sha3Uncles":       head.UncleHash,
		"logsBloom":        head.Bloom,
		"stateRoot":        head.Root,
		"miner":            head.Coinbase,
		"difficulty":       (*hexutil.Big)(head.Difficulty),
		"extraData":        hexutil.Bytes(head.Extra),
		"size":             hexutil.Uint64(head.Size()),
		"gasLimit":         hexutil.Uint64(head.GasLimit),
		"gasUsed":          hexutil.Uint64(head.GasUsed),
		"timestamp":        hexutil.Uint64(head.Time),
		"transactionsRoot": head.TxHash,
		"receiptsRoot":     head.ReceiptHash,
	}

	if head.BaseFee != nil {
		result["baseFeePerGas"] = (*hexutil.Big)(head.BaseFee)
	}

	return result
}

// RPCMarshalBlock converts the given block to the RPC output which depends on fullTx. If inclTx is true transactions are
// returned. When fullTx is true the returned block contains full transaction details, otherwise it will only contain
// transaction hashes.
func RPCMarshalBlock(block *types.Block, inclTx bool, fullTx bool, config *params.ChainConfig) (map[string]interface{}, error) {
	fields := RPCMarshalHeader(block.Header())
	fields["size"] = hexutil.Uint64(block.Size())

	if inclTx {
		formatTx := func(tx *types.Transaction) (interface{}, error) {
			return tx.Hash(), nil
		}
		if fullTx {
			formatTx = func(tx *types.Transaction) (interface{}, error) {
				return newRPCTransactionFromBlockHash(block, tx.Hash(), config), nil
			}
		}
		txs := block.Transactions()
		transactions := make([]interface{}, len(txs))
		var err error
		for i, tx := range txs {
			if transactions[i], err = formatTx(tx); err != nil {
				return nil, err
			}
		}
		fields["transactions"] = transactions
	}
	uncles := block.Uncles()
	uncleHashes := make([]common.Hash, len(uncles))
	for i, uncle := range uncles {
		uncleHashes[i] = uncle.Hash()
	}
	fields["uncles"] = uncleHashes

	if config.IsArbitrum() {
		fillArbitrumHeaderInfo(block.Header(), fields)
	}

	return fields, nil
}

func fillArbitrumHeaderInfo(header *types.Header, fields map[string]interface{}) {
	info, err := types.DeserializeHeaderExtraInformation(header)
	if err != nil {
		log.Error("Expected header to contain arbitrum data", "blockHash", header.Hash())
	} else {
		fields["l1BlockNumber"] = hexutil.Uint64(info.L1BlockNumber)
		fields["sendRoot"] = info.SendRoot
		fields["sendCount"] = hexutil.Uint64(info.SendCount)
	}
}

// rpcMarshalHeader uses the generalized output filler, then adds the total difficulty field, which requires
// a `PublicBlockchainAPI`.
func (s *PublicBlockChainAPI) rpcMarshalHeader(ctx context.Context, header *types.Header) map[string]interface{} {
	fields := RPCMarshalHeader(header)
	fields["totalDifficulty"] = (*hexutil.Big)(s.b.GetTd(ctx, header.Hash()))
	if s.b.ChainConfig().IsArbitrum() {
		fillArbitrumHeaderInfo(header, fields)
	}
	return fields
}

// rpcMarshalBlock uses the generalized output filler, then adds the total difficulty field, which requires
// a `PublicBlockchainAPI`.
func (s *PublicBlockChainAPI) rpcMarshalBlock(ctx context.Context, b *types.Block, inclTx bool, fullTx bool) (map[string]interface{}, error) {
	fields, err := RPCMarshalBlock(b, inclTx, fullTx, s.b.ChainConfig())
	if err != nil {
		return nil, err
	}
	if inclTx {
		fields["totalDifficulty"] = (*hexutil.Big)(s.b.GetTd(ctx, b.Hash()))
	}
	return fields, err
}

// RPCTransaction represents a transaction that will serialize to the RPC representation of a transaction
type RPCTransaction struct {
	BlockHash        *common.Hash      `json:"blockHash"`
	BlockNumber      *hexutil.Big      `json:"blockNumber"`
	From             common.Address    `json:"from"`
	Gas              hexutil.Uint64    `json:"gas"`
	GasPrice         *hexutil.Big      `json:"gasPrice"`
	GasFeeCap        *hexutil.Big      `json:"maxFeePerGas,omitempty"`
	GasTipCap        *hexutil.Big      `json:"maxPriorityFeePerGas,omitempty"`
	Hash             common.Hash       `json:"hash"`
	Input            hexutil.Bytes     `json:"input"`
	Nonce            hexutil.Uint64    `json:"nonce"`
	To               *common.Address   `json:"to"`
	TransactionIndex *hexutil.Uint64   `json:"transactionIndex"`
	Value            *hexutil.Big      `json:"value"`
	Type             hexutil.Uint64    `json:"type"`
	Accesses         *types.AccessList `json:"accessList,omitempty"`
	ChainID          *hexutil.Big      `json:"chainId,omitempty"`
	V                *hexutil.Big      `json:"v"`
	R                *hexutil.Big      `json:"r"`
	S                *hexutil.Big      `json:"s"`

	// Arbitrum fields:
	RequestId           *common.Hash    `json:"requestId,omitempty"`           // Contract SubmitRetryable Deposit
	TicketId            *common.Hash    `json:"ticketId,omitempty"`            // Retry
	MaxRefund           *hexutil.Big    `json:"maxRefund,omitempty"`           // Retry
	SubmissionFeeRefund *hexutil.Big    `json:"submissionFeeRefund,omitempty"` // Retry
	RefundTo            *common.Address `json:"refundTo,omitempty"`            // SubmitRetryable Retry
	L1BaseFee           *hexutil.Big    `json:"l1BaseFee,omitempty"`           // SubmitRetryable
	DepositValue        *hexutil.Big    `json:"depositValue,omitempty"`        // SubmitRetryable
	RetryTo             *common.Address `json:"retryTo,omitempty"`             // SubmitRetryable
	RetryData           *hexutil.Bytes  `json:"retryData,omitempty"`           // SubmitRetryable
	Beneficiary         *common.Address `json:"beneficiary,omitempty"`         // SubmitRetryable
	MaxSubmissionFee    *hexutil.Big    `json:"maxSubmissionFee,omitempty"`    // SubmitRetryable
}

// newRPCTransaction returns a transaction that will serialize to the RPC
// representation, with the given location metadata set (if available).
func newRPCTransaction(tx *types.Transaction, blockHash common.Hash, blockNumber uint64, index uint64, baseFee *big.Int, config *params.ChainConfig) *RPCTransaction {
	signer := types.MakeSigner(config, new(big.Int).SetUint64(blockNumber))
	from, _ := types.Sender(signer, tx)
	v, r, s := tx.RawSignatureValues()
	result := &RPCTransaction{
		Type:     hexutil.Uint64(tx.Type()),
		From:     from,
		Gas:      hexutil.Uint64(tx.Gas()),
		GasPrice: (*hexutil.Big)(tx.GasPrice()),
		Hash:     tx.Hash(),
		Input:    hexutil.Bytes(tx.Data()),
		Nonce:    hexutil.Uint64(tx.Nonce()),
		To:       tx.To(),
		Value:    (*hexutil.Big)(tx.Value()),
		V:        (*hexutil.Big)(v),
		R:        (*hexutil.Big)(r),
		S:        (*hexutil.Big)(s),
	}
	if blockHash != (common.Hash{}) {
		result.BlockHash = &blockHash
		result.BlockNumber = (*hexutil.Big)(new(big.Int).SetUint64(blockNumber))
		result.TransactionIndex = (*hexutil.Uint64)(&index)
	}
	switch tx.Type() {
	case types.AccessListTxType:
		al := tx.AccessList()
		result.Accesses = &al
		result.ChainID = (*hexutil.Big)(tx.ChainId())
	case types.DynamicFeeTxType:
		al := tx.AccessList()
		result.Accesses = &al
		result.ChainID = (*hexutil.Big)(tx.ChainId())
		result.GasFeeCap = (*hexutil.Big)(tx.GasFeeCap())
		result.GasTipCap = (*hexutil.Big)(tx.GasTipCap())
		// if the transaction has been mined, compute the effective gas price
		if baseFee != nil && blockHash != (common.Hash{}) {
			// price = min(tip, gasFeeCap - baseFee) + baseFee
			price := math.BigMin(new(big.Int).Add(tx.GasTipCap(), baseFee), tx.GasFeeCap())
			result.GasPrice = (*hexutil.Big)(price)
		} else {
			result.GasPrice = (*hexutil.Big)(tx.GasFeeCap())
		}
	}

	// Arbitrum: support arbitrum-specific transaction types
	switch inner := tx.GetInner().(type) {
	case *types.ArbitrumInternalTx:
		result.ChainID = (*hexutil.Big)(inner.ChainId)
	case *types.ArbitrumDepositTx:
		result.RequestId = &inner.L1RequestId
		result.ChainID = (*hexutil.Big)(inner.ChainId)
	case *types.ArbitrumContractTx:
		result.RequestId = &inner.RequestId
		result.GasFeeCap = (*hexutil.Big)(inner.GasFeeCap)
		result.ChainID = (*hexutil.Big)(inner.ChainId)
	case *types.ArbitrumRetryTx:
		result.TicketId = &inner.TicketId
		result.RefundTo = &inner.RefundTo
		result.GasFeeCap = (*hexutil.Big)(inner.GasFeeCap)
		result.ChainID = (*hexutil.Big)(inner.ChainId)
		result.MaxRefund = (*hexutil.Big)(inner.MaxRefund)
		result.SubmissionFeeRefund = (*hexutil.Big)(inner.SubmissionFeeRefund)
	case *types.ArbitrumSubmitRetryableTx:
		result.RequestId = &inner.RequestId
		result.L1BaseFee = (*hexutil.Big)(inner.L1BaseFee)
		result.DepositValue = (*hexutil.Big)(inner.DepositValue)
		result.RetryTo = inner.RetryTo
		result.RetryData = (*hexutil.Bytes)(&inner.RetryData)
		result.Beneficiary = &inner.Beneficiary
		result.RefundTo = &inner.FeeRefundAddr
		result.MaxSubmissionFee = (*hexutil.Big)(inner.MaxSubmissionFee)
		result.GasFeeCap = (*hexutil.Big)(inner.GasFeeCap)
		result.ChainID = (*hexutil.Big)(inner.ChainId)
	}
	return result
}

// newRPCPendingTransaction returns a pending transaction that will serialize to the RPC representation
func newRPCPendingTransaction(tx *types.Transaction, current *types.Header, config *params.ChainConfig) *RPCTransaction {
	var baseFee *big.Int
	blockNumber := uint64(0)
	if current != nil {
		baseFee = misc.CalcBaseFee(config, current)
		blockNumber = current.Number.Uint64()
	}
	return newRPCTransaction(tx, common.Hash{}, blockNumber, 0, baseFee, config)
}

// newRPCTransactionFromBlockIndex returns a transaction that will serialize to the RPC representation.
func newRPCTransactionFromBlockIndex(b *types.Block, index uint64, config *params.ChainConfig) *RPCTransaction {
	txs := b.Transactions()
	if index >= uint64(len(txs)) {
		return nil
	}
	return newRPCTransaction(txs[index], b.Hash(), b.NumberU64(), index, b.BaseFee(), config)
}

// newRPCRawTransactionFromBlockIndex returns the bytes of a transaction given a block and a transaction index.
func newRPCRawTransactionFromBlockIndex(b *types.Block, index uint64) hexutil.Bytes {
	txs := b.Transactions()
	if index >= uint64(len(txs)) {
		return nil
	}
	blob, _ := txs[index].MarshalBinary()
	return blob
}

// newRPCTransactionFromBlockHash returns a transaction that will serialize to the RPC representation.
func newRPCTransactionFromBlockHash(b *types.Block, hash common.Hash, config *params.ChainConfig) *RPCTransaction {
	for idx, tx := range b.Transactions() {
		if tx.Hash() == hash {
			return newRPCTransactionFromBlockIndex(b, uint64(idx), config)
		}
	}
	return nil
}

// accessListResult returns an optional accesslist
// Its the result of the `debug_createAccessList` RPC call.
// It contains an error if the transaction itself failed.
type accessListResult struct {
	Accesslist *types.AccessList `json:"accessList"`
	Error      string            `json:"error,omitempty"`
	GasUsed    hexutil.Uint64    `json:"gasUsed"`
}

// CreateAccessList creates a EIP-2930 type AccessList for the given transaction.
// Reexec and BlockNrOrHash can be specified to create the accessList on top of a certain state.
func (s *PublicBlockChainAPI) CreateAccessList(ctx context.Context, args TransactionArgs, blockNrOrHash *rpc.BlockNumberOrHash) (*accessListResult, error) {
	bNrOrHash := rpc.BlockNumberOrHashWithNumber(rpc.PendingBlockNumber)
	if blockNrOrHash != nil {
		bNrOrHash = *blockNrOrHash
	}
	acl, gasUsed, vmerr, err := AccessList(ctx, s.b, bNrOrHash, args)
	if err != nil {
		return nil, err
	}
	result := &accessListResult{Accesslist: &acl, GasUsed: hexutil.Uint64(gasUsed)}
	if vmerr != nil {
		result.Error = vmerr.Error()
	}
	return result, nil
}

// AccessList creates an access list for the given transaction.
// If the accesslist creation fails an error is returned.
// If the transaction itself fails, an vmErr is returned.
func AccessList(ctx context.Context, b Backend, blockNrOrHash rpc.BlockNumberOrHash, args TransactionArgs) (acl types.AccessList, gasUsed uint64, vmErr error, err error) {
	// Retrieve the execution context
	db, header, err := b.StateAndHeaderByNumberOrHash(ctx, blockNrOrHash)
	if db == nil || err != nil {
		return nil, 0, nil, err
	}
	// If the gas amount is not set, extract this as it will depend on access
	// lists and we'll need to reestimate every time
	nogas := args.Gas == nil

	// Ensure any missing fields are filled, extract the recipient and input data
	if err := args.setDefaults(ctx, b); err != nil {
		return nil, 0, nil, err
	}
	var to common.Address
	if args.To != nil {
		to = *args.To
	} else {
		to = crypto.CreateAddress(args.from(), uint64(*args.Nonce))
	}
	isPostMerge := header.Difficulty.Cmp(common.Big0) == 0
	// Retrieve the precompiles since they don't need to be added to the access list
	precompiles := vm.ActivePrecompiles(b.ChainConfig().Rules(header.Number, isPostMerge))

	// Create an initial tracer
	prevTracer := logger.NewAccessListTracer(nil, args.from(), to, precompiles)
	if args.AccessList != nil {
		prevTracer = logger.NewAccessListTracer(*args.AccessList, args.from(), to, precompiles)
	}
	for {
		// Retrieve the current access list to expand
		accessList := prevTracer.AccessList()
		log.Trace("Creating access list", "input", accessList)

		// If no gas amount was specified, each unique access list needs it's own
		// gas calculation. This is quite expensive, but we need to be accurate
		// and it's convered by the sender only anyway.
		if nogas {
			args.Gas = nil
			if err := args.setDefaults(ctx, b); err != nil {
				return nil, 0, nil, err // shouldn't happen, just in case
			}
		}
		// Copy the original db so we don't modify it
		statedb := db.Copy()
		// Set the accesslist to the last al
		args.AccessList = &accessList
		msg, err := args.ToMessage(b.RPCGasCap(), header, statedb)
		if err != nil {
			return nil, 0, nil, err
		}

		// Apply the transaction with the access list tracer
		tracer := logger.NewAccessListTracer(accessList, args.from(), to, precompiles)
		config := vm.Config{Tracer: tracer, Debug: true, NoBaseFee: true}
		vmenv, _, err := b.GetEVM(ctx, msg, statedb, header, &config)
		if err != nil {
			return nil, 0, nil, err
		}
		res, err := core.ApplyMessage(vmenv, msg, new(core.GasPool).AddGas(msg.Gas()))
		if err != nil {
			return nil, 0, nil, fmt.Errorf("failed to apply transaction: %v err: %v", args.toTransaction().Hash(), err)
		}
		if tracer.Equal(prevTracer) {
			return accessList, res.UsedGas, res.Err, nil
		}
		prevTracer = tracer
	}
}

// PublicTransactionPoolAPI exposes methods for the RPC interface
type PublicTransactionPoolAPI struct {
	b         Backend
	nonceLock *AddrLocker
	signer    types.Signer
}

// NewPublicTransactionPoolAPI creates a new RPC service with methods specific for the transaction pool.
func NewPublicTransactionPoolAPI(b Backend, nonceLock *AddrLocker) *PublicTransactionPoolAPI {
	// The signer used by the API should always be the 'latest' known one because we expect
	// signers to be backwards-compatible with old transactions.
	signer := types.LatestSigner(b.ChainConfig())
	return &PublicTransactionPoolAPI{b, nonceLock, signer}
}

// GetBlockTransactionCountByNumber returns the number of transactions in the block with the given block number.
func (s *PublicTransactionPoolAPI) GetBlockTransactionCountByNumber(ctx context.Context, blockNr rpc.BlockNumber) *hexutil.Uint {
	if block, _ := s.b.BlockByNumber(ctx, blockNr); block != nil {
		n := hexutil.Uint(len(block.Transactions()))
		return &n
	}
	return nil
}

// GetBlockTransactionCountByHash returns the number of transactions in the block with the given hash.
func (s *PublicTransactionPoolAPI) GetBlockTransactionCountByHash(ctx context.Context, blockHash common.Hash) *hexutil.Uint {
	if block, _ := s.b.BlockByHash(ctx, blockHash); block != nil {
		n := hexutil.Uint(len(block.Transactions()))
		return &n
	}
	return nil
}

// GetTransactionByBlockNumberAndIndex returns the transaction for the given block number and index.
func (s *PublicTransactionPoolAPI) GetTransactionByBlockNumberAndIndex(ctx context.Context, blockNr rpc.BlockNumber, index hexutil.Uint) *RPCTransaction {
	if block, _ := s.b.BlockByNumber(ctx, blockNr); block != nil {
		return newRPCTransactionFromBlockIndex(block, uint64(index), s.b.ChainConfig())
	}
	return nil
}

// GetTransactionByBlockHashAndIndex returns the transaction for the given block hash and index.
func (s *PublicTransactionPoolAPI) GetTransactionByBlockHashAndIndex(ctx context.Context, blockHash common.Hash, index hexutil.Uint) *RPCTransaction {
	if block, _ := s.b.BlockByHash(ctx, blockHash); block != nil {
		return newRPCTransactionFromBlockIndex(block, uint64(index), s.b.ChainConfig())
	}
	return nil
}

// GetRawTransactionByBlockNumberAndIndex returns the bytes of the transaction for the given block number and index.
func (s *PublicTransactionPoolAPI) GetRawTransactionByBlockNumberAndIndex(ctx context.Context, blockNr rpc.BlockNumber, index hexutil.Uint) hexutil.Bytes {
	if block, _ := s.b.BlockByNumber(ctx, blockNr); block != nil {
		return newRPCRawTransactionFromBlockIndex(block, uint64(index))
	}
	return nil
}

// GetRawTransactionByBlockHashAndIndex returns the bytes of the transaction for the given block hash and index.
func (s *PublicTransactionPoolAPI) GetRawTransactionByBlockHashAndIndex(ctx context.Context, blockHash common.Hash, index hexutil.Uint) hexutil.Bytes {
	if block, _ := s.b.BlockByHash(ctx, blockHash); block != nil {
		return newRPCRawTransactionFromBlockIndex(block, uint64(index))
	}
	return nil
}

// GetTransactionCount returns the number of transactions the given address has sent for the given block number
func (s *PublicTransactionPoolAPI) GetTransactionCount(ctx context.Context, address common.Address, blockNrOrHash rpc.BlockNumberOrHash) (*hexutil.Uint64, error) {
	// Ask transaction pool for the nonce which includes pending transactions
	if blockNr, ok := blockNrOrHash.Number(); ok && blockNr == rpc.PendingBlockNumber {
		nonce, err := s.b.GetPoolNonce(ctx, address)
		if err != nil {
			return nil, err
		}
		return (*hexutil.Uint64)(&nonce), nil
	}
	// Resolve block number and use its state to ask for the nonce
	state, _, err := s.b.StateAndHeaderByNumberOrHash(ctx, blockNrOrHash)
	if state == nil || err != nil {
		return nil, err
	}
	nonce := state.GetNonce(address)
	return (*hexutil.Uint64)(&nonce), state.Error()
}

// GetTransactionByHash returns the transaction for the given hash
func (s *PublicTransactionPoolAPI) GetTransactionByHash(ctx context.Context, hash common.Hash) (*RPCTransaction, error) {
	// Try to return an already finalized transaction
	tx, blockHash, blockNumber, index, err := s.b.GetTransaction(ctx, hash)
	if err != nil {
		return nil, err
	}
	if tx != nil {
		header, err := s.b.HeaderByHash(ctx, blockHash)
		if err != nil {
			return nil, err
		}
		return newRPCTransaction(tx, blockHash, blockNumber, index, header.BaseFee, s.b.ChainConfig()), nil
	}
	// No finalized transaction, try to retrieve it from the pool
	if tx := s.b.GetPoolTransaction(hash); tx != nil {
		return newRPCPendingTransaction(tx, s.b.CurrentHeader(), s.b.ChainConfig()), nil
	}

	// Transaction unknown, return as such
	return nil, nil
}

// GetRawTransactionByHash returns the bytes of the transaction for the given hash.
func (s *PublicTransactionPoolAPI) GetRawTransactionByHash(ctx context.Context, hash common.Hash) (hexutil.Bytes, error) {
	// Retrieve a finalized transaction, or a pooled otherwise
	tx, _, _, _, err := s.b.GetTransaction(ctx, hash)
	if err != nil {
		return nil, err
	}
	if tx == nil {
		if tx = s.b.GetPoolTransaction(hash); tx == nil {
			// Transaction not found anywhere, abort
			return nil, nil
		}
	}
	// Serialize to RLP and return
	return tx.MarshalBinary()
}

// GetTransactionReceipt returns the transaction receipt for the given transaction hash.
func (s *PublicTransactionPoolAPI) GetTransactionReceipt(ctx context.Context, hash common.Hash) (map[string]interface{}, error) {
	tx, blockHash, blockNumber, index, err := s.b.GetTransaction(ctx, hash)
	if err != nil {
		return nil, nil
	}
	receipts, err := s.b.GetReceipts(ctx, blockHash)
	if err != nil {
		return nil, err
	}
	if len(receipts) <= int(index) {
		return nil, nil
	}
	receipt := receipts[index]

	// Derive the sender.
	bigblock := new(big.Int).SetUint64(blockNumber)
	signer := types.MakeSigner(s.b.ChainConfig(), bigblock)
	from, _ := types.Sender(signer, tx)

	fields := map[string]interface{}{
		"blockHash":         blockHash,
		"blockNumber":       hexutil.Uint64(blockNumber),
		"transactionHash":   hash,
		"transactionIndex":  hexutil.Uint64(index),
		"from":              from,
		"to":                tx.To(),
		"gasUsed":           hexutil.Uint64(receipt.GasUsed),
		"cumulativeGasUsed": hexutil.Uint64(receipt.CumulativeGasUsed),
		"contractAddress":   nil,
		"logs":              receipt.Logs,
		"logsBloom":         receipt.Bloom,
		"type":              hexutil.Uint(tx.Type()),
	}
	// Assign the effective gas price paid
	if !s.b.ChainConfig().IsLondon(bigblock) {
		fields["effectiveGasPrice"] = hexutil.Uint64(tx.GasPrice().Uint64())
	} else {
		header, err := s.b.HeaderByHash(ctx, blockHash)
		if err != nil {
			return nil, err
		}
		gasPrice := new(big.Int).Add(header.BaseFee, tx.EffectiveGasTipValue(header.BaseFee))
		fields["effectiveGasPrice"] = hexutil.Uint64(gasPrice.Uint64())
	}
	// Assign receipt status or post state.
	if len(receipt.PostState) > 0 {
		fields["root"] = hexutil.Bytes(receipt.PostState)
	} else {
		fields["status"] = hexutil.Uint(receipt.Status)
	}
	if receipt.Logs == nil {
		fields["logs"] = []*types.Log{}
	}
	// If the ContractAddress is 20 0x0 bytes, assume it is not a contract creation
	if receipt.ContractAddress != (common.Address{}) {
		fields["contractAddress"] = receipt.ContractAddress
	}
	if s.b.ChainConfig().IsArbitrum() {
		fields["gasUsedForL1"] = hexutil.Uint64(receipt.GasUsedForL1)

		header, err := s.b.HeaderByHash(ctx, blockHash)
		if err != nil {
			return nil, err
		}
		fields["effectiveGasPrice"] = hexutil.Uint64(header.BaseFee.Uint64())
		info, err := types.DeserializeHeaderExtraInformation(header)
		if err != nil {
			log.Error("Expected header to contain arbitrum data", "blockHash", blockHash)
		} else {
			fields["l1BlockNumber"] = hexutil.Uint64(info.L1BlockNumber)
		}
	}
	return fields, nil
}

// sign is a helper function that signs a transaction with the private key of the given address.
func (s *PublicTransactionPoolAPI) sign(addr common.Address, tx *types.Transaction) (*types.Transaction, error) {
	// Look up the wallet containing the requested signer
	account := accounts.Account{Address: addr}

	wallet, err := s.b.AccountManager().Find(account)
	if err != nil {
		return nil, err
	}
	// Request the wallet to sign the transaction
	return wallet.SignTx(account, tx, s.b.ChainConfig().ChainID)
}

// SubmitTransaction is a helper function that submits tx to txPool and logs a message.
func SubmitTransaction(ctx context.Context, b Backend, tx *types.Transaction) (common.Hash, error) {
	// If the transaction fee cap is already specified, ensure the
	// fee of the given transaction is _reasonable_.
	if err := checkTxFee(tx.GasPrice(), tx.Gas(), b.RPCTxFeeCap()); err != nil {
		return common.Hash{}, err
	}
	if !b.UnprotectedAllowed() && !tx.Protected() {
		// Ensure only eip155 signed transactions are submitted if EIP155Required is set.
		return common.Hash{}, errors.New("only replay-protected (EIP-155) transactions allowed over RPC")
	}
	if err := b.SendTx(ctx, tx); err != nil {
		return common.Hash{}, err
	}
	// Print a log with full tx details for manual investigations and interventions
	signer := types.MakeSigner(b.ChainConfig(), b.CurrentBlock().Number())
	from, err := types.Sender(signer, tx)
	if err != nil {
		return common.Hash{}, err
	}

	if tx.To() == nil {
		addr := crypto.CreateAddress(from, tx.Nonce())
		log.Info("Submitted contract creation", "hash", tx.Hash().Hex(), "from", from, "nonce", tx.Nonce(), "contract", addr.Hex(), "value", tx.Value())
	} else {
		log.Info("Submitted transaction", "hash", tx.Hash().Hex(), "from", from, "nonce", tx.Nonce(), "recipient", tx.To(), "value", tx.Value())
	}
	return tx.Hash(), nil
}

// SendTransaction creates a transaction for the given argument, sign it and submit it to the
// transaction pool.
func (s *PublicTransactionPoolAPI) SendTransaction(ctx context.Context, args TransactionArgs) (common.Hash, error) {
	// Look up the wallet containing the requested signer
	account := accounts.Account{Address: args.from()}

	wallet, err := s.b.AccountManager().Find(account)
	if err != nil {
		return common.Hash{}, err
	}

	if args.Nonce == nil {
		// Hold the addresse's mutex around signing to prevent concurrent assignment of
		// the same nonce to multiple accounts.
		s.nonceLock.LockAddr(args.from())
		defer s.nonceLock.UnlockAddr(args.from())
	}

	// Set some sanity defaults and terminate on failure
	if err := args.setDefaults(ctx, s.b); err != nil {
		return common.Hash{}, err
	}
	// Assemble the transaction and sign with the wallet
	tx := args.toTransaction()

	signed, err := wallet.SignTx(account, tx, s.b.ChainConfig().ChainID)
	if err != nil {
		return common.Hash{}, err
	}
	return SubmitTransaction(ctx, s.b, signed)
}

// FillTransaction fills the defaults (nonce, gas, gasPrice or 1559 fields)
// on a given unsigned transaction, and returns it to the caller for further
// processing (signing + broadcast).
func (s *PublicTransactionPoolAPI) FillTransaction(ctx context.Context, args TransactionArgs) (*SignTransactionResult, error) {
	// Set some sanity defaults and terminate on failure
	if err := args.setDefaults(ctx, s.b); err != nil {
		return nil, err
	}
	// Assemble the transaction and obtain rlp
	tx := args.toTransaction()
	data, err := tx.MarshalBinary()
	if err != nil {
		return nil, err
	}
	return &SignTransactionResult{data, tx}, nil
}

// SendRawTransaction will add the signed transaction to the transaction pool.
// The sender is responsible for signing the transaction and using the correct nonce.
func (s *PublicTransactionPoolAPI) SendRawTransaction(ctx context.Context, input hexutil.Bytes) (common.Hash, error) {
	tx := new(types.Transaction)
	if err := tx.UnmarshalBinary(input); err != nil {
		return common.Hash{}, err
	}
	return SubmitTransaction(ctx, s.b, tx)
}

// Sign calculates an ECDSA signature for:
// keccak256("\x19Ethereum Signed Message:\n" + len(message) + message).
//
// Note, the produced signature conforms to the secp256k1 curve R, S and V values,
// where the V value will be 27 or 28 for legacy reasons.
//
// The account associated with addr must be unlocked.
//
// https://github.com/ethereum/wiki/wiki/JSON-RPC#eth_sign
func (s *PublicTransactionPoolAPI) Sign(addr common.Address, data hexutil.Bytes) (hexutil.Bytes, error) {
	// Look up the wallet containing the requested signer
	account := accounts.Account{Address: addr}

	wallet, err := s.b.AccountManager().Find(account)
	if err != nil {
		return nil, err
	}
	// Sign the requested hash with the wallet
	signature, err := wallet.SignText(account, data)
	if err == nil {
		signature[64] += 27 // Transform V from 0/1 to 27/28 according to the yellow paper
	}
	return signature, err
}

// SignTransactionResult represents a RLP encoded signed transaction.
type SignTransactionResult struct {
	Raw hexutil.Bytes      `json:"raw"`
	Tx  *types.Transaction `json:"tx"`
}

// SignTransaction will sign the given transaction with the from account.
// The node needs to have the private key of the account corresponding with
// the given from address and it needs to be unlocked.
func (s *PublicTransactionPoolAPI) SignTransaction(ctx context.Context, args TransactionArgs) (*SignTransactionResult, error) {
	if args.Gas == nil {
		return nil, fmt.Errorf("gas not specified")
	}
	if args.GasPrice == nil && (args.MaxPriorityFeePerGas == nil || args.MaxFeePerGas == nil) {
		return nil, fmt.Errorf("missing gasPrice or maxFeePerGas/maxPriorityFeePerGas")
	}
	if args.Nonce == nil {
		return nil, fmt.Errorf("nonce not specified")
	}
	if err := args.setDefaults(ctx, s.b); err != nil {
		return nil, err
	}
	// Before actually sign the transaction, ensure the transaction fee is reasonable.
	tx := args.toTransaction()
	if err := checkTxFee(tx.GasPrice(), tx.Gas(), s.b.RPCTxFeeCap()); err != nil {
		return nil, err
	}
	signed, err := s.sign(args.from(), tx)
	if err != nil {
		return nil, err
	}
	data, err := signed.MarshalBinary()
	if err != nil {
		return nil, err
	}
	return &SignTransactionResult{data, signed}, nil
}

// PendingTransactions returns the transactions that are in the transaction pool
// and have a from address that is one of the accounts this node manages.
func (s *PublicTransactionPoolAPI) PendingTransactions() ([]*RPCTransaction, error) {
	pending, err := s.b.GetPoolTransactions()
	if err != nil {
		return nil, err
	}
	accounts := make(map[common.Address]struct{})
	for _, wallet := range s.b.AccountManager().Wallets() {
		for _, account := range wallet.Accounts() {
			accounts[account.Address] = struct{}{}
		}
	}
	curHeader := s.b.CurrentHeader()
	transactions := make([]*RPCTransaction, 0, len(pending))
	for _, tx := range pending {
		from, _ := types.Sender(s.signer, tx)
		if _, exists := accounts[from]; exists {
			transactions = append(transactions, newRPCPendingTransaction(tx, curHeader, s.b.ChainConfig()))
		}
	}
	return transactions, nil
}

// Resend accepts an existing transaction and a new gas price and limit. It will remove
// the given transaction from the pool and reinsert it with the new gas price and limit.
func (s *PublicTransactionPoolAPI) Resend(ctx context.Context, sendArgs TransactionArgs, gasPrice *hexutil.Big, gasLimit *hexutil.Uint64) (common.Hash, error) {
	if sendArgs.Nonce == nil {
		return common.Hash{}, fmt.Errorf("missing transaction nonce in transaction spec")
	}
	if err := sendArgs.setDefaults(ctx, s.b); err != nil {
		return common.Hash{}, err
	}
	matchTx := sendArgs.toTransaction()

	// Before replacing the old transaction, ensure the _new_ transaction fee is reasonable.
	var price = matchTx.GasPrice()
	if gasPrice != nil {
		price = gasPrice.ToInt()
	}
	var gas = matchTx.Gas()
	if gasLimit != nil {
		gas = uint64(*gasLimit)
	}
	if err := checkTxFee(price, gas, s.b.RPCTxFeeCap()); err != nil {
		return common.Hash{}, err
	}
	// Iterate the pending list for replacement
	pending, err := s.b.GetPoolTransactions()
	if err != nil {
		return common.Hash{}, err
	}
	for _, p := range pending {
		wantSigHash := s.signer.Hash(matchTx)
		pFrom, err := types.Sender(s.signer, p)
		if err == nil && pFrom == sendArgs.from() && s.signer.Hash(p) == wantSigHash {
			// Match. Re-sign and send the transaction.
			if gasPrice != nil && (*big.Int)(gasPrice).Sign() != 0 {
				sendArgs.GasPrice = gasPrice
			}
			if gasLimit != nil && *gasLimit != 0 {
				sendArgs.Gas = gasLimit
			}
			signedTx, err := s.sign(sendArgs.from(), sendArgs.toTransaction())
			if err != nil {
				return common.Hash{}, err
			}
			if err = s.b.SendTx(ctx, signedTx); err != nil {
				return common.Hash{}, err
			}
			return signedTx.Hash(), nil
		}
	}
	return common.Hash{}, fmt.Errorf("transaction %#x not found", matchTx.Hash())
}

// PublicDebugAPI is the collection of Ethereum APIs exposed over the public
// debugging endpoint.
type PublicDebugAPI struct {
	b Backend
}

// NewPublicDebugAPI creates a new API definition for the public debug methods
// of the Ethereum service.
func NewPublicDebugAPI(b Backend) *PublicDebugAPI {
	return &PublicDebugAPI{b: b}
}

// GetHeaderRlp retrieves the RLP encoded for of a single header.
func (api *PublicDebugAPI) GetHeaderRlp(ctx context.Context, number uint64) (hexutil.Bytes, error) {
	header, _ := api.b.HeaderByNumber(ctx, rpc.BlockNumber(number))
	if header == nil {
		return nil, fmt.Errorf("header #%d not found", number)
	}
	return rlp.EncodeToBytes(header)
}

// GetBlockRlp retrieves the RLP encoded for of a single block.
func (api *PublicDebugAPI) GetBlockRlp(ctx context.Context, number uint64) (hexutil.Bytes, error) {
	block, _ := api.b.BlockByNumber(ctx, rpc.BlockNumber(number))
	if block == nil {
		return nil, fmt.Errorf("block #%d not found", number)
	}
	return rlp.EncodeToBytes(block)
}

// GetRawReceipts retrieves the binary-encoded raw receipts of a single block.
func (api *PublicDebugAPI) GetRawReceipts(ctx context.Context, blockNrOrHash rpc.BlockNumberOrHash) ([]hexutil.Bytes, error) {
	var hash common.Hash
	if h, ok := blockNrOrHash.Hash(); ok {
		hash = h
	} else {
		block, err := api.b.BlockByNumberOrHash(ctx, blockNrOrHash)
		if err != nil {
			return nil, err
		}
		hash = block.Hash()
	}
	receipts, err := api.b.GetReceipts(ctx, hash)
	if err != nil {
		return nil, err
	}
	result := make([]hexutil.Bytes, len(receipts))
	for i, receipt := range receipts {
		b, err := receipt.MarshalBinary()
		if err != nil {
			return nil, err
		}
		result[i] = b
	}
	return result, nil
}

// PrintBlock retrieves a block and returns its pretty printed form.
func (api *PublicDebugAPI) PrintBlock(ctx context.Context, number uint64) (string, error) {
	block, _ := api.b.BlockByNumber(ctx, rpc.BlockNumber(number))
	if block == nil {
		return "", fmt.Errorf("block #%d not found", number)
	}
	return spew.Sdump(block), nil
}

// SeedHash retrieves the seed hash of a block.
func (api *PublicDebugAPI) SeedHash(ctx context.Context, number uint64) (string, error) {
	block, _ := api.b.BlockByNumber(ctx, rpc.BlockNumber(number))
	if block == nil {
		return "", fmt.Errorf("block #%d not found", number)
	}
	return fmt.Sprintf("0x%x", ethash.SeedHash(number)), nil
}

// PrivateDebugAPI is the collection of Ethereum APIs exposed over the private
// debugging endpoint.
type PrivateDebugAPI struct {
	b Backend
}

// NewPrivateDebugAPI creates a new API definition for the private debug methods
// of the Ethereum service.
func NewPrivateDebugAPI(b Backend) *PrivateDebugAPI {
	return &PrivateDebugAPI{b: b}
}

// ChaindbProperty returns leveldb properties of the key-value database.
func (api *PrivateDebugAPI) ChaindbProperty(property string) (string, error) {
	if property == "" {
		property = "leveldb.stats"
	} else if !strings.HasPrefix(property, "leveldb.") {
		property = "leveldb." + property
	}
	return api.b.ChainDb().Stat(property)
}

// ChaindbCompact flattens the entire key-value database into a single level,
// removing all unused slots and merging all keys.
func (api *PrivateDebugAPI) ChaindbCompact() error {
	for b := byte(0); b < 255; b++ {
		log.Info("Compacting chain database", "range", fmt.Sprintf("0x%0.2X-0x%0.2X", b, b+1))
		if err := api.b.ChainDb().Compact([]byte{b}, []byte{b + 1}); err != nil {
			log.Error("Database compaction failed", "err", err)
			return err
		}
	}
	return nil
}

// SetHead rewinds the head of the blockchain to a previous block.
func (api *PrivateDebugAPI) SetHead(number hexutil.Uint64) {
	api.b.SetHead(uint64(number))
}

// PublicNetAPI offers network related RPC methods
type PublicNetAPI struct {
	net            *p2p.Server
	networkVersion uint64
}

// NewPublicNetAPI creates a new net API instance.
func NewPublicNetAPI(net *p2p.Server, networkVersion uint64) *PublicNetAPI {
	return &PublicNetAPI{net, networkVersion}
}

// Listening returns an indication if the node is listening for network connections.
func (s *PublicNetAPI) Listening() bool {
	return true // always listening
}

// PeerCount returns the number of connected peers
func (s *PublicNetAPI) PeerCount() hexutil.Uint {
	return hexutil.Uint(s.net.PeerCount())
}

// Version returns the current ethereum protocol version.
func (s *PublicNetAPI) Version() string {
	return fmt.Sprintf("%d", s.networkVersion)
}

// checkTxFee is an internal function used to check whether the fee of
// the given transaction is _reasonable_(under the cap).
func checkTxFee(gasPrice *big.Int, gas uint64, cap float64) error {
	// Short circuit if there is no cap for transaction fee at all.
	if cap == 0 {
		return nil
	}
	feeEth := new(big.Float).Quo(new(big.Float).SetInt(new(big.Int).Mul(gasPrice, new(big.Int).SetUint64(gas))), new(big.Float).SetInt(big.NewInt(params.Ether)))
	feeFloat, _ := feeEth.Float64()
	if feeFloat > cap {
		return fmt.Errorf("tx fee (%.2f ether) exceeds the configured cap (%.2f ether)", feeFloat, cap)
	}
	return nil
}

// toHexSlice creates a slice of hex-strings based on []byte.
func toHexSlice(b [][]byte) []string {
	r := make([]string, len(b))
	for i := range b {
		r[i] = hexutil.Encode(b[i])
	}
	return r
}<|MERGE_RESOLUTION|>--- conflicted
+++ resolved
@@ -888,9 +888,6 @@
 	return nil
 }
 
-<<<<<<< HEAD
-func DoCall(ctx context.Context, b Backend, args TransactionArgs, blockNrOrHash rpc.BlockNumberOrHash, overrides *StateOverride, timeout time.Duration, globalGasCap uint64, gasEstimation bool) (*core.ExecutionResult, error) {
-=======
 // BlockOverrides is a set of header fields to override.
 type BlockOverrides struct {
 	Number     *hexutil.Big
@@ -926,8 +923,7 @@
 	}
 }
 
-func DoCall(ctx context.Context, b Backend, args TransactionArgs, blockNrOrHash rpc.BlockNumberOrHash, overrides *StateOverride, timeout time.Duration, globalGasCap uint64) (*core.ExecutionResult, error) {
->>>>>>> 23bee162
+func DoCall(ctx context.Context, b Backend, args TransactionArgs, blockNrOrHash rpc.BlockNumberOrHash, overrides *StateOverride, timeout time.Duration, globalGasCap uint64, gasEstimation bool) (*core.ExecutionResult, error) {
 	defer func(start time.Time) { log.Debug("Executing EVM call finished", "runtime", time.Since(start)) }(time.Now())
 
 	state, header, err := b.StateAndHeaderByNumberOrHash(ctx, blockNrOrHash)

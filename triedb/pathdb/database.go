// Copyright 2022 The go-ethereum Authors
// This file is part of the go-ethereum library.
//
// The go-ethereum library is free software: you can redistribute it and/or modify
// it under the terms of the GNU Lesser General Public License as published by
// the Free Software Foundation, either version 3 of the License, or
// (at your option) any later version.
//
// The go-ethereum library is distributed in the hope that it will be useful,
// but WITHOUT ANY WARRANTY; without even the implied warranty of
// MERCHANTABILITY or FITNESS FOR A PARTICULAR PURPOSE. See the
// GNU Lesser General Public License for more details.
//
// You should have received a copy of the GNU Lesser General Public License
// along with the go-ethereum library. If not, see <http://www.gnu.org/licenses/>.

package pathdb

import (
	"errors"
	"fmt"
	"io"
	"sync"
	"time"

	"github.com/ethereum/go-ethereum/common"
	"github.com/ethereum/go-ethereum/core/rawdb"
	"github.com/ethereum/go-ethereum/core/types"
	"github.com/ethereum/go-ethereum/crypto"
	"github.com/ethereum/go-ethereum/ethdb"
	"github.com/ethereum/go-ethereum/log"
	"github.com/ethereum/go-ethereum/params"
	"github.com/ethereum/go-ethereum/trie/trienode"
	"github.com/ethereum/go-ethereum/trie/triestate"
)

const (
	// defaultCleanSize is the default memory allowance of clean cache.
	defaultCleanSize = 16 * 1024 * 1024

	// maxBufferSize is the maximum memory allowance of node buffer.
	// Too large nodebuffer will cause the system to pause for a long
	// time when write happens. Also, the largest batch that pebble can
	// support is 4GB, node will panic if batch size exceeds this limit.
	maxBufferSize = 256 * 1024 * 1024

	// DefaultBufferSize is the default memory allowance of node buffer
	// that aggregates the writes from above until it's flushed into the
	// disk. It's meant to be used once the initial sync is finished.
	// Do not increase the buffer size arbitrarily, otherwise the system
	// pause time will increase when the database writes happen.
	DefaultBufferSize = 64 * 1024 * 1024
)

var (
	// maxDiffLayers is the maximum diff layers allowed in the layer tree.
	maxDiffLayers = 128
)

// layer is the interface implemented by all state layers which includes some
// public methods and some additional methods for internal usage.
type layer interface {
	// node retrieves the trie node with the node info. An error will be returned
	// if the read operation exits abnormally. Specifically, if the layer is
	// already stale.
	//
	// Note, no error will be returned if the requested node is not found in database.
	node(owner common.Hash, path []byte, depth int) ([]byte, common.Hash, *nodeLoc, error)

	// rootHash returns the root hash for which this layer was made.
	rootHash() common.Hash

	// stateID returns the associated state id of layer.
	stateID() uint64

	// parentLayer returns the subsequent layer of it, or nil if the disk was reached.
	parentLayer() layer

	// update creates a new layer on top of the existing layer diff tree with
	// the provided dirty trie nodes along with the state change set.
	//
	// Note, the maps are retained by the method to avoid copying everything.
	update(root common.Hash, id uint64, block uint64, nodes map[common.Hash]map[string]*trienode.Node, states *triestate.Set) *diffLayer

	// journal commits an entire diff hierarchy to disk into a single journal entry.
	// This is meant to be used during shutdown to persist the layer without
	// flattening everything down (bad for reorgs).
	journal(w io.Writer) error
}

// Config contains the settings for database.
type Config struct {
	StateHistory   uint64 // Number of recent blocks to maintain state history for
	CleanCacheSize int    // Maximum memory allowance (in bytes) for caching clean nodes
	DirtyCacheSize int    // Maximum memory allowance (in bytes) for caching dirty nodes
	ReadOnly       bool   // Flag whether the database is opened in read only mode.
}

// sanitize checks the provided user configurations and changes anything that's
// unreasonable or unworkable.
func (c *Config) sanitize() *Config {
	conf := *c
	if conf.DirtyCacheSize > maxBufferSize {
		log.Warn("Sanitizing invalid node buffer size", "provided", common.StorageSize(conf.DirtyCacheSize), "updated", common.StorageSize(maxBufferSize))
		conf.DirtyCacheSize = maxBufferSize
	}
	return &conf
}

// Defaults contains default settings for Ethereum mainnet.
var Defaults = &Config{
	StateHistory:   params.FullImmutabilityThreshold,
	CleanCacheSize: defaultCleanSize,
	DirtyCacheSize: DefaultBufferSize,
}

// ReadOnly is the config in order to open database in read only mode.
var ReadOnly = &Config{ReadOnly: true}

// Database is a multiple-layered structure for maintaining in-memory trie nodes.
// It consists of one persistent base layer backed by a key-value store, on top
// of which arbitrarily many in-memory diff layers are stacked. The memory diffs
// can form a tree with branching, but the disk layer is singleton and common to
// all. If a reorg goes deeper than the disk layer, a batch of reverse diffs can
// be applied to rollback. The deepest reorg that can be handled depends on the
// amount of state histories tracked in the disk.
//
// At most one readable and writable database can be opened at the same time in
// the whole system which ensures that only one database writer can operate disk
// state. Unexpected open operations can cause the system to panic.
type Database struct {
	// readOnly is the flag whether the mutation is allowed to be applied.
	// It will be set automatically when the database is journaled during
	// the shutdown to reject all following unexpected mutations.
<<<<<<< HEAD
	readOnly   bool                     // Flag if database is opened in read only mode
	waitSync   bool                     // Flag if database is deactivated due to initial state sync
	isVerkle   bool                     // Flag if database is used for verkle tree
	bufferSize int                      // Memory allowance (in bytes) for caching dirty nodes
	config     *Config                  // Configuration for database
	diskdb     ethdb.Database           // Persistent storage for matured trie nodes
	tree       *layerTree               // The group for all known layers
	freezer    *rawdb.ResettableFreezer // Freezer for storing trie histories, nil possible in tests
	lock       sync.RWMutex             // Lock to prevent mutations from happening at the same time
=======
	readOnly   bool                         // Flag if database is opened in read only mode
	waitSync   bool                         // Flag if database is deactivated due to initial state sync
	isVerkle   bool                         // Flag if database is used for verkle tree
	bufferSize int                          // Memory allowance (in bytes) for caching dirty nodes
	config     *Config                      // Configuration for database
	diskdb     ethdb.Database               // Persistent storage for matured trie nodes
	tree       *layerTree                   // The group for all known layers
	freezer    ethdb.ResettableAncientStore // Freezer for storing trie histories, nil possible in tests
	lock       sync.RWMutex                 // Lock to prevent mutations from happening at the same time
>>>>>>> 35b2d07f
}

// New attempts to load an already existing layer from a persistent key-value
// store (with a number of memory layers from a journal). If the journal is not
// matched with the base persistent layer, all the recorded diff layers are discarded.
func New(diskdb ethdb.Database, config *Config, isVerkle bool) *Database {
	if config == nil {
		config = Defaults
	}
	config = config.sanitize()

	db := &Database{
		readOnly:   config.ReadOnly,
		isVerkle:   isVerkle,
		bufferSize: config.DirtyCacheSize,
		config:     config,
		diskdb:     diskdb,
	}
	// Construct the layer tree by resolving the in-disk singleton state
	// and in-memory layer journal.
	db.tree = newLayerTree(db.loadLayers())

	// Repair the state history, which might not be aligned with the state
	// in the key-value store due to an unclean shutdown.
	if err := db.repairHistory(); err != nil {
		log.Crit("Failed to repair pathdb", "err", err)
	}
	// Disable database in case node is still in the initial state sync stage.
	if rawdb.ReadSnapSyncStatusFlag(diskdb) == rawdb.StateSyncRunning && !db.readOnly {
		if err := db.Disable(); err != nil {
			log.Crit("Failed to disable database", "err", err) // impossible to happen
		}
	}
	return db
}

<<<<<<< HEAD
=======
// repairHistory truncates leftover state history objects, which may occur due
// to an unclean shutdown or other unexpected reasons.
func (db *Database) repairHistory() error {
	// Open the freezer for state history. This mechanism ensures that
	// only one database instance can be opened at a time to prevent
	// accidental mutation.
	ancient, err := db.diskdb.AncientDatadir()
	if err != nil {
		// TODO error out if ancient store is disabled. A tons of unit tests
		// disable the ancient store thus the error here will immediately fail
		// all of them. Fix the tests first.
		return nil
	}
	freezer, err := rawdb.NewStateFreezer(ancient, false)
	if err != nil {
		log.Crit("Failed to open state history freezer", "err", err)
	}
	db.freezer = freezer

	// Reset the entire state histories if the trie database is not initialized
	// yet. This action is necessary because these state histories are not
	// expected to exist without an initialized trie database.
	id := db.tree.bottom().stateID()
	if id == 0 {
		frozen, err := db.freezer.Ancients()
		if err != nil {
			log.Crit("Failed to retrieve head of state history", "err", err)
		}
		if frozen != 0 {
			err := db.freezer.Reset()
			if err != nil {
				log.Crit("Failed to reset state histories", "err", err)
			}
			log.Info("Truncated extraneous state history")
		}
		return nil
	}
	// Truncate the extra state histories above in freezer in case it's not
	// aligned with the disk layer. It might happen after a unclean shutdown.
	pruned, err := truncateFromHead(db.diskdb, db.freezer, id)
	if err != nil {
		log.Crit("Failed to truncate extra state histories", "err", err)
	}
	if pruned != 0 {
		log.Warn("Truncated extra state histories", "number", pruned)
	}
	return nil
}

>>>>>>> 35b2d07f
// Update adds a new layer into the tree, if that can be linked to an existing
// old parent. It is disallowed to insert a disk layer (the origin of all). Apart
// from that this function will flatten the extra diff layers at bottom into disk
// to only keep 128 diff layers in memory by default.
//
// The passed in maps(nodes, states) will be retained to avoid copying everything.
// Therefore, these maps must not be changed afterwards.
func (db *Database) Update(root common.Hash, parentRoot common.Hash, block uint64, nodes *trienode.MergedNodeSet, states *triestate.Set) error {
	// Hold the lock to prevent concurrent mutations.
	db.lock.Lock()
	defer db.lock.Unlock()

	// Short circuit if the mutation is not allowed.
	if err := db.modifyAllowed(); err != nil {
		return err
	}
	if err := db.tree.add(root, parentRoot, block, nodes, states); err != nil {
		return err
	}
	// Keep 128 diff layers in the memory, persistent layer is 129th.
	// - head layer is paired with HEAD state
	// - head-1 layer is paired with HEAD-1 state
	// - head-127 layer(bottom-most diff layer) is paired with HEAD-127 state
	// - head-128 layer(disk layer) is paired with HEAD-128 state
	return db.tree.cap(root, maxDiffLayers)
}

// Commit traverses downwards the layer tree from a specified layer with the
// provided state root and all the layers below are flattened downwards. It
// can be used alone and mostly for test purposes.
func (db *Database) Commit(root common.Hash, report bool) error {
	// Hold the lock to prevent concurrent mutations.
	db.lock.Lock()
	defer db.lock.Unlock()

	// Short circuit if the mutation is not allowed.
	if err := db.modifyAllowed(); err != nil {
		return err
	}
	return db.tree.cap(root, 0)
}

// Disable deactivates the database and invalidates all available state layers
// as stale to prevent access to the persistent state, which is in the syncing
// stage.
func (db *Database) Disable() error {
	db.lock.Lock()
	defer db.lock.Unlock()

	// Short circuit if the database is in read only mode.
	if db.readOnly {
		return errDatabaseReadOnly
	}
	// Prevent duplicated disable operation.
	if db.waitSync {
		log.Error("Reject duplicated disable operation")
		return nil
	}
	db.waitSync = true

	// Mark the disk layer as stale to prevent access to persistent state.
	db.tree.bottom().markStale()

	// Write the initial sync flag to persist it across restarts.
	rawdb.WriteSnapSyncStatusFlag(db.diskdb, rawdb.StateSyncRunning)
	log.Info("Disabled trie database due to state sync")
	return nil
}

// Enable activates database and resets the state tree with the provided persistent
// state root once the state sync is finished.
func (db *Database) Enable(root common.Hash) error {
	db.lock.Lock()
	defer db.lock.Unlock()

	// Short circuit if the database is in read only mode.
	if db.readOnly {
		return errDatabaseReadOnly
	}
	// Ensure the provided state root matches the stored one.
	root = types.TrieRootHash(root)
<<<<<<< HEAD
	_, stored := rawdb.ReadAccountTrieNode(db.diskdb, nil)
	stored = types.TrieRootHash(stored)
=======
	stored := types.EmptyRootHash
	if blob := rawdb.ReadAccountTrieNode(db.diskdb, nil); len(blob) > 0 {
		stored = crypto.Keccak256Hash(blob)
	}
>>>>>>> 35b2d07f
	if stored != root {
		return fmt.Errorf("state root mismatch: stored %x, synced %x", stored, root)
	}
	// Drop the stale state journal in persistent database and
	// reset the persistent state id back to zero.
	batch := db.diskdb.NewBatch()
	rawdb.DeleteTrieJournal(batch)
	rawdb.WritePersistentStateID(batch, 0)
	if err := batch.Write(); err != nil {
		return err
	}
	// Clean up all state histories in freezer. Theoretically
	// all root->id mappings should be removed as well. Since
	// mappings can be huge and might take a while to clear
	// them, just leave them in disk and wait for overwriting.
	if db.freezer != nil {
		if err := db.freezer.Reset(); err != nil {
			return err
		}
	}
	// Re-construct a new disk layer backed by persistent state
	// with **empty clean cache and node buffer**.
	db.tree.reset(newDiskLayer(root, 0, db, nil, newNodeBuffer(db.bufferSize, nil, 0)))

	// Re-enable the database as the final step.
	db.waitSync = false
	rawdb.WriteSnapSyncStatusFlag(db.diskdb, rawdb.StateSyncFinished)
	log.Info("Rebuilt trie database", "root", root)
	return nil
}

// Recover rollbacks the database to a specified historical point.
// The state is supported as the rollback destination only if it's
// canonical state and the corresponding trie histories are existent.
func (db *Database) Recover(root common.Hash, loader triestate.TrieLoader) error {
	db.lock.Lock()
	defer db.lock.Unlock()

	// Short circuit if rollback operation is not supported.
	if err := db.modifyAllowed(); err != nil {
		return err
	}
	if db.freezer == nil {
		return errors.New("state rollback is non-supported")
	}
	// Short circuit if the target state is not recoverable.
	root = types.TrieRootHash(root)
	if !db.Recoverable(root) {
		return errStateUnrecoverable
	}
	// Apply the state histories upon the disk layer in order.
	var (
		start = time.Now()
		dl    = db.tree.bottom()
	)
	for dl.rootHash() != root {
		h, err := readHistory(db.freezer, dl.stateID())
		if err != nil {
			return err
		}
		dl, err = dl.revert(h, loader)
		if err != nil {
			return err
		}
		// reset layer with newly created disk layer. It must be
		// done after each revert operation, otherwise the new
		// disk layer won't be accessible from outside.
		db.tree.reset(dl)
	}
	rawdb.DeleteTrieJournal(db.diskdb)
	_, err := truncateFromHead(db.diskdb, db.freezer, dl.stateID())
	if err != nil {
		return err
	}
	log.Debug("Recovered state", "root", root, "elapsed", common.PrettyDuration(time.Since(start)))
	return nil
}

// Recoverable returns the indicator if the specified state is recoverable.
func (db *Database) Recoverable(root common.Hash) bool {
	// Ensure the requested state is a known state.
	root = types.TrieRootHash(root)
	id := rawdb.ReadStateID(db.diskdb, root)
	if id == nil {
		return false
	}
	// Recoverable state must below the disk layer. The recoverable
	// state only refers the state that is currently not available,
	// but can be restored by applying state history.
	dl := db.tree.bottom()
	if *id >= dl.stateID() {
		return false
	}
	// This is a temporary workaround for the unavailability of the freezer in
	// dev mode. As a consequence, the Pathdb loses the ability for deep reorg
	// in certain cases.
	// TODO(rjl493456442): Implement the in-memory ancient store.
	if db.freezer == nil {
		return false
	}
	// Ensure the requested state is a canonical state and all state
	// histories in range [id+1, disklayer.ID] are present and complete.
	return checkHistories(db.freezer, *id+1, dl.stateID()-*id, func(m *meta) error {
		if m.parent != root {
			return errors.New("unexpected state history")
		}
		root = m.root
		return nil
	}) == nil
}

// Close closes the trie database and the held freezer.
func (db *Database) Close() error {
	db.lock.Lock()
	defer db.lock.Unlock()

	// Set the database to read-only mode to prevent all
	// following mutations.
	db.readOnly = true

	// Release the memory held by clean cache.
	db.tree.bottom().resetCache()

	// Close the attached state history freezer.
	if db.freezer == nil {
		return nil
	}
	return db.freezer.Close()
}

// Size returns the current storage size of the memory cache in front of the
// persistent database layer.
func (db *Database) Size() (diffs common.StorageSize, nodes common.StorageSize) {
	db.tree.forEach(func(layer layer) {
		if diff, ok := layer.(*diffLayer); ok {
			diffs += common.StorageSize(diff.memory)
		}
		if disk, ok := layer.(*diskLayer); ok {
			nodes += disk.size()
		}
	})
	return diffs, nodes
}

// Initialized returns an indicator if the state data is already
// initialized in path-based scheme.
func (db *Database) Initialized(genesisRoot common.Hash) bool {
	var inited bool
	db.tree.forEach(func(layer layer) {
		if layer.rootHash() != types.EmptyRootHash {
			inited = true
		}
	})
	if !inited {
		inited = rawdb.ReadSnapSyncStatusFlag(db.diskdb) != rawdb.StateSyncUnknown
	}
	return inited
}

// SetBufferSize sets the node buffer size to the provided value(in bytes).
func (db *Database) SetBufferSize(size int) error {
	db.lock.Lock()
	defer db.lock.Unlock()

	if size > maxBufferSize {
		log.Info("Capped node buffer size", "provided", common.StorageSize(size), "adjusted", common.StorageSize(maxBufferSize))
		size = maxBufferSize
	}
	db.bufferSize = size
	return db.tree.bottom().setBufferSize(db.bufferSize)
}

// modifyAllowed returns the indicator if mutation is allowed. This function
// assumes the db.lock is already held.
func (db *Database) modifyAllowed() error {
	if db.readOnly {
		return errDatabaseReadOnly
	}
	if db.waitSync {
		return errDatabaseWaitSync
	}
	return nil
}

// AccountHistory inspects the account history within the specified range.
//
// Start: State ID of the first history object for the query. 0 implies the first
// available object is selected as the starting point.
//
// End: State ID of the last history for the query. 0 implies the last available
// object is selected as the ending point. Note end is included in the query.
func (db *Database) AccountHistory(address common.Address, start, end uint64) (*HistoryStats, error) {
	return accountHistory(db.freezer, address, start, end)
}

// StorageHistory inspects the storage history within the specified range.
//
// Start: State ID of the first history object for the query. 0 implies the first
// available object is selected as the starting point.
//
// End: State ID of the last history for the query. 0 implies the last available
// object is selected as the ending point. Note end is included in the query.
//
// Note, slot refers to the hash of the raw slot key.
func (db *Database) StorageHistory(address common.Address, slot common.Hash, start uint64, end uint64) (*HistoryStats, error) {
	return storageHistory(db.freezer, address, slot, start, end)
}

// HistoryRange returns the block numbers associated with earliest and latest
// state history in the local store.
func (db *Database) HistoryRange() (uint64, uint64, error) {
	return historyRange(db.freezer)
}<|MERGE_RESOLUTION|>--- conflicted
+++ resolved
@@ -132,17 +132,6 @@
 	// readOnly is the flag whether the mutation is allowed to be applied.
 	// It will be set automatically when the database is journaled during
 	// the shutdown to reject all following unexpected mutations.
-<<<<<<< HEAD
-	readOnly   bool                     // Flag if database is opened in read only mode
-	waitSync   bool                     // Flag if database is deactivated due to initial state sync
-	isVerkle   bool                     // Flag if database is used for verkle tree
-	bufferSize int                      // Memory allowance (in bytes) for caching dirty nodes
-	config     *Config                  // Configuration for database
-	diskdb     ethdb.Database           // Persistent storage for matured trie nodes
-	tree       *layerTree               // The group for all known layers
-	freezer    *rawdb.ResettableFreezer // Freezer for storing trie histories, nil possible in tests
-	lock       sync.RWMutex             // Lock to prevent mutations from happening at the same time
-=======
 	readOnly   bool                         // Flag if database is opened in read only mode
 	waitSync   bool                         // Flag if database is deactivated due to initial state sync
 	isVerkle   bool                         // Flag if database is used for verkle tree
@@ -152,7 +141,6 @@
 	tree       *layerTree                   // The group for all known layers
 	freezer    ethdb.ResettableAncientStore // Freezer for storing trie histories, nil possible in tests
 	lock       sync.RWMutex                 // Lock to prevent mutations from happening at the same time
->>>>>>> 35b2d07f
 }
 
 // New attempts to load an already existing layer from a persistent key-value
@@ -189,8 +177,6 @@
 	return db
 }
 
-<<<<<<< HEAD
-=======
 // repairHistory truncates leftover state history objects, which may occur due
 // to an unclean shutdown or other unexpected reasons.
 func (db *Database) repairHistory() error {
@@ -240,7 +226,6 @@
 	return nil
 }
 
->>>>>>> 35b2d07f
 // Update adds a new layer into the tree, if that can be linked to an existing
 // old parent. It is disallowed to insert a disk layer (the origin of all). Apart
 // from that this function will flatten the extra diff layers at bottom into disk
@@ -322,15 +307,10 @@
 	}
 	// Ensure the provided state root matches the stored one.
 	root = types.TrieRootHash(root)
-<<<<<<< HEAD
-	_, stored := rawdb.ReadAccountTrieNode(db.diskdb, nil)
-	stored = types.TrieRootHash(stored)
-=======
 	stored := types.EmptyRootHash
 	if blob := rawdb.ReadAccountTrieNode(db.diskdb, nil); len(blob) > 0 {
 		stored = crypto.Keccak256Hash(blob)
 	}
->>>>>>> 35b2d07f
 	if stored != root {
 		return fmt.Errorf("state root mismatch: stored %x, synced %x", stored, root)
 	}

--- conflicted
+++ resolved
@@ -122,12 +122,6 @@
 	key := cacheKey(owner, path)
 	if dl.cleans != nil {
 		if blob := dl.cleans.Get(nil, key); len(blob) > 0 {
-<<<<<<< HEAD
-			h := newHasher()
-			defer h.release()
-
-=======
->>>>>>> 35b2d07f
 			cleanHitMeter.Mark(1)
 			cleanReadMeter.Mark(int64(len(blob)))
 			return blob, h.hash(blob), &nodeLoc{loc: locCleanCache, depth: depth}, nil
@@ -139,15 +133,6 @@
 	if owner == (common.Hash{}) {
 		blob = rawdb.ReadAccountTrieNode(dl.db.diskdb, path)
 	} else {
-<<<<<<< HEAD
-		nBlob, nHash = rawdb.ReadStorageTrieNode(dl.db.diskdb, owner, path)
-	}
-	if dl.cleans != nil && len(nBlob) > 0 {
-		dl.cleans.Set(key, nBlob)
-		cleanWriteMeter.Mark(int64(len(nBlob)))
-	}
-	return nBlob, nHash, &nodeLoc{loc: locDiskLayer, depth: depth}, nil
-=======
 		blob = rawdb.ReadStorageTrieNode(dl.db.diskdb, owner, path)
 	}
 	if dl.cleans != nil && len(blob) > 0 {
@@ -156,7 +141,6 @@
 	}
 
 	return blob, h.hash(blob), &nodeLoc{loc: locDiskLayer, depth: depth}, nil
->>>>>>> 35b2d07f
 }
 
 // update implements the layer interface, returning a new diff layer on top

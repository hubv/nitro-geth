--- conflicted
+++ resolved
@@ -639,10 +639,6 @@
 				receipt := new(types.Receipt)
 				receipts[i] = receipt
 				*receipt = *taskReceipt
-<<<<<<< HEAD
-				receipt.Logs = append([]*types.Log(nil), receipt.Logs...)
-=======
->>>>>>> 7a0c19f8
 
 				// add block location fields
 				receipt.BlockHash = hash
@@ -651,12 +647,8 @@
 
 				// Update the block hash in all logs since it is now available and not when the
 				// receipt/log of individual transactions were created.
-<<<<<<< HEAD
-				for i, taskLog := range receipt.Logs {
-=======
 				receipt.Logs = make([]*types.Log, len(taskReceipt.Logs))
 				for i, taskLog := range taskReceipt.Logs {
->>>>>>> 7a0c19f8
 					log := new(types.Log)
 					receipt.Logs[i] = log
 					*log = *taskLog
